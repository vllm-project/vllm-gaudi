--- conflicted
+++ resolved
@@ -25,13 +25,8 @@
 
 - Ubuntu 22.04 or 24.04
 - Python 3.10
-<<<<<<< HEAD
-- Intel Gaudi 2 or 3 AI accelerators
-- Intel Gaudi software version 1.23.0 or above
-=======
 - Intel® Gaudi® 2 or 3 AI accelerator
 - Intel® Gaudi® software version 1.23.0 or later
->>>>>>> 37bf7de2
 
 Additionally, ensure that the Intel® Gaudi® execution environment is properly set up. If
 it is not, complete the setup by following the [Installation
