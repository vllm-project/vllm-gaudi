--- conflicted
+++ resolved
@@ -1,15 +1,8 @@
 # Quantization, FP8 Inference and Model Calibration Process
 
-<<<<<<< HEAD
-!!! note
-    Measurement files are required to run quantized models with vLLM on Gaudi accelerators. The FP8 model calibration procedure is described in detail in [docs.habana.ai vLLM Inference Section](https://docs.habana.ai/en/latest/PyTorch/vLLM_Inference/vLLM_FP8_Inference.html).
-
-Once you have completed the model calibration process and collected the measurements, you can run FP8 inference with vLLM using the following command:
-=======
-To run quantized models using vLLM Hardware Plugin for Intel® Gaudi®, you need measurement files, which you can get by following the FP8 model calibration procedure available in the [FP8 Calibration and Inference with vLLM](https://docs.habana.ai/en/v1.21.0/PyTorch/Inference_on_PyTorch/vLLM_Inference/vLLM_FP8_Inference.html) guide. For an end-to-end example tutorial for quantizing a BF16 Llama 3.1 model to FP8 and then inferencing, see this [this guide](https://github.com/HabanaAI/Gaudi-tutorials/blob/main/PyTorch/vLLM_Tutorials/FP8_Quantization_using_INC/FP8_Quantization_using_INC.ipynb).
+To run quantized models using vLLM Hardware Plugin for Intel® Gaudi®, you need measurement files, which you can get by following the FP8 model calibration procedure available in the [FP8 Calibration and Inference with vLLM](https://docs.habana.ai/en/latest/PyTorch/vLLM_Inference/vLLM_FP8_Inference.html) guide.
 
 Once you have completed the model calibration process and collected the measurements, you can run FP8 inference with vLLM using the following commands:
->>>>>>> 37bf7de2
 
 ```bash
 export QUANT_CONFIG=/path/to/quant/config/inc/meta-llama-3.1-405b-instruct/maxabs_quant_g3.json
