--- conflicted
+++ resolved
@@ -16,38 +16,6 @@
 
 - `VLLM_GRAPH_RESERVED_MEM`: percentage of memory dedicated to HPUGraph capture. The default is `0.1`.
 - `VLLM_EXPONENTIAL_BUCKETING`: if `true`, enables exponential bucket spacing instead of linear. The default is `true`.
-<<<<<<< HEAD
-- `VLLM_{phase}_{dim}_BUCKET_{param}`: collection of 12 environment variables configuring ranges of bucketing mechanism (linear bucketing only).
-  - `{phase}` is either `PROMPT` or `DECODE`
-  - `{dim}` is either `BS`, `SEQ` or `BLOCK`
-  - `{param}` is either `MIN`, `STEP` or `MAX`
-  - Default values:
-    - Prompt:
-      - batch size min (`VLLM_PROMPT_BS_BUCKET_MIN`): `1`
-      - batch size step (`VLLM_PROMPT_BS_BUCKET_STEP`): `min(max_num_seqs, 32)`
-      - batch size max (`VLLM_PROMPT_BS_BUCKET_MAX`): `min(max_num_seqs, 64)`
-      - sequence length min (`VLLM_PROMPT_SEQ_BUCKET_MIN`): `block_size`
-      - sequence length step (`VLLM_PROMPT_SEQ_BUCKET_STEP`): `block_size`
-      - sequence length max (`VLLM_PROMPT_SEQ_BUCKET_MAX`): `1024`
-      - sequence ctx min (`VLLM_PROMPT_CTX_BUCKET_MIN`): `0`
-      - sequence ctx step (`VLLM_PROMPT_CTX_BUCKET_STEP`): `1`
-      - sequence ctx max (`VLLM_PROMPT_CTX_BUCKET_MAX`): `(max_model_len - block_size) // block_size`
-    - Decode:
-      - batch size min (`VLLM_DECODE_BS_BUCKET_MIN`): `1`
-      - batch size step (`VLLM_DECODE_BS_BUCKET_STEP`): `min(max_num_seqs, 32)`
-      - batch size max (`VLLM_DECODE_BS_BUCKET_MAX`): `max_num_seqs`
-      - block size min (`VLLM_DECODE_BLOCK_BUCKET_MIN`): `block_size`
-      - block size step (`VLLM_DECODE_BLOCK_BUCKET_STEP`): `block_size`
-      - block size max (`VLLM_DECODE_BLOCK_BUCKET_MAX`): `max(128, (max_num_seqs*2048)/block_size)`
-  - Recommended Values:
-    - Prompt:
-      - sequence length max (`VLLM_PROMPT_SEQ_BUCKET_MAX`): `max_model_len`
-    - Decode:
-
-      - block size max (`VLLM_DECODE_BLOCK_BUCKET_MAX`): `max(128, (max_num_seqs*max_model_len/block_size)`
-=======
-- `VLLM_SKIP_WARMUP`: if `true`, warmup is skipped. The default is `false`.
->>>>>>> 7c9185c9
 
 !!! note
     If the model config reports a high `max_model_len`, set it to max `input_tokens+output_tokens` rounded up to a multiple of `block_size` as per actual requirements.
@@ -84,6 +52,9 @@
       - sequence length min (`VLLM_PROMPT_SEQ_BUCKET_MIN`): `block_size`
       - sequence length step (`VLLM_PROMPT_SEQ_BUCKET_STEP`): `block_size`
       - sequence length max (`VLLM_PROMPT_SEQ_BUCKET_MAX`): `max_model_len`
+      - sequence ctx min (`VLLM_PROMPT_CTX_BUCKET_MIN`): `0`
+      - sequence ctx step (`VLLM_PROMPT_CTX_BUCKET_STEP`): `1`
+      - sequence ctx max (`VLLM_PROMPT_CTX_BUCKET_MAX`): `(max_model_len - block_size) // block_size`
     - Decode:
       - batch size min (`VLLM_DECODE_BS_BUCKET_MIN`): `1`
       - batch size step (`VLLM_DECODE_BS_BUCKET_STEP`): `32`
