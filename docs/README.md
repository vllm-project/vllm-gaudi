# Intel® Gaudi® vLLM Plugin

<figure markdown="span" style="display: flex; justify-content: center; align-items: center; gap: 10px; margin: auto;">
  <img src="./assets/logos/vllm-logo-text-light.png" alt="vLLM" style="width: 30%; margin: 0;"> x
  <img src="./assets/logos/gaudi-logo.png" alt="Intel-Gaudi" style="width: 30%; margin: 0;">
</figure>

<p style="text-align:center">
</p>

<p style="text-align:center">
<script async defer src="https://buttons.github.io/buttons.js"></script>
<a class="github-button" href="https://github.com/vllm-project/vllm-gaudi" data-show-count="true" data-size="large" aria-label="Star">Star</a>
<a class="github-button" href="https://github.com/vllm-project/vllm-gaudi/subscription" data-show-count="true" data-icon="octicon-eye" data-size="large" aria-label="Watch">Watch</a>
<a class="github-button" href="https://github.com/vllm-project/vllm-gaudi/fork" data-show-count="true" data-icon="octicon-repo-forked" data-size="large" aria-label="Fork">Fork</a>
</p>

Welcome to the **vLLM-Gaudi plugin**, a community-maintained integration layer that enables high-performance large language model (LLM) inference on Intel® Gaudi® AI accelerators.

## 🔍 What is vLLM-Gaudi?

The **vLLM-Gaudi plugin** connects the vLLM serving engine with Intel Gaudi hardware, offering optimized inference capabilities for enterprise-scale LLM workloads. It is developed and maintained by Intel/Gaudi team and follows the Hardware Pluggable [RFC](https://github.com/vllm-project/vllm/issues/11162) and vLLM Plugin Architecture [RFC](https://github.com/vllm-project/vllm/issues/19161) for modular integration.

<<<<<<< HEAD
📚 [Intel Gaudi Documentation](https://docs.habana.ai/en/v1.21.1/index.html)  
🚀 [vLLM Plugin System Overview](design/plugin_system.md)
=======
## 🚀 Why Use It?

- **Optimized for Gaudi**: Supports advanced features like bucketing mechanism, FP8 quantization, and custom graph caching for fast warm-up and efficient memory use.
- **Scalable and Efficient**: Designed to maximize throughput and minimize latency for large-scale deployments, making it ideal for production-grade LLM inference.
- **Community-Ready**: Actively maintained on [GitHub](https://github.com/vllm-project/vllm-gaudi) with contributions from Intel, Gaudi team, and the broader vLLM ecosystem.

## ✅ Action Items

To get started with the Intel® Gaudi® vLLM Plugin:

- [ ] **Set up your environment** using the [quickstart](getting_started/quickstart.md) and plugin locally or in your containerized environment.
- [ ] **Run inference** using supported models like Llama 3.1, Mixtral, or DeepSeek.
- [ ] **Explore advanced features** such as FP8 quantization, recipe caching, and expert parallelism.
- [ ] **Join the community** by contributing to the [vLLM-Gaudi GitHub repo](https://github.com/vllm-project/vllm-gaudi).

### Learn more

📚 [Intel Gaudi Documentation](https://docs.habana.ai/en/latest/index.html)  
📦 [vLLM Plugin System Overview](https://docs.vllm.ai/en/latest/design/plugin_system.html)
>>>>>>> b254d5f2
<|MERGE_RESOLUTION|>--- conflicted
+++ resolved
@@ -21,10 +21,6 @@
 
 The **vLLM-Gaudi plugin** connects the vLLM serving engine with Intel Gaudi hardware, offering optimized inference capabilities for enterprise-scale LLM workloads. It is developed and maintained by Intel/Gaudi team and follows the Hardware Pluggable [RFC](https://github.com/vllm-project/vllm/issues/11162) and vLLM Plugin Architecture [RFC](https://github.com/vllm-project/vllm/issues/19161) for modular integration.
 
-<<<<<<< HEAD
-📚 [Intel Gaudi Documentation](https://docs.habana.ai/en/v1.21.1/index.html)  
-🚀 [vLLM Plugin System Overview](design/plugin_system.md)
-=======
 ## 🚀 Why Use It?
 
 - **Optimized for Gaudi**: Supports advanced features like bucketing mechanism, FP8 quantization, and custom graph caching for fast warm-up and efficient memory use.
@@ -43,5 +39,4 @@
 ### Learn more
 
 📚 [Intel Gaudi Documentation](https://docs.habana.ai/en/latest/index.html)  
-📦 [vLLM Plugin System Overview](https://docs.vllm.ai/en/latest/design/plugin_system.html)
->>>>>>> b254d5f2
+📦 [vLLM Plugin System Overview](design/plugin_system.md)