site_name: vLLM Hardware Plugin for Intel® Gaudi®
exclude_docs: |
  *.inc.md
  *.template.md
theme:
  name: material
  logo: assets/logos/gaudi-logo.png
  favicon: assets/logos/gaudi-logo-favicon.png
  palette:
    # Palette toggle for automatic mode
    - media: "(prefers-color-scheme)"
      toggle:
        icon: material/brightness-auto
        name: Switch to light mode
    # Palette toggle for light mode
    - media: "(prefers-color-scheme: light)"
      scheme: default 
      primary: white
      toggle:
        icon: material/brightness-7
        name: Switch to dark mode
    # Palette toggle for dark mode
    - media: "(prefers-color-scheme: dark)"
      scheme: slate
      primary: black
      toggle:
        icon: material/brightness-2
        name: Switch to system preference
  features:
    - content.code.copy
    - content.tabs.link
    - navigation.tracking
    - navigation.sections
    - navigation.prune
    - search.highlight
    - search.share
    - toc.follow

hooks:
  - docs/mkdocs/hooks/remove_announcement.py
  - docs/mkdocs/hooks/generate_examples.py
  - docs/mkdocs/hooks/url_schemes.py

# Required to stop api-autonav from raising an error
# https://github.com/tlambert03/mkdocs-api-autonav/issues/16
nav:
  - api

plugins:
  - meta
  - search
  - autorefs
  - awesome-nav
  - macros
  # For API reference generation
  - api-autonav:
      modules: ["vllm_gaudi"]
      api_root_uri: "api"
  - mkdocstrings:
      handlers:
        python:
          options:
            show_symbol_type_heading: true
            show_symbol_type_toc: true
            filters: []
            summary:
              modules: true
            show_if_no_docstring: true
            show_signature_annotations: true
            separate_signature: true
            show_overloads: true
            signature_crossrefs: true
          inventories:
          - https://docs.python.org/3/objects.inv
          - https://typing-extensions.readthedocs.io/en/latest/objects.inv
          - https://docs.aiohttp.org/en/stable/objects.inv
          - https://pillow.readthedocs.io/en/stable/objects.inv
          - https://numpy.org/doc/stable/objects.inv
          - https://pytorch.org/docs/stable/objects.inv
          - https://psutil.readthedocs.io/en/stable/objects.inv

markdown_extensions:
  - attr_list
  - sane_lists
  - md_in_html
  - admonition
  - pymdownx.details
  # For content tabs
  - pymdownx.superfences
  - pymdownx.tabbed:
      slugify: !!python/object/apply:pymdownx.slugs.slugify
        kwds:
          case: lower
      alternate_style: true
  # For code highlighting
  - pymdownx.highlight:
      anchor_linenums: true
      line_spans: __span
      pygments_lang_class: true
  - pymdownx.inlinehilite
  - pymdownx.snippets
  # For emoji and icons
  - pymdownx.emoji:
      emoji_index: !!python/name:material.extensions.emoji.twemoji
      emoji_generator: !!python/name:material.extensions.emoji.to_svg
  # For in page [TOC] (not sidebar)
  - toc:
      permalink: true
  # For math rendering
  - mdx_math:
      enable_dollar_delimiter: true
  # For checkbox feature
  - pymdownx.tasklist:
      custom_checkbox: true

extra_css:
  - styles/custom.css
extra_javascript:
  - https://cdn.mathjax.org/mathjax/latest/MathJax.js?config=TeX-AMS_HTML
  - styles/custom.js

# Makes the url format end in .html rather than act as a dir
# So index.md generates as index.html and is available under URL /index.html
# https://www.mkdocs.org/user-guide/configuration/#use_directory_urls
use_directory_urls: false

extra:
  PT_VERSION: "2.7.1"
<<<<<<< HEAD
  VERSION: "1.22.2"
=======
  VERSION: "1.22.1"
>>>>>>> 839a7e8f
<|MERGE_RESOLUTION|>--- conflicted
+++ resolved
@@ -126,8 +126,4 @@
 
 extra:
   PT_VERSION: "2.7.1"
-<<<<<<< HEAD
-  VERSION: "1.22.2"
-=======
-  VERSION: "1.22.1"
->>>>>>> 839a7e8f
+  VERSION: "1.22.2"