name: Basic HPU test suite 

on:
  pull_request:
    branches: [main]

  # Allow manual triggering for testing purposes
  workflow_dispatch: {}

concurrency: 
  group: ${{ github.workflow }}-${{ github.event.pull_request.number || github.ref }}
  cancel-in-progress: true

jobs:
  pre_merge_hpu_test_build:
    runs-on: ucb-vllm-cicd-g2
    permissions:
      contents: read # Required to checkout code and read history

    steps:
      - name: Checkout repository
        uses: actions/checkout@v4
        with:
          # Fetch full history for accurate commit comparison
          fetch-depth: 0

      - name: Clean and Checkout repository
        uses: actions/checkout@v4
        with:
          fetch-depth: 0
          clean: true # Ensure a clean workspace before checkout

      - name: Setup Docker environment and build image
        # Using a multi-line string for the Dockerfile is generally fine,
        # but consider moving it to a separate file for better readability/maintainability
        run: |
          echo "Attempting to build Docker image..."
          # Ensure this image is accessible from GitHub Actions (e.g., public registry or authenticated private registry).
          docker build --no-cache -t hpu-plugin-v1-test-env-pre-merge -f - . <<EOF
          FROM 1.22-526-pt2.7.1:latest

          COPY ./ /workspace/vllm-gaudi
          WORKDIR /workspace

          RUN git clone https://github.com/vllm-project/vllm.git vllm
          WORKDIR /workspace/vllm
          RUN git checkout main

          # Pinning versions in requirements might be good practice for CI consistency
          RUN pip install pytest pytest_asyncio
          RUN pip install git+https://github.com/EleutherAI/lm-evaluation-harness.git

          ENV no_proxy=localhost,127.0.0.1
          ENV PT_HPU_ENABLE_LAZY_COLLECTIVES=true

          # Ensure setup.py install works as expected
          RUN bash -c 'pip install -r <(sed "/^[torch]/d" requirements/build.txt)'
          RUN VLLM_TARGET_DEVICE=empty pip install --no-build-isolation .

          # install development dependencies (for testing)
          RUN python3 -m pip install -e tests/vllm_test_utils

          WORKDIR /workspace/vllm-gaudi
          RUN pip install -e .

          WORKDIR /workspace
          # Symlinks. Ensure target paths are correct relative to the current WORKDIR
          # '/workspace/vllm/tests' is correct
          # Ensure these are created relative to the /workspace/ directory
          RUN ln -s /workspace/vllm/tests /workspace/tests \
              && ln -s /workspace/vllm/examples /workspace/examples \
              && ln -s /workspace/vllm/benchmarks /workspace/benchmarks

          EOF
          echo "Docker image built successfully."
  hpu_unit_tests:
    runs-on: ucb-vllm-cicd-g2
    needs: pre_merge_hpu_test_build
    steps:
      - name: Run pytest in tests/unit_tests
        run: |
          EXITCODE=1
          remove_docker_containers() { docker rm -f hpu-plugin-v1-test-unit-tests || true; }
          trap 'remove_docker_containers; exit $EXITCODE;' EXIT
          remove_docker_containers

          echo "Running HPU plugin v1 unit tests"
          docker run --rm --runtime=habana --name=hpu-plugin-v1-test-unit-tests --network=host \
            -e HABANA_VISIBLE_DEVICES=all \
            -e HF_HOME=/workspace/hf_cache \
            -v /mnt/hf_cache:/workspace/hf_cache \
            hpu-plugin-v1-test-env-pre-merge \
<<<<<<< HEAD
            /bin/bash -c "pytest -vvv --durations=10 /workspace/vllm-gaudi/tests/unit_tests"
=======
            /bin/bash -c "pytest -vvv --durations=10 --durations-min=1.0 /workspace/vllm-gaudi/tests/unit_tests"
>>>>>>> c9c266ef
          
          EXITCODE=$?
          echo "Test script exited with code: $EXITCODE"

  hpu_e2e_tests:
    runs-on: ucb-vllm-cicd-g2
    # This is a final job that runs after the build and unit tests 
    # Unit tests are supposed to fail fast if anything goes wrong, removing the need for this job to run.
    needs: [pre_merge_hpu_test_build, hpu_unit_tests]
    steps:
      - name: Run test scripts
        run: |
          EXITCODE=1
          remove_docker_containers() { docker rm -f hpu-plugin-v1-e2e-tests || true; }
          trap 'remove_docker_containers; exit $EXITCODE;' EXIT
          remove_docker_containers

          echo "Running HPU plugin v1 e2e tests"
          docker run --rm --runtime=habana --name=hpu-plugin-v1-test-pre-merge --network=host \
            -e HABANA_VISIBLE_DEVICES=all \
            -e HF_HOME=/workspace/hf_cache \
            -v /mnt/hf_cache:/workspace/hf_cache \
            hpu-plugin-v1-test-env-pre-merge \
            /bin/bash "/workspace/vllm-gaudi/tests/full_tests/ci_gsm8k_tests.sh"
          
          EXITCODE=$?
          echo "Test script exited with code: $EXITCODE"

  pre_merge_hpu_test:
    runs-on: ucb-vllm-cicd-g2
    needs: [hpu_unit_tests, hpu_e2e_tests]
    # This job is required to pass for pre-merge CI. By itself it does nothing, and will only pass if all jobs specified in "needs" list pass.
    steps:
      - name: Succeeded if all previous jobs passed
        run: echo "All previous jobs passed." <|MERGE_RESOLUTION|>--- conflicted
+++ resolved
@@ -90,11 +90,7 @@
             -e HF_HOME=/workspace/hf_cache \
             -v /mnt/hf_cache:/workspace/hf_cache \
             hpu-plugin-v1-test-env-pre-merge \
-<<<<<<< HEAD
-            /bin/bash -c "pytest -vvv --durations=10 /workspace/vllm-gaudi/tests/unit_tests"
-=======
             /bin/bash -c "pytest -vvv --durations=10 --durations-min=1.0 /workspace/vllm-gaudi/tests/unit_tests"
->>>>>>> c9c266ef
           
           EXITCODE=$?
           echo "Test script exited with code: $EXITCODE"
