--- conflicted
+++ resolved
@@ -48,15 +48,8 @@
     ) -> str:
         if attn_selector_config.use_sparse:
             raise NotImplementedError("Sparse Attention is not supported on HPU.")
-<<<<<<< HEAD
-=======
-        if attn_selector_config.use_mla:
-            logger.info("Using HPUAttentionMLA backend.")
-            return ("vllm_gaudi.attention.backends.hpu_attn."
-                    "HPUMLAAttentionBackend")
->>>>>>> 1e0409f1
         elif get_config().unified_attn:
-            if use_mla:
+            if attn_selector_config.use_mla:
                 logger.info("Using HPUUnifiedMLA backend.")
                 return ("vllm_gaudi.attention.backends.hpu_attn."
                         "HPUUnifiedMLABackend")
@@ -64,7 +57,7 @@
             return ("vllm_gaudi.attention.backends."
                     "hpu_attn.HPUUnifiedAttentionBackend")
         else:
-            if use_mla:
+            if attn_selector_config.use_mla:
                 logger.info("Using HPUAttentionMLA backend.")
                 return ("vllm_gaudi.attention.backends.hpu_attn."
                         "HPUMLAAttentionBackend")
