--- conflicted
+++ resolved
@@ -577,18 +577,11 @@
         cache = torch.concat([cos_vals, sin_vals], dim=-1)
         return cache
 
-<<<<<<< HEAD
     # FIXME: rename forward -> forward_oot once upstream PR is merged: https://github.com/vllm-project/vllm/pull/24444
     def forward(  # type: ignore[override]
         self,
         query: torch.Tensor,
         key: torch.Tensor,
-=======
-    def forward_oot(  # type: ignore[override]
-            self,
-            query: torch.Tensor,
-            key: torch.Tensor,
->>>>>>> 5139bf6e
     ) -> tuple[torch.Tensor, torch.Tensor]:
         # Ensure the cache is on the right device.
         self.cos_sin_cache: torch.Tensor = self.cos_sin_cache.to(query.device)
