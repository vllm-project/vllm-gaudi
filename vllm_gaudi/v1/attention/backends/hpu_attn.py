# SPDX-License-Identifier: Apache-2.0

###############################################################################
# Copyright (C) 2024 Habana Labs, Ltd. an Intel Company
###############################################################################

from dataclasses import dataclass
from typing import Optional

import torch

<<<<<<< HEAD
from vllm.attention.backends.abstract import AttentionMetadata, AttentionBackend
from vllm.v1.attention.backends.utils import (AttentionMetadataBuilder,
                                              CommonAttentionMetadata)
from vllm_gaudi.attention.backends.hpu_attn import (HPUAttentionBackend,
                                                    HPUAttentionMetadata)
=======
from vllm.attention.backends.abstract import AttentionMetadata, AttentionImpl
from vllm_gaudi.attention.backends.hpu_attn import (HPUAttentionBackend, HPUAttentionImpl, HPUAttentionMetadata)
>>>>>>> 5acf426b
from vllm_gaudi.extension.logger import logger as init_logger

logger = init_logger()


class HPUAttentionBackendV1(HPUAttentionBackend):

    @staticmethod
    def get_name() -> str:
        return "HPU_ATTN_V1"

    @staticmethod
    def get_impl_cls() -> type["AttentionImpl"]:
        return HPUAttentionImpl

    @staticmethod
    def get_metadata_cls() -> type["AttentionMetadata"]:
        return HPUAttentionMetadataV1

    @staticmethod
    def get_builder_cls() -> type["HPUMetadataBuilder"]:
        return HPUMetadataBuilder

@dataclass
class HPUAttentionMetadataV1(HPUAttentionMetadata):
    # TODO(kwisniewski98): for now, in V1 input positions are not provided
    # which needs to be fixed in the future, as we need to support MLA
    """Metadata for HPUAttentionbackend."""
    is_prompt: bool
    attn_bias: Optional[torch.Tensor]

    seq_lens_tensor: Optional[torch.Tensor]
    context_lens_tensor: Optional[torch.Tensor]
    query_start_loc: Optional[torch.Tensor] = None

    def seq_len(self):
        return self.slot_mapping.size(-1)

    def num_blocks(self):
        if self.block_list is None:
            return 0
        return self.block_list.numel()

    @classmethod
    def make_prefill_metadata(cls,
                              attn_bias,
                              block_list,
                              context_lens_tensor,
                              seq_lens_tensor,
                              slot_mapping,
                              block_size,
                              query_start_loc=None):
        return cls(
            is_prompt=True,
            block_list=block_list,
            block_mapping=None,
            block_usage=None,
            block_groups=None,
            attn_bias=attn_bias,
            alibi_blocks=None,
            num_decode_tokens=0,
            context_lens_tensor=context_lens_tensor,
            seq_lens_tensor=seq_lens_tensor,
            multi_modal_placeholder_index_maps=None,
            num_prefills=0,  # ignored on HPU
            num_prefill_tokens=0,  # ignored on HPU
            input_positions=None,
            slot_mapping=slot_mapping,
            enable_kv_scales_calculation=False,
            block_size=block_size,
            query_start_loc=query_start_loc)

    @classmethod
    def make_decode_metadata(cls,
                             block_list,
                             block_usage,
                             block_groups,
                             input_positions,
                             num_decode_tokens,
                             slot_mapping,
                             block_size,
                             query_start_loc=None):
        return cls(
            is_prompt=False,
            block_mapping=None,
            alibi_blocks=None,
            attn_bias=None,
            seq_lens_tensor=None,
            context_lens_tensor=None,
            num_prefills=0,  # ignored on HPU
            num_prefill_tokens=0,  # ignored on HPU
            multi_modal_placeholder_index_maps=None,
            block_list=block_list,
            block_usage=block_usage,
            block_groups=block_groups,
            input_positions=input_positions,
            num_decode_tokens=num_decode_tokens,
            slot_mapping=slot_mapping,
            enable_kv_scales_calculation=False,
            block_size=block_size,
            query_start_loc=query_start_loc)

class HPUMetadataBuilder(AttentionMetadataBuilder[HPUAttentionMetadata]):
    def build():
        pass
    <|MERGE_RESOLUTION|>--- conflicted
+++ resolved
@@ -9,16 +9,8 @@
 
 import torch
 
-<<<<<<< HEAD
-from vllm.attention.backends.abstract import AttentionMetadata, AttentionBackend
-from vllm.v1.attention.backends.utils import (AttentionMetadataBuilder,
-                                              CommonAttentionMetadata)
-from vllm_gaudi.attention.backends.hpu_attn import (HPUAttentionBackend,
-                                                    HPUAttentionMetadata)
-=======
 from vllm.attention.backends.abstract import AttentionMetadata, AttentionImpl
 from vllm_gaudi.attention.backends.hpu_attn import (HPUAttentionBackend, HPUAttentionImpl, HPUAttentionMetadata)
->>>>>>> 5acf426b
 from vllm_gaudi.extension.logger import logger as init_logger
 
 logger = init_logger()
