# SPDX-License-Identifier: Apache-2.0
import collections
import contextlib
import copy
import functools
import itertools
import math
import os
import time
from dataclasses import dataclass, field, fields
from typing import TYPE_CHECKING, Any, Callable, Optional, TypeAlias, Union

import habana_frameworks.torch as htorch
import habana_frameworks.torch.internal.bridge_config as bc
import numpy as np
import torch
import torch.distributed
import torch.nn.functional as F
import vllm_gaudi.extension.environment as environment
from vllm_gaudi.extension.bucketing.common import HPUBucketingManager
from vllm_gaudi.extension.defragmentation import OnlineDefragmenter
from vllm_gaudi.extension.profiler import (HabanaHighLevelProfiler,
                                           HabanaMemoryProfiler,
                                           HabanaProfilerCounterHelper,
                                           format_bytes, setup_profiler)
from vllm_gaudi.extension.runtime import finalize_config, get_config
from vllm_gaudi.extension.utils import pad_list
from vllm_gaudi.extension.debug import init_debug_logger

from vllm.attention.backends.abstract import AttentionType
from vllm.attention.layer import Attention
from vllm.attention.selector import get_attn_backend
from vllm.config import (VllmConfig, update_config)
from vllm.forward_context import set_forward_context
from vllm.model_executor.layers.fused_moe.layer import FusedMoE
from vllm.model_executor.layers.layernorm import RMSNorm
from vllm.model_executor.layers.sampler import get_sampler
from vllm.model_executor.layers.vocab_parallel_embedding import (
    VocabParallelEmbedding)
from vllm.model_executor.model_loader import get_model, get_model_loader
from vllm.multimodal import MULTIMODAL_REGISTRY
from vllm.multimodal.inputs import (BatchedTensorInputs, MultiModalKwargs,
                                    MultiModalKwargsItem)
from vllm.multimodal.utils import group_mm_kwargs_by_modality
from vllm.model_executor.layers.rotary_embedding import MRotaryEmbedding
from vllm.multimodal.inputs import PlaceholderRange
from vllm.sampling_params import SamplingType
from vllm.transformers_utils.tokenizer_group import init_tokenizer_from_configs
from vllm.utils import (STR_DTYPE_TO_TORCH_DTYPE, LayerBlockType, cdiv,
                        is_pin_memory_available, LazyLoader)
from vllm_gaudi.utils import HPUCompileConfig, is_fake_hpu
from vllm_gaudi.v1.attention.backends.hpu_attn import HPUAttentionMetadataV1
from vllm.v1.kv_cache_interface import (FullAttentionSpec, KVCacheConfig,
                                        KVCacheSpec)
from vllm.v1.outputs import (EMPTY_MODEL_RUNNER_OUTPUT, LogprobsTensors,
                             ModelRunnerOutput)
from vllm.v1.sample.metadata import SamplingMetadata
from vllm.v1.worker.utils import bind_kv_cache
from vllm_gaudi.v1.worker.hpu_input_batch import InputBatch
from vllm.v1.worker.gpu_input_batch import CachedRequestState
from vllm.distributed.parallel_state import get_pp_group
from vllm.model_executor.models.interfaces import supports_transcription
from vllm.model_executor.models.interfaces_base import (
    is_pooling_model, is_text_generation_model)
from vllm.tasks import GenerationTask, PoolingTask, SupportedTask
from vllm.v1.worker.utils import (gather_mm_placeholders,
                                  sanity_check_mm_encoder_outputs,
                                  scatter_mm_placeholders)
from vllm.v1.sample.logits_processor import build_logitsprocs

if TYPE_CHECKING:
    import xgrammar as xgr
    import xgrammar.kernels.apply_token_bitmask_inplace_torch_compile as xgr_torch_compile  # noqa: E501
    import xgrammar.kernels.apply_token_bitmask_inplace_cpu as xgr_cpu
    from vllm.v1.core.scheduler import SchedulerOutput
else:
    xgr = LazyLoader("xgr", globals(), "xgrammar")
    xgr_cpu = LazyLoader("xgr_cpu", globals(),
                         "xgrammar.kernels.apply_token_bitmask_inplace_cpu")
    xgr_torch_compile = LazyLoader(
        "xgr_torch_compile", globals(),
        "xgrammar.kernels.apply_token_bitmask_inplace_torch_compile")

from vllm_gaudi.extension.logger import logger as init_logger

logger = init_logger()

_TYPE_CACHE: dict[str, dict[str, Any]] = {}


class BucketingFailedException(Exception):
    pass


@dataclass
class PromptDecodeInfo:
    prompt_req_ids: list[str]
    decode_req_ids: list[str]
    prompt_scheduled_tokens: list[int]


@dataclass
class PromptData:
    input_tokens: torch.Tensor
    input_positions: torch.Tensor
    attn_metadata: HPUAttentionMetadataV1


@dataclass
class DecodeData:
    input_tokens: Optional[torch.Tensor] = None
    input_positions: Optional[torch.Tensor] = None
    attn_metadata: Optional[HPUAttentionMetadataV1] = None


empty_list: Callable[[], list] = lambda: field(default_factory=list)


@dataclass
class BatchContents:
    req_ids: list[str] = empty_list()
    token_ids: list[list[int]] = empty_list()
    context_lens: list[int] = empty_list()
    blocks: list[list[int]] = empty_list()
    logits_positions: list[list[int]] = empty_list()

    def get_num_tokens(self):
        return [len(t) for t in self.token_ids]


#TODO(kzawora): remove this
@dataclass
class PrefillInputData:
    request_ids: list = empty_list()
    prompt_lens: list = empty_list()
    token_ids: list = empty_list()
    position_ids: list = empty_list()
    attn_metadata: list = empty_list()
    logits_indices: list = empty_list()
    logits_requests: list = empty_list()


#TODO(kzawora): remove this
@dataclass
class DecodeInputData:
    num_decodes: int
    token_ids: Optional[torch.Tensor] = None
    position_ids: Optional[torch.Tensor] = None
    attn_metadata: Optional[HPUAttentionMetadataV1] = None
    logits_indices: Optional[torch.Tensor] = None


def bool_helper(value):
    value = value.lower()
    return value in ("y", "yes", "t", "true", "on", "1")


Mergeable: TypeAlias = Union[BatchContents, PrefillInputData]


def shallow_tuple(obj: Mergeable) -> tuple:
    """Returns a shallow tuple with dataclass field values"""
    # Unfortunately dataclasses.astuple deepcopies the data
    # se we can't use it
    return tuple(getattr(obj, field.name) for field in fields(obj))


def merge_contents(lhs: Mergeable, *rhs: Mergeable):
    """Extends all internal lists of a dataclass with """
    """values from given objects"""
    lhs_type = type(lhs)
    lhs_tuple = shallow_tuple(lhs)
    for other in rhs:
        assert lhs_type is type(other),\
            'Only objects of the same type can be merged'
        for dst, src in zip(lhs_tuple, shallow_tuple(other)):
            dst.extend(src)


def flatten(in_list):
    """Return a flattened representation of a list"""
    return list(itertools.chain(*in_list))


def gather_list(input, indices, v):
    """Gather values from input using indices"""
    return [input[i] if i is not None else v for i in indices]


def _async_h2d_tensor(data, dtype, device='hpu'):
    return torch.tensor(data, dtype=dtype, device='cpu').to(device,
                                                            non_blocking=True)


def _async_h2d_tensor_copy(source, device='hpu'):
    assert source.device.type == 'cpu', \
        "Source tensor is not present in host memory!"
    target = torch.empty(source.shape, dtype=source.dtype, device=device)
    target.copy_(source, non_blocking=True)
    return target


def ensure_decodes_first(b: InputBatch):
    num_reqs = b.num_reqs
    while True:
        # Find the first prompt index
        first_prompt_index = None
        for i in range(num_reqs):
            if b.num_computed_tokens_cpu[i] < b.num_prompt_tokens[i]:
                first_prompt_index = i
                break
        if first_prompt_index is None:
            break

        # Find the last decode index
        last_decode_index = None
        for i in reversed(range(num_reqs)):
            if b.num_computed_tokens_cpu[i] >= b.num_prompt_tokens[i]:
                last_decode_index = i
                break
        if last_decode_index is None:
            break

        # Sanity
        assert first_prompt_index != last_decode_index

        # Check if done
        if first_prompt_index > last_decode_index:
            break

        # Swap
        b.swap_states(first_prompt_index, last_decode_index)


def get_target_layer_suffix_list(model_type) -> list[str]:
    # This sets the suffix for the hidden layer name, which is controlled by
    # VLLM_CONFIG_HIDDEN_LAYERS. The default suffix is "DecoderLayer," which is
    # applicable for most language models such as LLaMA, Qwen, and BART. If the
    # model's decoder layer name differs from the default, it will need to
    # be specified here.
    decoder_layer_table = {
        "gpt_bigcode": "BigCodeBlock",
    }

    return [
        decoder_layer_table.get(model_type, "DecoderLayer"), "EncoderLayer"
    ]


def modify_model_layers(module: torch.nn.Module,
                        suffix_list: list[str],
                        n=1,
                        counter=None):
    """Currently add mark_step at the end of specified layers.
    """

    def forward_hook(module, args, output):
        htorch.core.mark_step()
        return output

    if counter is None:
        counter = [0]

    for child_name, child_module in module.named_children():
        if any(
                child_module.__class__.__name__.endswith(layer)
                for layer in suffix_list):
            counter[0] += 1
            if counter[0] % n == 0:
                child_module.register_forward_hook(forward_hook)
        else:
            modify_model_layers(child_module, suffix_list, n, counter)


class HpuModelAdapter(torch.nn.Module):

    def __init__(self, model, vllm_config):
        super().__init__()
        self.model = model
        self.prefill_use_fusedsdpa = get_config(
        ).prompt_attn_impl == 'fsdpa_impl'
        self.recompute_cos_sin = os.getenv('VLLM_COS_SIN_RECOMPUTE',
                                           'false').lower() in ['1', 'true']
        self.vllm_config = vllm_config
        self.block_size = vllm_config.cache_config.block_size
        self.dtype = vllm_config.model_config.dtype
        self._rotary_embed_module = self._get_rotary_embedding_module(
            self.model)
        self._rotary_prepare_cos_sin = self._get_prepare_cos_sin()

    def _get_rotary_embedding_module(self, model: torch.nn.Module):
        """
        Dynamically get the RotaryEmbedding layer in the model.
        This function will recursively search through the module 
        hierarchy to find and return a RotaryEmbedding layer.
        If no such layer is found, it returns None.
        """
        if model is None:
            return None

        if model.__class__.__name__.endswith("RotaryEmbedding"):
            return model

        if hasattr(model, 'children'):
            for child in model.children():
                result = self._get_rotary_embedding_module(child)
                if result is not None:
                    return result
        return None

    def _get_prepare_cos_sin(self):
        if self._rotary_embed_module is not None and hasattr(
                self._rotary_embed_module, 'prepare_cos_sin'):
            return self._rotary_embed_module.prepare_cos_sin
        return None

    def _reset_rotary_cos_sin(self):
        if hasattr(self._rotary_embed_module, "cos"):
            delattr(self._rotary_embed_module, "cos")
        if hasattr(self._rotary_embed_module, "sin"):
            delattr(self._rotary_embed_module, "sin")

    def _set_attn_bias(self, attn_metadata, batch_size, seq_len, device,
                       dtype):
        if (attn_metadata is None or
            (self.prefill_use_fusedsdpa and attn_metadata.block_list is None)
                or not attn_metadata.is_prompt):
            return attn_metadata

        if attn_metadata.attn_bias is not None:
            return attn_metadata

        prefill_metadata = attn_metadata

        seq_lens_t = prefill_metadata.seq_lens_tensor
        context_lens_t = prefill_metadata.context_lens_tensor

        block_list = attn_metadata.block_list
        max_context_len = (block_list.size(-1) //
                           batch_size if block_list is not None else 0)
        max_context_len = max_context_len * self.block_size
        past_mask = torch.arange(0,
                                 max_context_len,
                                 dtype=torch.int32,
                                 device=device)
        past_mask = (past_mask.view(1, -1).expand(batch_size, -1).ge(
            context_lens_t.view(-1, 1)).view(batch_size, 1, -1).expand(
                batch_size, seq_len, -1).view(batch_size, 1, seq_len, -1))

        len_mask = (torch.arange(0, seq_len, device=device,
                                 dtype=torch.int32).view(1, seq_len).ge(
                                     seq_lens_t.unsqueeze(-1)).view(
                                         batch_size, 1, 1, seq_len))
        causal_mask = torch.triu(torch.ones((batch_size, 1, seq_len, seq_len),
                                            device=device,
                                            dtype=torch.bool),
                                 diagonal=1)
        mask = causal_mask.logical_or(len_mask)
        mask = torch.concat((past_mask, mask), dim=-1)
        attn_bias = (torch.zeros_like(mask, dtype=dtype).masked_fill_(
            mask, -math.inf))
        attn_metadata = custom_tuple_replace(prefill_metadata,
                                             "TrimmedAttentionMetadata",
                                             attn_bias=attn_bias)
        return attn_metadata

    def _set_block_mapping(self, metadata, batch_size, device, dtype):
        mask = torch.arange(0,
                            self.block_size,
                            device=device,
                            dtype=torch.int32).unsqueeze(0)
        mask = mask >= metadata.block_usage.unsqueeze(-1)
        attn_bias = (torch.zeros_like(mask, dtype=dtype).masked_fill_(
            mask, -math.inf))

        if not is_fake_hpu():
            block_mapping = torch.nn.functional.one_hot(metadata.block_groups,
                                                        num_classes=batch_size)
        else:
            # Unfortunately one_hot on CPU
            # doesn't handle out of bounds classes so we need to convert
            # all negative values to 0 (block_mapping) or bs (block_groups)
            block_groups = metadata.block_groups.to(torch.long)
            block_mapping = torch.nn.functional.relu(block_groups)
            block_mapping = torch.nn.functional.one_hot(block_mapping,
                                                        num_classes=batch_size)
            oob_values = block_groups.lt(0)
            block_mapping.masked_fill_(oob_values.unsqueeze(-1), 0)
            block_groups.masked_fill_(oob_values, batch_size)
            metadata = custom_tuple_replace(metadata,
                                            "TrimmedAttentionMetadata",
                                            block_groups=block_groups)
        block_mapping = block_mapping.to(dtype)
        metadata = custom_tuple_replace(metadata,
                                        "TrimmedAttentionMetadata",
                                        block_mapping=block_mapping,
                                        attn_bias=attn_bias)
        return metadata

    def _update_metadata(self, attn_metadata, batch_size, seq_len, device,
                         dtype):
        if attn_metadata.is_prompt:
            attn_metadata = self._set_attn_bias(attn_metadata, batch_size,
                                                seq_len, device, dtype)
        else:
            attn_metadata = self._set_block_mapping(attn_metadata, batch_size,
                                                    device, dtype)
        return attn_metadata

    def forward(self, *args, **kwargs):
        # TODO(kzawora): something goes VERY WRONG when operating on
        # kwargs['attn_metadata'].slot_mapping, compared to untrimmed metadata
        kwargs = kwargs.copy()
        #        selected_token_indices = kwargs.pop('selected_token_indices')
        if 'warmup_mode' in kwargs:
            kwargs.pop('warmup_mode')
        input_ids = kwargs['input_ids']
        kwargs['attn_metadata'] = self._update_metadata(
            kwargs['attn_metadata'], input_ids.size(0), input_ids.size(1),
            input_ids.device, self.dtype)
        if self._rotary_prepare_cos_sin is not None:
            self._rotary_prepare_cos_sin(
                kwargs['positions'], recompute_cos_sin=self.recompute_cos_sin)
        attn_meta = kwargs.pop('attn_metadata')
        if 'kv_caches' in kwargs:
            kwargs.pop('kv_caches')

        # If multimodal inputs, update kwargs
        model_mm_kwargs = kwargs.pop('model_mm_kwargs', None)
        if model_mm_kwargs is not None:
            kwargs.update(model_mm_kwargs)

        with set_forward_context(attn_meta, self.vllm_config):
            hidden_states = self.model(*args, **kwargs)
            if self._rotary_prepare_cos_sin is not None:
                self._reset_rotary_cos_sin()
        return hidden_states

    def get_input_embeddings(self, input_ids, multimodal_embeddings=None):
        return self.model.get_input_embeddings(
            input_ids=input_ids, multimodal_embeddings=multimodal_embeddings)

    def get_multimodal_embeddings(self, **batched_mm_inputs):
        return self.model.get_multimodal_embeddings(**batched_mm_inputs)

    def compute_logits(self, *args, **kwargs):
        return self.model.compute_logits(*args, **kwargs)

    # def sample(self, *args, **kwargs):
    #    return self.sampler(*args, **kwargs)

    def generate_proposals(self, *args, **kwargs):
        return self.model.generate_proposals(*args, **kwargs)

    # sampler property will be used by spec_decode_worker
    # don't rename
    # @property
    # def sampler(self):
    #    return self.model.sampler


def _maybe_wrap_in_hpu_graph(*args, **kwargs):
    return htorch.hpu.wrap_in_hpu_graph(
        HpuModelAdapter(*args, **kwargs), disable_tensor_cache=True
    ) if htorch.utils.internal.is_lazy() else HpuModelAdapter(*args, **kwargs)


def subtuple(obj: object,
             typename: str,
             to_copy: list[str],
             to_override: Optional[dict[str, object]] = None):
    if obj is None:
        return None
    if to_override is None:
        to_override = {}
    fields = set(to_copy) | set(to_override.keys())
    if type(obj) is dict:
        values = {key: obj[key] for key in fields if key in obj}
    else:
        values = {f: to_override.get(f, getattr(obj, f)) for f in fields}
    if typename not in _TYPE_CACHE:
        _TYPE_CACHE[typename] = {
            'type': collections.namedtuple(typename, ' '.join(fields)),
            'fields': fields
        }
    return _TYPE_CACHE[typename]['type'](**values)  # type: ignore


def custom_tuple_replace(obj: object, typename: str, **to_override):
    # Torch compile dynamo doesn't support calling any named tuple
    # dynamic methods other than len and get_attr. This function is
    # a torch.compile friendly version of tuple._replace

    cached_type = _TYPE_CACHE[typename]['type']
    fields = _TYPE_CACHE[typename]['fields']
    values = {
        field: getattr(obj, field)
        for field in fields  # type: ignore
    }
    values.update(to_override)
    return cached_type(**values)  # type: ignore


def trim_attn_metadata(metadata: HPUAttentionMetadataV1) -> object:
    # NOTE(kzawora): To anyone working on this in the future:
    # Trimming metadata is required when using HPUGraphs.
    # Attention metadata is going to be hashed by PT bridge, and
    # appropriate HPUGraphs will be matched based on all inputs' hash.

    # Before you put more keys in here, make sure you know their
    # value type and make sure you know how it's going to be hashed.
    # You can find that information in input_hash function
    # in habana_frameworks/torch/hpu/graphs.py. You can also hash
    # it manually with torch.hpu.graphs.input_hash(attention_metadata)

    # If you use primitive types here - they will get hashed based
    # on their value. You *will* get lots of excessive graph captures
    # (and an OOM eventually) if you decide to put something like
    # seq_len int here.
    # If you absolutely need a scalar, put it in a tensor. Tensors
    # get hashed using their metadata, not their values:
    # input_hash(torch.tensor(123)) == input_hash(torch.tensor(321))
    # input_hash(123) != input_hash(321)
    # input_hash("abc") != input_hash("cba")
    attention_metadata = subtuple(metadata, 'TrimmedAttentionMetadata', [
        'attn_bias', 'seq_lens_tensor', 'context_lens_tensor', 'block_list',
        'block_mapping', 'block_usage', 'slot_mapping', 'is_prompt',
        'block_size', 'block_groups'
    ])
    return attention_metadata


def next_pow2(value: int, base: int):
    res = base
    while value > 1:
        value = (value + 1) // 2
        res *= 2
    return res


def round_up(value: int, k: int):
    return (value + k - 1) // k * k


class HPUModelRunner:

    def __init__(
        self,
        vllm_config: VllmConfig,
        device: torch.device = 'hpu',
        is_driver_worker: bool = False,
    ):
        # TODO: use ModelRunnerBase.__init__(self, vllm_config=vllm_config)
        environment.set_vllm_config(vllm_config)
<<<<<<< HEAD
        self.count = 0
=======
        finalize_config()
>>>>>>> c204d321
        self.vllm_config = vllm_config
        self.model_config = vllm_config.model_config
        self.cache_config = vllm_config.cache_config
        self.lora_config = vllm_config.lora_config
        self.load_config = vllm_config.load_config
        self.parallel_config = vllm_config.parallel_config
        self.scheduler_config = vllm_config.scheduler_config
        self.speculative_config = vllm_config.speculative_config
        self.observability_config = vllm_config.observability_config
        self.is_driver_worker = is_driver_worker

        self.sampler = get_sampler()

        # NOTE(kzawora) update_env is a hack to work around VLLMKVCache in
        # hpu-extension which selects fetch_from_cache implementation based
        # on env vars... this should be fixed in the future
        self.enable_bucketing = get_config().use_bucketing
        self.use_contiguous_pa = get_config().use_contiguous_pa
        self.skip_warmup = get_config().skip_warmup

        model_config = self.model_config
        cache_config = self.cache_config
        scheduler_config = self.scheduler_config
        self.device = device
        self.pin_memory = is_pin_memory_available()
        self.dtype = self.model_config.dtype
        if cache_config.cache_dtype == "auto":
            self.kv_cache_dtype = self.dtype
        else:
            self.kv_cache_dtype = STR_DTYPE_TO_TORCH_DTYPE[
                cache_config.cache_dtype]
        self.is_pooling_model = model_config.pooler_config is not None

        self.sliding_window = model_config.get_sliding_window()
        self.block_size = cache_config.block_size
        self.max_model_len = model_config.max_model_len
        self.max_num_blocks_per_req = cdiv(self.max_model_len, self.block_size)
        self.max_num_tokens = scheduler_config.max_num_batched_tokens

        # Model-related.
        self.num_attn_layers = self.model_config.get_num_layers_by_block_type(
            self.parallel_config, LayerBlockType.attention)
        self.num_query_heads = self.model_config.get_num_attention_heads(
            self.parallel_config)
        self.num_kv_heads = self.model_config.get_num_kv_heads(
            self.parallel_config)
        self.head_size = self.model_config.get_head_size()
        self.hidden_size = self.model_config.get_hidden_size()

        self.attn_backend = get_attn_backend(
            self.head_size,
            self.dtype,
            self.kv_cache_dtype,
            self.block_size,
            self.model_config.is_attention_free,
            use_mla=self.model_config.use_mla,
        )

        # Mult-modal-related.
        self.mm_registry = MULTIMODAL_REGISTRY
        self.uses_mrope = model_config.uses_mrope
        self.supports_mm_inputs = self.mm_registry.supports_multimodal_inputs(
            model_config)
        self.is_multimodal_raw_input_supported = (
            model_config.is_multimodal_raw_input_supported)

        # Lazy initialization
        # self.model: nn.Module  # set after load_model
        self.kv_caches: list[torch.Tensor] = []
        self.inc_initialized_successfully = False
        self._is_inc_finalized = False

        # mm_hash -> encoder_output
        self.encoder_cache: dict[str, torch.Tensor] = {}

        # Request states.
        self.requests: dict[str, CachedRequestState] = {}
        # Persistent batch.
        self.input_batch = InputBatch(
            max_num_reqs=self.scheduler_config.max_num_seqs,
            max_model_len=self.max_model_len,
            max_num_batched_tokens=self.max_num_tokens,
            device=self.device,
            pin_memory=self.pin_memory,
            vocab_size=self.model_config.get_vocab_size(),
            block_sizes=[self.block_size],
            logitsprocs=build_logitsprocs(
                self.vllm_config, self.device, self.pin_memory,
                self.is_pooling_model,
                self.vllm_config.model_config.logits_processors),
        )
        self.mem_margin = None

        self.use_hpu_graph = not self.model_config.enforce_eager
        self.max_batch_size = self.scheduler_config.max_num_seqs
        self.max_num_seqs = self.scheduler_config.max_num_seqs
        self.max_prefill_batch_size = 1  # TODO(kzawora): add knob for that
        self.seen_configs: set = set()
        self.max_num_batched_tokens = \
            self.scheduler_config.max_num_batched_tokens
        self.use_merged_prefill = get_config().merged_prefill
        self.use_prefix_caching = (
            self.vllm_config.cache_config.enable_prefix_caching)
        self.bucketing_manager = HPUBucketingManager()
        if self.enable_bucketing:
            logger.info("Bucketing is ON.")
            self.bucketing_manager.initialize(
                max_num_seqs=self.max_num_seqs,
                max_num_prefill_seqs=self.max_prefill_batch_size,
                block_size=self.block_size,
                max_num_batched_tokens=self.max_num_batched_tokens,
                max_model_len=self.max_model_len)
            self.graphed_buckets: set[Any] = set()
        else:
            logger.info("Bucketing is OFF.")
        self._PAD_SLOT_ID = -1
        self._PAD_BLOCK_ID = -1
        self._tokenizer = init_tokenizer_from_configs(
            model_config=vllm_config.model_config,
            scheduler_config=vllm_config.scheduler_config,
            lora_config=vllm_config.lora_config).tokenizer

        # TODO(madamczyk-intel): add a knob for that
        # TODO(madamczyk-intel): debug why increasing it lowers acc
        self.logits_rounding = 1
        # High-level profiler
        self.profiler = HabanaHighLevelProfiler()
        self.profiler_counter_helper = HabanaProfilerCounterHelper()

<<<<<<< HEAD
        # Lookahead decoding
        self.use_lookahead_decoding = get_config().lookahead_decoding
        # Storage for lookahead tokens that are computed but not yet scheduled
        self.lookahead_tokens: dict = {}

=======
        self.defragmenter = OnlineDefragmenter()
        self.debug_fwd = init_debug_logger('fwd')
>>>>>>> c204d321

    def get_kv_cache_spec(self) -> dict[str, KVCacheSpec]:
        """
        Generates the KVCacheSpec by parsing the kv cache format from each
        Attention module in the static forward context.
        Returns:
            KVCacheSpec: A dictionary mapping layer names to their KV cache
            format. Layers that do not need KV cache are not included.
        """

        forward_ctx = self.vllm_config.compilation_config.static_forward_context
        block_size = self.vllm_config.cache_config.block_size
        use_mla = self.vllm_config.model_config.use_mla
        kv_cache_spec: dict[str, KVCacheSpec] = {}
        for layer_name, attn_module in forward_ctx.items():
            if isinstance(attn_module, FusedMoE):
                continue

            # TODO: Support other attention modules, e.g., sliding window,
            # cross-attention
            assert isinstance(attn_module, Attention)
            if attn_module.attn_type == AttentionType.DECODER:
                kv_cache_spec[layer_name] = FullAttentionSpec(
                    block_size=block_size,
                    num_kv_heads=attn_module.num_kv_heads,
                    head_size=attn_module.head_size,
                    dtype=self.kv_cache_dtype,
                    use_mla=use_mla)
            elif attn_module.attn_type in (AttentionType.ENCODER,
                                           AttentionType.ENCODER_ONLY):
                # encoder-only attention does not need KV cache.
                continue
            elif attn_module.attn_type == AttentionType.ENCODER_DECODER:
                raise NotImplementedError
            else:
                raise ValueError(
                    f"Unknown attention type: {attn_module.attn_type}")

        return kv_cache_spec

    def _update_states(self, scheduler_output: "SchedulerOutput") -> bool:
        """Update the cached states and the persistent batch with the scheduler
        output.

        The updated states are used by the `_prepare_inputs` function to create
        the input GPU tensors for the model.

        The SamplingMetadata is updated and copied to the GPU if there is a
        new/resumed/paused/finished request in the batch.
        """
        # Remove finished requests from the cached states.
        for req_id in scheduler_output.finished_req_ids:
            self.requests.pop(req_id, None)
<<<<<<< HEAD
            if self.use_lookahead_decoding:
                # Pop stored lookahead tokens for finished requests - dummy tokens at the end
                self.lookahead_tokens.pop(req_id, None)
=======

>>>>>>> c204d321
        # Remove the finished requests from the persistent batch.
        # NOTE(woosuk): There could be an edge case where finished_req_ids and
        # scheduled_req_ids overlap. This happens when a request is aborted and
        # then resubmitted with the same ID. In this case, we treat them as two
        # distinct requests - clearing the cached states for the first request
        # and handling the second as a new request.
        removed_req_indices: list[int] = []
        for req_id in scheduler_output.finished_req_ids:
            req_index = self.input_batch.remove_request(req_id)
            if req_index is not None:
                removed_req_indices.append(req_index)

        # Free the cached encoder outputs.
        for mm_hash in scheduler_output.free_encoder_mm_hashes:
            self.encoder_cache.pop(mm_hash, None)

        # Remove the unscheduled requests from the persistent batch.
        # NOTE(woosuk): The unscheduled requests are either preempted requests
        # or running requests that are not scheduled in this step. We remove
        # them from the persistent batch but keep their cached states since
        # they will be scheduled again sometime in the future.
        scheduled_req_ids = scheduler_output.num_scheduled_tokens.keys()
        cached_req_ids = self.input_batch.req_id_to_index.keys()
        unscheduled_req_ids = cached_req_ids - scheduled_req_ids
        # NOTE(woosuk): The persistent batch optimization assumes that
        # consecutive batches contain mostly the same requests. If batches
        # have low request overlap (e.g., alternating between two distinct
        # sets of requests), this optimization becomes very inefficient.
        for req_id in unscheduled_req_ids:
            req_index = self.input_batch.remove_request(req_id)
            assert req_index is not None
            removed_req_indices.append(req_index)

        req_ids_to_add: list[str] = []
        # Add new requests to the cached states.
        for new_req_data in scheduler_output.scheduled_new_reqs:
            assert new_req_data.sampling_params is not None, \
                "Pooling is not supported in HPU yet"
            req_id = new_req_data.req_id
            sampling_params = new_req_data.sampling_params
            if sampling_params.sampling_type == SamplingType.RANDOM_SEED:
                generator = torch.Generator(device=self.device)
                generator.manual_seed(sampling_params.seed)
            else:
                generator = None
            self.requests[req_id] = CachedRequestState(
                req_id=req_id,
                prompt_token_ids=new_req_data.prompt_token_ids,
                mm_kwargs=new_req_data.mm_kwargs,
                mm_positions=new_req_data.mm_positions,
                mm_hashes=new_req_data.mm_hashes,
                sampling_params=sampling_params,
                pooling_params=None,
                generator=generator,
                block_ids=new_req_data.block_ids,
                num_computed_tokens=new_req_data.num_computed_tokens,
                output_token_ids=[],
                lora_request=new_req_data.lora_request,
            )

            # Only relevant for models using M-RoPE (e.g, Qwen2-VL)
            if self.uses_mrope:
                image_grid_thw = []
                video_grid_thw = []
                second_per_grid_ts = []
                audio_feature_lengths = []
                use_audio_in_video = False
                for mm_item in self.requests[req_id].mm_kwargs:
                    mm_input = mm_item.get_data()
                    if mm_input.get("image_grid_thw") is not None:
                        image_grid_thw.append(
                            mm_input["image_grid_thw"].tolist())
                    if mm_input.get("video_grid_thw") is not None:
                        video_grid_thw.append(
                            mm_input["video_grid_thw"].tolist())
                    if mm_input.get("second_per_grid_ts") is not None:
                        second_per_grid_ts.append(
                            mm_input["second_per_grid_ts"])
                    if mm_input.get("audio_feature_lengths") is not None:
                        audio_feature_lengths.append(
                            mm_input["audio_feature_lengths"])
                    if mm_input.get("use_audio_in_video") is True:
                        use_audio_in_video = True

                hf_config = self.model_config.hf_config

                self.requests[req_id].mrope_positions, \
                    self.requests[req_id].mrope_position_delta = \
                    MRotaryEmbedding.get_input_positions_tensor(
                        self.requests[req_id].prompt_token_ids,
                        hf_config=hf_config,
                        image_grid_thw=image_grid_thw,
                        video_grid_thw=video_grid_thw,
                        second_per_grid_ts=second_per_grid_ts,
                        audio_feature_lengths=audio_feature_lengths,
                        use_audio_in_video=use_audio_in_video,
                    )

            req_ids_to_add.append(req_id)
        # Update the states of the running/resumed requests.
        is_last_rank = get_pp_group().is_last_rank
        req_data = scheduler_output.scheduled_cached_reqs
        for i, req_id in enumerate(req_data.req_ids):
            req_state = self.requests[req_id]
            num_computed_tokens = req_data.num_computed_tokens[i]
            new_block_ids = req_data.new_block_ids[i]
            resumed_from_preemption = req_data.resumed_from_preemption[i]
            req_state.num_computed_tokens = num_computed_tokens

            if not is_last_rank:
                # When using PP, the scheduler sends the sampled tokens back,
                # because there's no direct communication between the first-
                # stage worker and the last-stage worker.
                new_token_ids = req_data.new_token_ids[i]
                # Add the sampled token(s) from the previous step (if any).
                # This doesn't include "unverified" tokens like spec tokens.
                num_new_tokens = (num_computed_tokens + len(new_token_ids) -
                                  req_state.num_tokens)
                if num_new_tokens == 1:
                    # Avoid slicing list in most common case.
                    req_state.output_token_ids.append(new_token_ids[-1])
                elif num_new_tokens > 0:
                    req_state.output_token_ids.extend(
                        new_token_ids[-num_new_tokens:])

            # Update the block IDs.
            if not resumed_from_preemption:
                if new_block_ids is not None:
                    # Append the new blocks to the existing block IDs.
                    for block_ids, new_ids in zip(req_state.block_ids,
                                                  new_block_ids):
                        block_ids.extend(new_ids)
            else:
                assert new_block_ids is not None
                # The request is resumed from preemption.
                # Replace the existing block IDs with the new ones.
                req_state.block_ids = new_block_ids

            req_index = self.input_batch.req_id_to_index.get(req_id)
            if req_index is None:
                # The request is not in the persistent batch.
                # The request was either preempted and resumed later, or was not
                # scheduled in the previous step and needs to be added again.
                req_ids_to_add.append(req_id)
                continue

            # Update the persistent batch.
            self.input_batch.num_computed_tokens_cpu[req_index] = (
                num_computed_tokens)
            if new_block_ids is not None:
                self.input_batch.block_table.append_row(
                    new_block_ids, req_index)

            # For the last rank, we don't need to update the token_ids_cpu
            # because the sampled tokens are already cached.
            if not is_last_rank:
                # Add new_token_ids to token_ids_cpu.
                start_token_index = num_computed_tokens
                end_token_index = num_computed_tokens + len(new_token_ids)
                self.input_batch.token_ids_cpu[
                    req_index,
                    start_token_index:end_token_index] = new_token_ids
                self.input_batch.num_tokens_no_spec[
                    req_index] = end_token_index
                # Add spec_token_ids to token_ids_cpu.
                spec_token_ids = \
                    scheduler_output.scheduled_spec_decode_tokens.get(
                        req_id, ())
                if spec_token_ids:
                    start_index = end_token_index
                    end_token_index += len(spec_token_ids)
                    self.input_batch.token_ids_cpu[
                        req_index,
                        start_index:end_token_index] = spec_token_ids
                # NOTE(woosuk): `num_tokens` here may include spec decode tokens
                self.input_batch.num_tokens[req_index] = end_token_index

        # Check if the batch has changed. If not, we can skip copying the
        # sampling metadata from CPU to GPU.
        batch_changed = len(removed_req_indices) > 0 or len(req_ids_to_add) > 0

        # Add the new or resumed requests to the persistent batch.
        # The smaller empty indices are filled first.
        removed_req_indices = sorted(removed_req_indices, reverse=True)
        for req_id in req_ids_to_add:
            req_state = self.requests[req_id]
            if removed_req_indices:
                # Fill the empty index.
                req_index = removed_req_indices.pop()
            else:
                # Append to the end.
                req_index = None
            self.input_batch.add_request(req_state, req_index)

        # Condense the batched states if there are empty indices.
        if removed_req_indices:
            self.input_batch.condense(removed_req_indices)

        if batch_changed:
            self.input_batch.refresh_sampling_metadata()
        return batch_changed

    def _extract_mm_kwargs(
        self,
        scheduler_output: "SchedulerOutput",
    ) -> BatchedTensorInputs:
        if self.is_multimodal_raw_input_supported:  # noqa: SIM102
            if scheduler_output:
                mm_kwargs = list[MultiModalKwargsItem]()
                for req in scheduler_output.scheduled_new_reqs:
                    req_mm_kwargs = req.mm_kwargs
                    if not isinstance(req_mm_kwargs, list):
                        req_mm_kwargs = list(req_mm_kwargs)
                    mm_kwargs.extend(req_mm_kwargs)

                # Input all modalities at once
                mm_kwargs_combined: BatchedTensorInputs = {}
                for _, _, mm_kwargs_group in group_mm_kwargs_by_modality(
                        mm_kwargs,
                        device=self.device,
                        pin_memory=self.pin_memory,
                ):
                    mm_kwargs_combined.update(mm_kwargs_group)

                return mm_kwargs_combined

        return {}

    # source: vllm/v1/worker/gpu_model_runner.py
    def _execute_mm_encoder(self, scheduler_output: "SchedulerOutput",
                            req_ids: list[str]):
        scheduled_encoder_inputs = scheduler_output.scheduled_encoder_inputs
        if not scheduled_encoder_inputs:
            return

        # NOTE (attafosu): Utilize cached mm embeddings to speed up processing
        # After PR(#22711) mm_hashes for inputs will map to their cached embeddings, which can be reused for reqs sharing same mm_hash # noqa E501

        # Batch the multi-modal inputs.
        mm_kwargs = list[MultiModalKwargsItem]()
        # List of tuple (mm_hash, pos_info)
        mm_hashes_pos = list[tuple[str, PlaceholderRange]]()
        for req_id in req_ids:
            encoder_input_ids = scheduled_encoder_inputs[req_id]
            req_state = self.requests[req_id]

            for mm_input_id in encoder_input_ids:
                mm_hash = req_state.mm_hashes[mm_input_id]
                mm_kwargs.append(req_state.mm_kwargs[mm_input_id])
                mm_hashes_pos.append(
                    (mm_hash, req_state.mm_positions[mm_input_id]))

        # Batch mm inputs as much as we can: if a request in the batch has
        # multiple modalities or a different modality than the previous one,
        # we process it separately to preserve item order.

        # TODO (attafosu): Follow-up on the resolution to this.
        # The ordering of the encoder outputs needs to match the request ids
        # after fetching the embeddings.
        # For now, we'll restrict mm support to just a single prefill at a time - # noqa E501
        # Or that requests in the batch should have distinct modalities,

        # FIXME(ywang96): This is a hacky way to deal with multiple modalities
        # in the same batch while still being able to benefit from batching
        # multimodal inputs. The proper solution should be reordering the
        # encoder outputs.
        encoder_outputs = []
        for _, num_items, mm_kwargs_group in group_mm_kwargs_by_modality(
                mm_kwargs,
                device=self.device,
                pin_memory=self.pin_memory,
        ):
            # Run the encoder.
            # `curr_group_outputs` is either of the following:
            # 1. A tensor of shape (num_items, feature_size, hidden_size)
            # in case feature_size is fixed across all multimodal items.
            # 2. A list or tuple (length: num_items) of tensors, each of shape
            # (feature_size, hidden_size) in case the feature size is dynamic
            # depending on the input multimodal items.
            curr_group_outputs = self.model.get_multimodal_embeddings(
                **mm_kwargs_group)

            sanity_check_mm_encoder_outputs(
                curr_group_outputs,
                expected_num_items=num_items,
            )

            for output in curr_group_outputs:
                encoder_outputs.append(output)

        # FIXME (attafosu) Reorder the encoder outputs to match the request ids.
        # This will be necessary after mm prefill batching constraints are removed # noqa E501

        # Cache the encoder outputs.
        for (mm_hash, pos_info), output in zip(
                mm_hashes_pos,
                encoder_outputs,
        ):
            if req_id not in self.encoder_cache:
                self.encoder_cache[req_id] = {}

            self.encoder_cache[mm_hash] = scatter_mm_placeholders(
                output,
                is_embed=pos_info.is_embed,
            )

    # modified from: vllm/v1/worker/gpu_model_runner.py
    def _gather_mm_embeddings(
        self,
        scheduler_output: "SchedulerOutput",
        req_ids: list[str],
        shift_computed_tokens: int = 0,
    ) -> list[torch.Tensor]:
        mm_embeds: list[torch.Tensor] = []
        for req_id in req_ids:
            num_scheduled_tokens = scheduler_output.num_scheduled_tokens[
                req_id]
            req_state = self.requests[req_id]
            num_computed_tokens = \
                req_state.num_computed_tokens + shift_computed_tokens
            mm_positions = req_state.mm_positions
            mm_hashes = req_state.mm_hashes
            for i, pos_info in enumerate(mm_positions):
                start_pos = pos_info.offset
                num_encoder_tokens = pos_info.length

                # The encoder output is needed if the two ranges overlap:
                # [num_computed_tokens,
                #  num_computed_tokens + num_scheduled_tokens) and
                # [start_pos, start_pos + num_encoder_tokens)
                if start_pos >= num_computed_tokens + num_scheduled_tokens:
                    # The encoder output is not needed in this step.
                    break
                if start_pos + num_encoder_tokens <= num_computed_tokens:
                    # The encoder output is already processed and stored
                    # in the decoder's KV cache.
                    continue

                start_idx = max(num_computed_tokens - start_pos, 0)
                end_idx = min(
                    num_computed_tokens - start_pos + num_scheduled_tokens,
                    num_encoder_tokens)
                assert start_idx < end_idx
                mm_hash = mm_hashes[i]
                encoder_output = self.encoder_cache.get(mm_hash, None)
                assert encoder_output is not None,\
                      f"Encoder cache miss for {mm_hash}."
                encoder_output = self.encoder_cache[mm_hash]

                if (is_embed := pos_info.is_embed) is not None:
                    is_embed = is_embed[start_idx:end_idx]

                mm_embeds_item = gather_mm_placeholders(
                    encoder_output[start_idx:end_idx],
                    is_embed=is_embed,
                )
                mm_embeds.append(mm_embeds_item)
        return mm_embeds

    def get_model(self) -> torch.nn.Module:
        assert self.model is not None
        return self.model

    def _get_prompts_and_decodes(
        self,
        scheduler_output: "SchedulerOutput",
    ) -> PromptDecodeInfo:
        total_num_scheduled_tokens = scheduler_output.total_num_scheduled_tokens
        assert total_num_scheduled_tokens > 0
        num_reqs = self.input_batch.num_reqs
        assert num_reqs > 0

        # Traverse decodes first
        decode_req_ids = []
        num_computed_tokens_decode = []
        for i in range(num_reqs):
            req_id = self.input_batch.req_ids[i]
            assert req_id is not None

            num_computed_tokens = self.input_batch.num_computed_tokens_cpu[i]
            num_prompt_tokens = self.input_batch.num_prompt_tokens[i]
            num_scheduled_tokens = scheduler_output.num_scheduled_tokens[
                req_id]

            if num_computed_tokens < num_prompt_tokens:
                # This is prompt
                break

            # This is decode
            assert num_scheduled_tokens == 1
            decode_req_ids.append(req_id)
            num_computed_tokens_decode.append(int(num_computed_tokens + 1))

        if self.profiler.enabled:
            self.profiler_counter_helper.capture_decode_seq_stats(
                num_computed_tokens_decode)

        # Traverse prompts
        prompt_req_ids = []
        prompt_scheduled_tokens = []
        lookahead_decode_req_ids = []
        for i in range(len(decode_req_ids), num_reqs):
            req_id = self.input_batch.req_ids[i]
            assert req_id is not None

            num_computed_tokens = self.input_batch.num_computed_tokens_cpu[i]
            num_prompt_tokens = self.input_batch.num_prompt_tokens[i]
            num_scheduled_tokens = scheduler_output.num_scheduled_tokens[
                req_id]

            # Must be prompt
            assert num_computed_tokens < num_prompt_tokens
            num_output_tokens = len(self.requests[req_id].output_token_ids)
            assert num_output_tokens == 0, \
                f'req_id: {req_id}, {num_output_tokens}'

            prompt_req_ids.append(req_id)
            prompt_scheduled_tokens.append(num_scheduled_tokens)
            
            # Schedule lookahead decode for this prompt
            if self.use_lookahead_decoding:
                lookahead_decode_req_ids.append(req_id)

        all_decode_req_ids = decode_req_ids + lookahead_decode_req_ids
        
        return PromptDecodeInfo(prompt_req_ids, all_decode_req_ids,
                                prompt_scheduled_tokens)

    def _prepare_sampling(self,
                          batch_changed: bool,
                          request_ids: Union[None, list[str]] = None,
                          pad_to: Optional[int] = None) -> SamplingMetadata:
        # Create the sampling metadata.
        req_id_output_token_ids: dict[str, list[int]] = \
            {req_id: req.output_token_ids \
                for req_id, req in self.requests.items()}
        if request_ids is not None:
            req_id_output_token_ids = {
                req_id: req_id_output_token_ids[req_id] \
                    for req_id in request_ids}
        req_id_output_token_ids_lst = list(req_id_output_token_ids.items())
        if pad_to is not None:
            while len(req_id_output_token_ids_lst) < pad_to:
                req_id_output_token_ids_lst.append(
                    req_id_output_token_ids_lst[0])
        sampling_metadata = self.input_batch.make_selective_sampling_metadata(
            req_id_output_token_ids_lst, skip_copy=not batch_changed)
        return sampling_metadata

    def get_habana_paged_attn_buffers(self, block_tables, slot_mapping,
                                      batch_size):
        last_block_usage = [
            slot[0] % self.block_size + 1 for slot in slot_mapping
        ]
        block_groups = [[i] * len(bt) for i, bt in enumerate(block_tables)]
        block_usage = [[self.block_size] * (len(bt) - 1) + [lbu]
                       for bt, lbu in zip(block_tables, last_block_usage)
                       if bt]
        block_list = flatten(block_tables)
        block_groups = flatten(block_groups)
        block_usage = flatten(block_usage)
        assert len(block_list) == len(block_groups)
        assert len(block_list) == len(block_usage)

        padding_fn = None
        block_bucket_size: int
        if self.use_contiguous_pa:
            block_bucket_size = max(max(block_list) + 1, len(block_list))
            block_bucket_size = \
                self.bucketing_manager.find_decode_bucket(batch_size,
                                                          block_bucket_size)[2]
            indices: list[Any]
            indices = [None] * block_bucket_size
            for i, bid in enumerate(block_list):
                indices[bid] = i
            padding_fn = lambda tensor, pad_value: gather_list(
                tensor, indices, pad_value)
        else:
            block_bucket_size = \
                self.bucketing_manager.find_decode_bucket(batch_size,
                                                          len(block_list))[2]
            padding_fn = lambda tensor, pad_value: pad_list(
                tensor, block_bucket_size, itertools.repeat(pad_value))

        block_list = padding_fn(block_list, self._PAD_BLOCK_ID)
        block_groups = padding_fn(block_groups, -1)
        block_usage = padding_fn(block_usage, 1)

        block_list = torch.tensor(block_list, dtype=torch.long, device='cpu')
        block_groups = torch.tensor(block_groups,
                                    dtype=torch.long,
                                    device='cpu')
        block_usage = torch.tensor(block_usage,
                                   dtype=self.model_config.dtype,
                                   device='cpu')
        return block_list, block_groups, block_usage

    def _align_and_pad(self, data, bucketing, padding_gen):
        bs = len(data)
        target_bs, target_len = bucketing
        if target_bs == 1 and bs > 1:
            data = [list(itertools.chain(*data))]
        data = [pad_list(x, target_len, padding_gen) for x in data]
        padding = itertools.islice(padding_gen, target_len)
        data = pad_list(data, target_bs, itertools.repeat(padding))
        return data

    def _align_and_pad_mrope_positions(self, req_ids: list[str],
                                       context_lens: list[int],
                                       query_lens: list[int],
                                       bucketing: tuple[int, int],
                                       padding_gen: int) -> torch.Tensor:
        target_bs, target_len = bucketing
        out_shape = (3, target_len) if target_bs == 1 \
            else (target_bs, target_len)

        mrope_position_tensor = torch.full(out_shape,
                                           padding_gen,
                                           dtype=torch.int32,
                                           device='cpu')
        dst_start = 0
        dst_end = dst_start
        for b_idx, req_id in enumerate(req_ids):
            cl = context_lens[b_idx]
            qsl = query_lens[b_idx]
            input_mrope_position = \
                self.requests[req_id].mrope_positions[:, cl:cl+qsl]
            dst_end = dst_start + qsl
            mrope_position_tensor[:, dst_start:dst_end].copy_(
                input_mrope_position, non_blocking=True)

            # Update dst_start depending on if pos_ids of requests are meant to be adjacent # noqa 501
            if target_bs == 1:
                dst_start = dst_end
            else:
                dst_start += target_len
        return mrope_position_tensor

    def _bucketize_merged_prompt(self, seq_lens, num_blocks):
        seq = sum(seq_lens)
        num_blocks = sum(num_blocks)
        seq = self.bucketing_manager.find_prompt_bucket(1, seq, num_blocks)[1]
        num_blocks = round_up(num_blocks, 32)
        return (1, seq, num_blocks)

    def _bucketize_2d_prompt(self, seq_lens, num_blocks):
        bs = len(seq_lens)
        if bs > self.max_prefill_batch_size:
            raise BucketingFailedException
        seq = max(seq_lens)
        num_blocks = max(num_blocks) if len(num_blocks) > 0 else 0
        bs, seq, num_blocks = self.bucketing_manager.find_prompt_bucket(
            bs, seq, num_blocks)
        return (bs, seq, num_blocks)

    def _get_prompt_bucketing_fn(self):
        if self.use_merged_prefill:
            return self._bucketize_merged_prompt
        else:
            return self._bucketize_2d_prompt

    def _can_merge_prefill_contents(self, lhs, rhs):
        combined_num_tokens = lhs.get_num_tokens() + rhs.get_num_tokens()
        bucketing_fn = self._get_prompt_bucketing_fn()
        try:
            target_bs, target_seq, target_blocks = bucketing_fn(
                combined_num_tokens, [])
        except BucketingFailedException:
            return False
        target_bs, target_seq, target_blocks = bucketing_fn(
            combined_num_tokens, [])
        return target_bs <= self.max_prefill_batch_size and\
            target_bs * target_seq <= self.max_num_tokens

    def _extract_prefill_batch_contents(self, num_prefills, num_decodes,
                                        num_scheduled_tokens):
        # DECODES are the first num_decodes REQUESTS.
        # PREFILLS are the next num_reqs - num_decodes REQUESTS.
        if self.use_lookahead_decoding:
            # When lookahead decoding is used, num_decodes includes lookahead decodes
            # but we need to find where actual prefills start in the batch
            actual_num_decodes = num_decodes - num_prefills
            idx_bias = num_prefills
        else:
            actual_num_decodes = num_decodes
            idx_bias = 0    
        block_table_cpu_tensor = self.input_batch.block_table[
            0].get_cpu_tensor()
        all_batch_contents = [BatchContents()]

        # Prefills start after the actual decode requests in the input_batch
        prefill_start = actual_num_decodes
        prefill_end = prefill_start + num_prefills
        
        for batch_idx in range(prefill_start, prefill_end):
            req_id = self.input_batch.req_ids[batch_idx]
            context_len = self.input_batch.num_computed_tokens_cpu[batch_idx]
            query_len = num_scheduled_tokens[batch_idx+idx_bias]

            token_ids = self.input_batch.token_ids_cpu[
                batch_idx, context_len:context_len + query_len].tolist()

            num_blocks = round_up(context_len + query_len,
                                  self.block_size) // self.block_size
            blocks = block_table_cpu_tensor[batch_idx, :num_blocks].tolist()
            blocks = [self.defragmenter.resolve(b) for b in blocks]

            prompt_tokens = self.input_batch.num_prompt_tokens[batch_idx]
            #TODO: Fix non-prompt case
            num_output_logits = context_len + query_len - prompt_tokens + 1
            logits_positions = list(
                range(query_len - num_output_logits, query_len))

            new_batch_contents = BatchContents(
                req_ids=[req_id],
                token_ids=[token_ids],
                context_lens=[context_len],
                blocks=[blocks],
                logits_positions=[logits_positions],
            )
            if self._can_merge_prefill_contents(all_batch_contents[-1],
                                                new_batch_contents):
                merge_contents(all_batch_contents[-1], new_batch_contents)
            else:
                all_batch_contents.append(new_batch_contents)
        return all_batch_contents

    def _make_attn_bias(self, context_groups, token_groups):
        dtype = self.dtype
        is_causal = True  # TODO: add support for non-causal tasks
        context_groups = torch.tensor(context_groups,
                                      device='cpu',
                                      dtype=torch.int16)
        context_groups = context_groups.repeat_interleave(self.block_size,
                                                          dim=-1)
        context_len = context_groups.size(-1)
        token_groups = torch.tensor(token_groups,
                                    device='cpu',
                                    dtype=torch.int16)
        num_queries = token_groups.size(-1)
        seq_groups = torch.cat([context_groups, token_groups], dim=-1)
        attn_mask = seq_groups.unflatten(-1,
                                         (1, -1)) != token_groups.unflatten(
                                             -1, (-1, 1))
        if is_causal:
            causal_mask = torch.ones(num_queries,
                                     num_queries,
                                     device='cpu',
                                     dtype=torch.bool)
            causal_mask = torch.triu(causal_mask, diagonal=1).unsqueeze(0)
            attn_mask[:, :, context_len:].logical_or_(causal_mask)
        attn_mask = attn_mask.to(dtype).masked_fill_(attn_mask, -math.inf)

        return attn_mask.unflatten(0, (1, -1))

    def _form_prefill_batch(self, contents):
        if len(contents.req_ids) == 0:
            return PrefillInputData()

        token_ids = contents.token_ids
        req_ids = contents.req_ids
        query_lens = [len(tids) for tids in contents.token_ids]
        if self.profiler.enabled:
            self.profiler_counter_helper.capture_prompt_seq_stats(query_lens)
        context_lens = contents.context_lens

        token_positions = [
            list(range(cl, cl + ql))
            for cl, ql in zip(context_lens, query_lens)
        ]

        block_assignment = [[
            divmod(pos, self.block_size) for pos in positions
        ] for positions in token_positions]

        token_slots = [[
            blocks[bi] * self.block_size + bo for bi, bo in assignment
        ] for blocks, assignment in zip(contents.blocks, block_assignment)]
        token_groups = [[i] * len(tid) for i, tid in enumerate(token_ids)]
        num_context_blocks = [
            round_up(ctx_len, self.block_size) // self.block_size
            for ctx_len in context_lens
        ]
        context_blocks: list = [
            blocks[:num]
            for blocks, num in zip(contents.blocks, num_context_blocks)
        ]
        num_context_blocks = [len(b) for b in context_blocks]
        context_groups = [[i] * b for i, b in enumerate(num_context_blocks)]
        has_context = sum(context_lens) > 0
        target_bs, target_seq, target_blocks = self._get_prompt_bucketing_fn()(
            query_lens, num_context_blocks)

        # NOTE: If model does not support multimodal inputs, we pad here.
        # For models with multimodal support, we may want to get embeddings
        # for the valid tokens before padding.
        # This would require getting multimodal input embeddings here as well
        token_ids = self._align_and_pad(contents.token_ids,
                                        (target_bs, target_seq),
                                        itertools.repeat(-1))
        # If the model uses M-RoPE, we need to fill
        # and pad the M-RoPE positions for the scheduled prefill tokens
        if self.uses_mrope:
            token_positions = self._align_and_pad_mrope_positions(
                contents.req_ids,
                context_lens,
                query_lens,
                (target_bs, target_seq),
                -1,
            )

        else:
            token_positions = self._align_and_pad(token_positions,
                                                  (target_bs, target_seq),
                                                  itertools.repeat(-1))
        token_slots = self._align_and_pad(token_slots, (target_bs, target_seq),
                                          itertools.repeat(-1))
        token_groups = self._align_and_pad(token_groups,
                                           (target_bs, target_seq),
                                           itertools.repeat(-1))
        context_blocks = self._align_and_pad(context_blocks,
                                             (target_bs, target_blocks),
                                             itertools.repeat(-1))
        context_groups = self._align_and_pad(context_groups,
                                             (target_bs, target_blocks),
                                             itertools.repeat(-1))

        # TODO: cycle through dummy slots and blocks
        #dummy_slots = itertools.cycle(
        #    range(self._PAD_SLOT_ID, self._PAD_SLOT_ID + self.block_size))

        cur_offset = 0
        logits_indices = []
        logits_requests = []
        for req_id, qlen, log_pos in zip(req_ids, query_lens,
                                         contents.logits_positions):
            source = [cur_offset + x for x in log_pos]
            dest = [req_id] * len(log_pos)
            logits_indices.extend(source)
            logits_requests.extend(dest)
            if self.use_merged_prefill:
                cur_offset += qlen
            else:
                cur_offset += len(token_ids[0])

        attn_bias = None
        if self.use_merged_prefill:
            attn_bias = self._make_attn_bias(context_groups, token_groups)
            attn_bias = attn_bias.to('hpu', non_blocking=True)
        else:
            attn_bias = None

        logits_indices = pad_list(
            logits_indices,
            round_up(len(logits_indices), self.logits_rounding),
            itertools.repeat(-1))

        query_lens = _async_h2d_tensor(query_lens, torch.int32)
        token_ids = _async_h2d_tensor(token_ids, torch.int32)
        token_positions = _async_h2d_tensor(token_positions, torch.int32)
        token_slots = _async_h2d_tensor(token_slots, torch.int64)
        logits_indices = _async_h2d_tensor(logits_indices, torch.int32)
        context_lens = _async_h2d_tensor(context_lens, torch.int32)
        context_blocks_t: Optional[torch.tensor]
        if has_context:
            context_blocks_t = _async_h2d_tensor(context_blocks,
                                                 torch.int32).flatten()
        else:
            context_blocks_t = None

        attn_metadata = HPUAttentionMetadataV1.make_prefill_metadata(
            seq_lens_tensor=query_lens,
            context_lens_tensor=context_lens,
            slot_mapping=token_slots,
            block_list=context_blocks_t,
            attn_bias=attn_bias,
            block_size=self.block_size)
        return PrefillInputData(request_ids=[req_ids],
                                prompt_lens=[query_lens],
                                token_ids=[token_ids],
                                position_ids=[token_positions],
                                attn_metadata=[attn_metadata],
                                logits_indices=[logits_indices],
                                logits_requests=[logits_requests])

    def _prepare_prefill_inputs(
            self, num_prefills, num_decodes,
            num_scheduled_tokens: list[int]) -> PrefillInputData:

        all_batch_contents = self._extract_prefill_batch_contents(
            num_prefills, num_decodes, num_scheduled_tokens)
        all_batches = [
            self._form_prefill_batch(bc) for bc in all_batch_contents
        ]
        merge_contents(all_batches[0], *all_batches[1:])
        return all_batches[0]

    def _prepare_decode_inputs(self, num_prefills, num_decodes,
                               num_scheduled_tokens) -> DecodeInputData:
        # Decodes run as one single padded batch with shape [batch, 1]
        #
        # We need to set _PAD_SLOT_ID for the padding tokens in the
        # slot_mapping, such that the attention KV cache insertion
        # logic knows to ignore those indicies. Otherwise, the
        # padding data can be dummy since we have a causal mask.

        block_table_cpu_tensor = self.input_batch.block_table[
            0].get_cpu_tensor()
        if num_decodes == 0:
            return DecodeInputData(num_decodes=0)
        
        # Calculate original decodes count (before lookahead)
        original_num_decodes = num_decodes
        if self.use_lookahead_decoding:
            original_num_decodes = num_decodes - num_prefills
        
        # BLOCK_TABLE [batch, max_num_blocks_per_req]
        context_lens = []
        
        # Handle regular decodes
        for i in range(original_num_decodes):
            context_lens.append(self.input_batch.num_computed_tokens_cpu[i])
        
        # Handle lookahead decodes
        if self.use_lookahead_decoding:
            # For lookahead decodes use the prompt length + 1 (the newly generated token)
            for i in range(original_num_decodes, num_decodes):
                context_lens.append(self.input_batch.num_prompt_tokens[i] + 1)
        
        context_lens = np.array(context_lens)

        # NOTE(kzawora): the +1 is what causes this entire thing to work,
        # as in the paged attention, we don't fetch just the context from cache,
        # but also kvs for the current token
        num_blocks = np.ceil(
            (context_lens + 1) / self.block_size).astype(np.int32).tolist()

        # PAD FOR STATIC SHAPES.
        padded_batch_size: int
        padded_batch_size = self.bucketing_manager.find_decode_bucket(
            num_decodes, sum(num_blocks))[0]

        block_tables_list = []
        for i, n in enumerate(num_blocks):
            seq_block_table = block_table_cpu_tensor[i, :n].tolist()
            assert len(seq_block_table) == n
            block_tables_list.append(seq_block_table)

        # POSITIONS. [batch, 1]
        # We slice at the end, since we use the positions for gathering.
        positions = torch.zeros((padded_batch_size, 1), dtype=torch.int32)
        
        # Handle regular decodes
        for i in range(original_num_decodes):
            num_computed_tokens = self.input_batch.num_computed_tokens_cpu[i]
            positions[i, 0] = num_computed_tokens + 1 if self.use_lookahead_decoding \
                else num_computed_tokens
        
        # Handle lookahead decodes positions
        if self.use_lookahead_decoding:
            for i in range(original_num_decodes, num_decodes):
                # Position should be at the newly generated token (prompt_len)
                positions[i, 0] = self.input_batch.num_prompt_tokens[i]

        positions = positions[:padded_batch_size]
        padded_index = torch.zeros((padded_batch_size, 1), dtype=torch.int64)
        index = positions.to(torch.int64)[:num_decodes]
        padded_index[:num_decodes] = index

        input_mrope_positions_list: list[list[int]] = [[] for _ in range(3)]
        if self.uses_mrope:
            for idx, req_id in enumerate(
                    self.input_batch.req_ids[:num_decodes]):
                seq_data = self.requests[req_id]
                context_len = context_lens[idx]
                position = context_len
                if seq_data.mrope_position_delta is not None:
                    pos_for_mrope = MRotaryEmbedding \
                        .get_next_input_positions(
                            seq_data.mrope_position_delta,
                            context_len=context_len,
                            seq_len=context_len + 1)
                else:
                    pos_for_mrope = [[position]] * 3
                for idx in range(3):
                    input_mrope_positions_list[idx].extend(pos_for_mrope[idx])

            positions = torch.tensor(input_mrope_positions_list,
                                     dtype=torch.int32,
                                     device='cpu')

            # Pad the right side of input_mrope_positions by padded_batch_size
            pad_size = padded_batch_size - positions.size(1)
            if pad_size > 0:
                positions = F.pad(positions, (0, pad_size),
                                  value=-1,
                                  mode='constant')

        # TOKEN_IDS. [batch, 1]
        token_ids = torch.zeros((padded_batch_size, 1), dtype=torch.int32)
        token_ids[:num_decodes] = torch.gather(input=torch.from_numpy(
            self.input_batch.token_ids_cpu),
                                               dim=1,
                                               index=index)

        # SLOT_MAPPING [batch, 1]
        # The "slot" is the "physical index" of a token in the KV cache.
        # Look up the block_idx in the block table (logical<>physical map)
        # to compute this.
        block_number = torch.ones(
            (padded_batch_size, 1), dtype=torch.int32) * self._PAD_BLOCK_ID
        block_number[:num_decodes] = torch.gather(input=block_table_cpu_tensor,
                                                  dim=1,
                                                  index=(index //
                                                         self.block_size))
        block_number.apply_(self.defragmenter.resolve)

        block_offsets = padded_index % self.block_size
        slot_mapping = block_number * self.block_size + block_offsets
        # set an out of range value for the padding tokens so that they
        # are ignored when inserting into the KV cache.
        slot_mapping = slot_mapping[:padded_batch_size]
        dummy_slots = itertools.cycle(
            range(self._PAD_SLOT_ID, self._PAD_SLOT_ID + self.block_size))
        slot_mapping[num_decodes:].apply_(lambda _, ds=dummy_slots: next(ds))

        block_tables_list = self.defragmenter.resolve_all(block_tables_list)

        # CONTEXT_LENS [batch_size]
        block_list, block_groups, block_usage = \
            self.get_habana_paged_attn_buffers(
            block_tables_list, slot_mapping.tolist(), padded_batch_size)

        logits_indices = torch.zeros(padded_batch_size,
                                     dtype=torch.int32,
                                     device='cpu')
        query_start_loc = torch.empty((num_decodes + 1, ),
                                      dtype=torch.int32,
                                      device="cpu",
                                      pin_memory=self.pin_memory)
        query_start_loc_np = query_start_loc.numpy()
        query_start_loc_np[0] = 0
        np.cumsum(num_scheduled_tokens[:num_decodes],
                  out=query_start_loc_np[1:])
        logits_indices[:num_decodes] = query_start_loc[1:] - 1
        num_decode_tokens = torch.tensor(np.sum(context_lens), device='cpu')

        # CPU<>HPU sync *should not* happen here.
        token_ids_device = _async_h2d_tensor_copy(token_ids, self.device)
        positions_device = _async_h2d_tensor_copy(positions, self.device)
        logits_indices_device = _async_h2d_tensor_copy(logits_indices,
                                                       self.device)
        block_list_device = _async_h2d_tensor_copy(block_list, self.device)
        block_usage_device = _async_h2d_tensor_copy(block_usage, self.device)
        block_groups_device = _async_h2d_tensor_copy(block_groups, self.device)
        num_decode_tokens_device = _async_h2d_tensor_copy(
            num_decode_tokens, self.device)
        slot_mapping_device = _async_h2d_tensor_copy(slot_mapping, self.device)
        return DecodeInputData(
            num_decodes=num_decodes,
            token_ids=token_ids_device,
            position_ids=positions_device,
            logits_indices=logits_indices_device,
            attn_metadata=HPUAttentionMetadataV1.make_decode_metadata(
                block_list=block_list_device,
                block_usage=block_usage_device,
                block_groups=block_groups_device,
                input_positions=None,
                num_decode_tokens=num_decode_tokens_device,
                slot_mapping=slot_mapping_device,
                block_size=self.block_size,
            ))

    def update_lookahead_decode_inputs(self, decode_data, num_prefills, num_decodes, 
                                       prefill_sampled_tokens, prefill_sampled_requests):
        """
        Update decode_data for lookahead decoding to use newly generated tokens from prefill phase
        instead of stale prompt tokens as inputs.
        """
        
        # Get the original decode count (before lookahead decodes)
        original_num_decodes = num_decodes - num_prefills
        
        # Create a mapping from request_id to newly generated token
        req_to_token = {}

        tokens = [token for token in prefill_sampled_tokens if token.shape != torch.Size([0])]
        for token, req_id in zip(tokens, prefill_sampled_requests):
            req_to_token[req_id] = token
        
        # For lookahead decodes (which start after original decodes), update their input tokens
        for i in range(original_num_decodes, num_decodes):
            # Map lookahead decode index to corresponding prefill request
            prefill_idx = i - original_num_decodes
            batch_idx = original_num_decodes + prefill_idx
            req_id = self.input_batch.req_ids[batch_idx]
            if req_id in req_to_token:
                # Update the decode input to use the newly generated token
                new_token = req_to_token[req_id]
                decode_data.token_ids[i] = new_token
                # Update position to point to the correct location (after the generated token)
                prompt_len = self.input_batch.num_prompt_tokens[batch_idx]
                decode_data.position_ids[i, 0] = torch.tensor(prompt_len, dtype=torch.int, device=self.device)

        # Replace tokens in regular decodes with lookahead stored tokens
        for i in range(0, original_num_decodes):
            req_id = self.input_batch.req_ids[i]
            decode_data.token_ids[i] = self.lookahead_tokens.get(req_id, 0)[0]

        return DecodeInputData(
            num_decodes=decode_data.num_decodes,
            token_ids=decode_data.token_ids.clone(),
            position_ids=decode_data.position_ids.clone(),
            logits_indices=decode_data.logits_indices,
            attn_metadata=decode_data.attn_metadata,
        )

    def _prepare_inputs(
        self,
        scheduler_output: "SchedulerOutput",
        num_prefills,
        num_decodes,
    ) -> tuple[PrefillInputData, Optional[DecodeInputData]]:

        total_num_scheduled_tokens = scheduler_output.total_num_scheduled_tokens
        assert total_num_scheduled_tokens > 0

        num_reqs = num_prefills + num_decodes

        actual_num_decodes = num_decodes
        if self.use_lookahead_decoding:
            actual_num_decodes = num_decodes - num_prefills

        # Get the number of scheduled tokens for each request.
        # TODO: The Python loop can be slow. Optimize.
        num_scheduled_tokens = []
        num_prompt_tokens = []
        for idx, req_id in enumerate(self.input_batch.req_ids[:num_reqs]):
            assert req_id is not None
            seq_num_scheduled_tokens = scheduler_output.num_scheduled_tokens[
                req_id]
            seq_num_prompt_tokens = self.input_batch.num_prompt_tokens[idx]
            num_scheduled_tokens.append(seq_num_scheduled_tokens)
            num_prompt_tokens.append(seq_num_prompt_tokens)
            # NOTE: assert that all the decodes are "decodes".
            if idx < actual_num_decodes:
                assert seq_num_scheduled_tokens == 1

        if self.use_lookahead_decoding:
            # Insert scheduled tokens for lookahead decodes (always 1 token per decode)
            for _ in range(num_prefills):
                num_scheduled_tokens.insert(0, 1)
        return (self._prepare_prefill_inputs(num_prefills, num_decodes,
                                             num_scheduled_tokens),
                self._prepare_decode_inputs(num_prefills, num_decodes, 
                                            num_scheduled_tokens))

    def _seq_len(self, attn_metadata):
        return attn_metadata.slot_mapping.size(-1)

    def _num_blocks(self, attn_metadata):
        if attn_metadata.block_list is None:
            return 0
        return attn_metadata.block_list.numel()

    def _check_config(self, batch_size, seq_len, num_blocks, attn_metadata,
                      warmup_mode):
        phase = "prompt" if attn_metadata.is_prompt else "decode"
        cfg = (phase, batch_size, seq_len, num_blocks)
        if self.debug_fwd:
            self.debug_fwd(cfg)
        seen = cfg in self.seen_configs
        self.seen_configs.add(cfg)
        if not seen and not warmup_mode:
            logger.warning("Configuration: %s was not warmed-up!", cfg)

    def _execute_model_generic(self,
                               token_ids,
                               position_ids,
                               attn_metadata,
                               logits_indices,
                               kv_caches,
                               warmup_mode=False,
                               inputs_embeds=None,
                               model_mm_kwargs=None):

        # FORWARD.
        batch_size = token_ids.size(0)
        seq_len = self._seq_len(attn_metadata)
        num_blocks = self._num_blocks(attn_metadata)
        self._check_config(batch_size, seq_len, num_blocks, attn_metadata,
                           warmup_mode)
        additional_kwargs = {}
        if htorch.utils.internal.is_lazy(
        ) and not self.model_config.enforce_eager:
            use_graphs = self._use_graphs()
            additional_kwargs.update({"bypass_hpu_graphs": not use_graphs})
        else:
            # no hpu graphs for t.compile?
            use_graphs = False
        trimmed_attn_metadata = trim_attn_metadata(attn_metadata)
        if self.is_driver_worker:
            model_event_name = ("model_forward_"
                                f"bs{batch_size}_"
                                f"seq{seq_len}_"
                                f"ctx{num_blocks}_"
                                f"graphs{'T' if use_graphs else 'F'}")
        else:
            model_event_name = 'model_executable'
        with self.profiler.record_event('internal', model_event_name):
            hidden_states = self.model.forward(
                input_ids=token_ids,
                positions=position_ids,
                attn_metadata=trimmed_attn_metadata,
                kv_caches=kv_caches,
                inputs_embeds=inputs_embeds,
                model_mm_kwargs=model_mm_kwargs)
        # NOTE(kzawora): returning hidden_states is required in prompt logprobs
        # scenarios, as they will do logit processing on their own
        non_flattened_hidden_states = hidden_states

        hidden_states = hidden_states.view(-1, hidden_states.shape[-1])
        hidden_states = hidden_states[logits_indices]
        with self.profiler.record_event('internal', ('compute_logits'
                                                     f'{batch_size}_'
                                                     f'seq{seq_len}_ctx'
                                                     f'{num_blocks}')):
            logits = self.model.compute_logits(hidden_states, None)
        return non_flattened_hidden_states, logits

    def _get_prompt_logprobs_dict(
        self,
        hidden_states: torch.Tensor,
        scheduler_output: "SchedulerOutput",
    ) -> dict[str, Optional[LogprobsTensors]]:
        num_prompt_logprobs_dict = self.input_batch.num_prompt_logprobs
        if not num_prompt_logprobs_dict:
            return {}

        prompt_logprobs_dict: dict[str, Optional[LogprobsTensors]] = {}

        # Since prompt logprobs are a rare feature, prioritize simple,
        # maintainable loop over optimal performance.
        completed_prefill_reqs = []
        for i, (req_id, num_prompt_logprobs) in enumerate(
                num_prompt_logprobs_dict.items()):

            num_tokens = scheduler_output.num_scheduled_tokens[req_id]

            # Get metadata for this request.
            request = self.requests[req_id]
            num_prompt_tokens = len(request.prompt_token_ids)
            prompt_token_ids = torch.tensor(request.prompt_token_ids).to(
                self.device, non_blocking=True)

            # Determine number of logits to retrieve.
            start_tok = request.num_computed_tokens + 1
            num_remaining_tokens = num_prompt_tokens - start_tok
            if num_tokens < num_remaining_tokens:
                # This is a chunk, more tokens remain.
                num_logits = num_tokens
            else:
                # This is the last chunk of prompt tokens to return.
                num_logits = num_remaining_tokens
                completed_prefill_reqs.append(req_id)

            # Get the logits corresponding to this req's prompt tokens.
            # If this is a partial request (i.e. chunked prefill),
            # then there is prompt logprob generated for each index.
            prompt_hidden_states = hidden_states[i, :num_logits]
            logits = self.model.compute_logits(prompt_hidden_states, None)

            # Get the "target" tokens for each index. For prompt at index i,
            # the token at prompt index i+1 is the "sampled" token we want
            # to gather the logprobs for.
            tgt_token_ids = prompt_token_ids[start_tok:start_tok + num_logits]

            # Compute prompt logprobs.
            logprobs = self.sampler.compute_logprobs(logits)
            token_ids, logprobs, ranks = self.sampler.gather_logprobs(
                logprobs, num_prompt_logprobs, tgt_token_ids)

            # Transfer GPU->CPU async.
            prompt_logprobs_dict[req_id] = LogprobsTensors(
                token_ids.to("cpu", non_blocking=True),
                logprobs.to("cpu", non_blocking=True),
                ranks.to("cpu", non_blocking=True),
            )

        # Remove requests that have completed prefill from the batch
        # num_prompt_logprobs_dict.
        for req_id in completed_prefill_reqs:
            del num_prompt_logprobs_dict[req_id]

        # Must synchronize the non-blocking GPU->CPU transfers.
        torch.hpu.synchronize()

        return prompt_logprobs_dict

    def _is_quant_with_inc(self):
        quant_config = os.getenv("QUANT_CONFIG", None) is not None
        return (self.model_config.quantization == "inc" or quant_config)

    def is_chunked_prefill_dummy_output_token(
            self, 
            req_id,                            
            prefill_sampled_requests, 
            prompt_req_ids) -> bool:
        return (req_id in prompt_req_ids) and (req_id not in prefill_sampled_requests)

    # Copied from vllm/v1/worker/gpu_model_runner.py
    def apply_grammar_bitmask(
        self,
        scheduler_output: "SchedulerOutput",
        logits: torch.Tensor,
    ):
        grammar_bitmask = scheduler_output.grammar_bitmask
        if grammar_bitmask is None:
            return

        # We receive the structured output bitmask from the scheduler,
        # compacted to contain bitmasks only for structured output requests.
        # The order of the requests in the bitmask is not guaranteed to be the
        # same as the order of the requests in the gpu runner's batch. We need
        # to sort the bitmask to match the order of the requests used here.

        # Get the batch indices of the structured output requests.
        # Keep track of the number of speculative tokens scheduled for every
        # request in the batch, as the logit indices are offset by this amount.
        struct_out_req_batch_indices: dict[str, int] = {}
        cumulative_offset = 0
        seq = sorted(self.input_batch.req_id_to_index.items(),
                     key=lambda x: x[1])
        for req_id, batch_index in seq:
            logit_index = batch_index + cumulative_offset
            cumulative_offset += len(
                scheduler_output.scheduled_spec_decode_tokens.get(req_id, []))
            if req_id in scheduler_output.structured_output_request_ids:
                struct_out_req_batch_indices[req_id] = logit_index

        out_indices = []

        # Reorder the bitmask to match the order of the requests in the batch.
        sorted_bitmask = np.zeros_like(grammar_bitmask,
                                       shape=(logits.shape[0],
                                              grammar_bitmask.shape[1]))
        cumulative_index = 0
        seq = sorted(scheduler_output.structured_output_request_ids.items(),
                     key=lambda x: x[1])

        for req_id, _ in seq:
            logit_index = struct_out_req_batch_indices[req_id]
            num_spec_tokens = len(
                scheduler_output.scheduled_spec_decode_tokens.get(req_id, []))
            for i in range(1 + num_spec_tokens):
                sorted_bitmask[logit_index + i] = \
                    grammar_bitmask[cumulative_index + i]
                out_indices.append(logit_index + i)
            cumulative_index += 1 + num_spec_tokens
        grammar_bitmask = sorted_bitmask

        # If the grammar bitmask and the logits have the same shape
        # we don't need to pass indices to the kernel,
        # since the bitmask is already aligned with the logits.
        skip_out_indices = grammar_bitmask.shape[0] == logits.shape[0]

        # Serialization of np.ndarray is much more efficient than a tensor,
        # so we receive it in that format.
        grammar_bitmask = torch.from_numpy(grammar_bitmask).contiguous()

        # Force use of the torch.compile implementation from xgrammar to work
        # around issues with the Triton kernel in concurrent structured output
        # scenarios. See PR #19565 and issues #19493, #18376 for details.

        # xgr_torch_compile.apply_token_bitmask_inplace_torch_compile(
        #     logits,
        #     grammar_bitmask.to(self.device, non_blocking=True),
        #     indices=out_indices if not skip_out_indices else None,
        # )

        # NOTE(tianmu-li): xgr_torch_compile uses torch.inductor by default.
        # Have to use the CPU backend, which has its overhead.
        logits_cpu = logits.cpu().to(torch.float32)
        xgr_cpu.apply_token_bitmask_inplace_cpu(
            logits_cpu,
            grammar_bitmask.to("cpu"),
            indices=out_indices if not skip_out_indices else None,
        )
        logits.copy_(
            logits_cpu.to(self.device, non_blocking=True).to(logits.dtype))

    @torch.inference_mode()
    def execute_model(
        self,
        scheduler_output: "SchedulerOutput",
        warmup_mode: bool = False,
    ) -> ModelRunnerOutput:
        # NOTE(kzawora): Since scheduler doesn't differentiate between prefills
        # and decodes, we must handle mixed batches. In _update_states we make
        # sure that first self.input_batch.num_decodes requests are decodes,
        # and remaining ones until the end are prefills. _update_states also
        # handles changes in request cache based on scheduler outputs and
        # previous iterations (e.g. keeping block tables and context lengths up
        # to date, creating, pruning and updating request caches,
        # and some more stuff)

        # If num_decodes == self.input_batch.num_reqs, then batch is all decode, and only a single decode forward pass will be executed in this method. # noqa
        # If num_decodes == 0, then batch is all prefill, and only prefill forward passes will be executed  in this method. # noqa
        # If neither apply, then batch is mixed, and both prefill and decode forward passes will be executed in this method. # noqa

        # First, we will execute all decodes (if any) in a single batch,
        # then we'll execute prefills in batches of up to max_prefill_batch_size elements. # noqa
        # All shapes used in forward passes are bucketed appropriately to mitigate risk of graph recompilations. # noqa

        # We perform sampling directly after executing each forward pass
        # Everything is done asynchronously - the only sync point is the place
        # where we copy the generated tokens back to the host.

        # Example: If a batch has 6 requests, 3 prefills and 3 decodes, the unprocessed sequences in batch will be laid as follows: # noqa
        # [D0, D1, D2, P0, P1, P2]
        # If we assume max_prefill_batch_size=2, the flow of this method will look as follows: # noqa
        # prepare_inputs: bucket [D0, D1, D2] -> [D0, D1, D2, 0] (BS=4 bucket, 1 seq padding) # noqa
        # prepare_inputs: bucket [P0, P1, P2] -> [P0, P1], [P2] (BS=2 + BS=1 bucket, no seqs padding) # noqa
        # decode forward pass BS4 [D0, D1, D2, 0]
        # decode compute_logits BS4 [D0, D1, D2, 0]
        # decode sampler BS4 [D0, D1, D2, 0] -> [tokD0, tokD1, tokD2, 0]
        # prefill[iter 0] forward pass BS2 [P0, P1]
        # prefill[iter 0] compute_logits BS2 [P0, P1]
        # prefill[iter 0] sampler BS2 [P0, P1] -> [tokP0, tokP1]
        # prefill[iter 1] forward pass BS1 [P0, P1]
        # prefill[iter 1] compute_logits BS1 [P0, P1]
        # prefill[iter 1] sampler BS1 [P0, P1] -> [tokP2]
        # prefill concat sampler results [tokP0, tokP1], [tokP2] -> [tokP0, tokP1, tokP2] # noqa
        # Join the prefill and decode on device into [tokD0, tokD1, tokD2, 0, tokP0, tokP1, tokP2] # noqa
        # Transfer [tokD0, tokD1, tokD2, 0, tokP0, tokP1, tokP2] to CPU
        # On CPU, sanitize [tokD0, tokD1, tokD2, 0, tokP0, tokP1, tokP2] -> [tokD0, tokD1, tokD2, tokP0, tokP1, tokP2] # noqa
        # Return [tokD0, tokD1, tokD2, tokP0, tokP1, tokP2]

        # Example2: Same thing, but with max_prefill_batch_size=4:
        # prepare_inputs: bucket [D0, D1, D2] -> [D0, D1, D2, 0] (BS=4 bucket, 1 seq padding) # noqa
        # prepare_inputs: bucket [P0, P1, P2] -> [P0, P1, P2, 0] (BS=4 bucket, 1 seq padding) # noqa
        # decode forward pass BS4 [D0, D1, D2, 0]
        # decode compute_logits BS4 [D0, D1, D2, 0]
        # decode sampler BS4 [D0, D1, D2, 0] -> [tokD0, tokD1, tokD2, 0]
        # prefill[iter 0] forward pass BS4 [P0, P1, P2, 0]
        # prefill[iter 0] compute_logits BS4 [P0, P1, P2, 0]
        # prefill[iter 0] sampler BS4 [P0, P1, P2, 0] -> [tokP0, tokP1, tokP2, 0] # noqa
        # Join the prefill and decode on device into [tokD0, tokD1, tokD2, 0, tokP0, tokP1, tokP2, 0] # noqa
        # Transfer [tokD0, tokD1, tokD2, 0, tokP0, tokP1, tokP2, 0] to CPU
        # On CPU, sanitize [tokD0, tokD1, tokD2, 0, tokP0, tokP1, tokP2, 0] -> [tokD0, tokD1, tokD2, tokP0, tokP1, tokP2] # noqa
        # Return [tokD0, tokD1, tokD2, tokP0, tokP1, tokP2]
<<<<<<< HEAD
=======

        if self.defragmenter.enabled and self.kv_caches:
            new = {
                req.req_id: flatten(req.block_ids)
                for req in scheduler_output.scheduled_new_reqs if req.block_ids
            }
            #TODO: Add support for preempted blocks
            cached = {
                req_id: flatten(new_block_ids)
                for req_id, new_block_ids in zip(
                    scheduler_output.scheduled_cached_reqs.req_ids,
                    scheduler_output.scheduled_cached_reqs.new_block_ids)
                if new_block_ids
            }
            self.defragmenter.update_state(new | cached,
                                           scheduler_output.finished_req_ids)
            self.defragmenter.defragment()

>>>>>>> c204d321
        batch_changed = self._update_states(scheduler_output)
        if not scheduler_output.total_num_scheduled_tokens:
            # Return empty ModelRunnerOuptut if there's no work to do.
            return EMPTY_MODEL_RUNNER_OUTPUT
        # If necessary, swap decodes/prompts to have all decodes on the start
        ensure_decodes_first(self.input_batch)
        # Prepare prompts/decodes info
        pd_info = self._get_prompts_and_decodes(scheduler_output)
        num_decodes = len(pd_info.decode_req_ids)
        num_prefills = len(pd_info.prompt_req_ids)
        original_num_decodes = num_decodes
        if self.use_lookahead_decoding:
            original_num_decodes = num_decodes - num_prefills
        num_reqs = original_num_decodes + num_prefills
        with self.profiler.record_event('internal', 'prepare_input_tensors'):
            prefill_data, decode_data = self._prepare_inputs(
                scheduler_output, num_prefills, num_decodes)
        #FIXME(kzawora): Currently there's no handling of logprobs. Fix that
        # later.
        prefill_sampled_token_ids = []
        prefill_sampled_requests = []
        decode_sampled_requests = []
        decode_sampled_token_ids = []
        # NOTE(tianmu-li): For structured output, combine logits before
        # postprocessing. Should it be done for all requests?
        structured_output = False
        if scheduler_output.grammar_bitmask is not None:
            logits_prompt = []
            logits_decode = []
            structured_output = True
 
        ######################### PREFILLS #########################
        if num_prefills > 0:
            htorch.core.mark_step()
            for idx, (req_id, prompt_len, token_ids, position_ids,
                      attn_metadata, logits_indices,
                      logits_requests) in enumerate(
                          zip(*shallow_tuple(prefill_data))):

                inputs_embeds = None
                model_mm_kwargs = None
                if self.supports_mm_inputs:
                    # Run the multimodal encoder if any.
                    with self.profiler.record_event('internal',
                                                    'prepare_input_encoders'):
                        self._execute_mm_encoder(scheduler_output, req_id)

                    mm_embeds = self._gather_mm_embeddings(
                        scheduler_output, req_id)
                    # TODO: Only get embeddings for valid token_ids. Ignore token_ids[<pad_idxs>] # noqa E501
                    # This may require moving multimodal input preps into _prepare_inputs,        # noqa E501
                    # to avoid padding issues.
                    inputs_embeds = self.model.get_input_embeddings(
                        input_ids=token_ids,
                        multimodal_embeddings=mm_embeds or None,
                    )

                    model_mm_kwargs = self._extract_mm_kwargs(scheduler_output)
                    model_mm_kwargs = MultiModalKwargs.as_kwargs(
                        model_mm_kwargs,
                        device=self.device,
                    )

                self.event_start = self.profiler.get_timestamp_us()
                self.profiler.start("internal", "prefill")
                # Align behavior of incomplete prompt with gpu_model_runner
                # If logits_indices is smaller than req_id,
                # add the last token position
                if structured_output and logits_indices.shape[0] < len(req_id):
                    logits_append = torch.tensor([torch.sum(prompt_len) - 1],
                                                 device=token_ids.device,
                                                 dtype=torch.int32)
                    logits_indices = torch.cat([logits_indices, logits_append])
                htorch.core.mark_step()
                prefill_hidden_states_ts, logits_device = \
                    self._execute_model_generic(
                        token_ids, position_ids, attn_metadata, logits_indices,
                        self.kv_caches,
                        inputs_embeds=inputs_embeds,
                        model_mm_kwargs=model_mm_kwargs,
                        warmup_mode=warmup_mode)
                htorch.core.mark_step()
                # Skip separate sampling for structured output
                if structured_output:
                    logits_prompt.append(logits_device)
                    prefill_sampled_requests.extend(logits_requests)
                else:
                    with self.profiler.record_event('internal', "sampler"):
                        sampling_metadata = self._prepare_sampling(
                            batch_changed,
                            req_id,
                            pad_to=logits_device.shape[0])
                        sampler_output = self.sampler(
                            logits=logits_device,
                            sampling_metadata=sampling_metadata)
                        prefill_sampled_token_ids.append(
                            sampler_output.sampled_token_ids.flatten())
                        prefill_sampled_requests.extend(logits_requests)
                    htorch.core.mark_step()
                if self.is_driver_worker and self.profiler.enabled:
                    # Stop recording 'execute_model_generic' event
                    self.profiler.end()
                    event_end = self.profiler.get_timestamp_us()
                    counters = self.profiler_counter_helper.get_counter_dict(
                        cache_config=self.cache_config,
                        duration=event_end - self.event_start,
                        seq_len=self._seq_len(attn_metadata),
                        batch_size_padded=token_ids.size(0),
                        real_batch_size=len(req_id),
                        prompt_batch_idx=idx,
                        is_prompt=True)
                    self.profiler.record_counter(self.event_start, counters)
            if self.is_driver_worker and self.profiler.enabled:
                self.profiler_counter_helper.reset_prompt_seq_stats()

        ######################### DECODES #########################
        # Decodes run as one single batch with [padded_decode_bs, 1]
        if num_decodes > 0:
            if self.use_lookahead_decoding:
                decode_data = self.update_lookahead_decode_inputs(decode_data, num_prefills, num_decodes,
                                                prefill_sampled_token_ids, prefill_sampled_requests)
            self.event_start = self.profiler.get_timestamp_us()
            self.profiler.start("internal", "decode")
            assert decode_data is not None
            htorch.core.mark_step()
            _, logits_device = self._execute_model_generic(
                decode_data.token_ids,
                decode_data.position_ids,
                decode_data.attn_metadata,
                decode_data.logits_indices,
                self.kv_caches,
                warmup_mode=warmup_mode)
            htorch.core.mark_step()

            if structured_output:
                logits_decode.append(logits_device[:num_decodes])
                decode_sampled_requests.extend(
                    self.input_batch.req_ids[:num_decodes])
            else:
                with self.profiler.record_event('internal', "sampler"):
                    sampling_metadata = self._prepare_sampling(
                        batch_changed,
                        pd_info.decode_req_ids,
                        pad_to=logits_device.shape[0])
                    sampler_output = self.sampler(
                        logits=logits_device, sampling_metadata=sampling_metadata)
                    if self.use_lookahead_decoding:
                        decode_sampled_token_ids = \
                            sampler_output.sampled_token_ids.flatten()
                    else:
                        decode_sampled_token_ids.append(
                            sampler_output.sampled_token_ids.flatten())
                    decode_sampled_requests.extend(
                        self.input_batch.req_ids[:original_num_decodes])
                htorch.core.mark_step()
                if self.use_lookahead_decoding:
                    for req_id, token_ids in zip(
                            pd_info.decode_req_ids,
                            decode_sampled_token_ids[:num_decodes].split(1)):
                        if not self.is_chunked_prefill_dummy_output_token(req_id,
                                                                    prefill_sampled_requests,
                                                                pd_info.prompt_req_ids):
                            if not req_id in self.lookahead_tokens:
                                self.lookahead_tokens[req_id] = []
                            self.lookahead_tokens[req_id].append(token_ids)

            if self.is_driver_worker and self.profiler.enabled:
                # Stop recording 'execute_model' event
                self.profiler.end()
                event_end = self.profiler.get_timestamp_us()
                counters = self.profiler_counter_helper.get_counter_dict(
                    cache_config=self.cache_config,
                    duration=event_end - self.event_start,
                    seq_len=self._seq_len(decode_data.attn_metadata),
                    batch_size_padded= \
                        decode_data.token_ids.size(0),  # type: ignore
                    real_batch_size=decode_data.num_decodes,
                    prompt_batch_idx=None,
                    is_prompt=False)
                self.profiler.record_counter(self.event_start, counters)

        if structured_output:
            # Scheduler places cached before prompt
            logits_combined = logits_decode + logits_prompt
            logits = torch.cat(logits_combined, dim=0)
            # Apply structured output bitmasks if present
            if scheduler_output.grammar_bitmask is not None:
                self.apply_grammar_bitmask(scheduler_output, logits)
            sampling_metadata = self._prepare_sampling(batch_changed,
                                                       pd_info.prompt_req_ids +
                                                       pd_info.decode_req_ids,
                                                       pad_to=logits.shape[0])
            # sampling_metadata = self.input_batch.sampling_metadata
            sampler_output = self.sampler(logits=logits,
                                          sampling_metadata=sampling_metadata)
            # Deal with the case of incomplete prompt
            for i in range(logits.shape[0] - num_decodes):
                prefill_sampled_token_ids.append(
                    sampler_output.sampled_token_ids[num_decodes +
                                                     i].flatten())
            decode_sampled_token_ids.append(
                sampler_output.sampled_token_ids[:num_decodes].flatten())

        # From this point onward, all operations are done on CPU.
        # We already have tokens. Let's copy the data to
        # CPU as is, and then discard padded tokens.
        with self.profiler.record_event('internal', "sampler_postprocessing"):
            max_req_index = max(self.input_batch.req_id_to_index.values())
            postprocessed_sampled_token_ids: list[list]
            postprocessed_sampled_token_ids = [[]
                                            for _ in range(max_req_index +
                                                            1)]
            if self.use_lookahead_decoding:
                if num_prefills > 0:
                    prefill_sampled_token_ids = torch.cat([
                        tensor.cpu() for tensor in prefill_sampled_token_ids
                    ]).tolist()

                for req_id in decode_sampled_requests:
                    req_index = self.input_batch.req_id_to_index[req_id]
                    tok_id = self.lookahead_tokens[req_id].pop(0).item()
                    postprocessed_sampled_token_ids[req_index].append(tok_id)

                for tok_id, req_id in zip(prefill_sampled_token_ids,
                                        prefill_sampled_requests):
                    req_index = self.input_batch.req_id_to_index[req_id]
                    postprocessed_sampled_token_ids[req_index].append(tok_id)
            else:
                prefill_sampled_token_ids = [
                    tensor.cpu() for tensor in prefill_sampled_token_ids
                ]
                decode_sampled_token_ids = [
                    tensor.cpu()[:num_decodes]
                    for tensor in decode_sampled_token_ids
                ]
                sampled_token_ids_list = torch.cat(
                    decode_sampled_token_ids + prefill_sampled_token_ids).tolist()
                sampled_token_requests = \
                    decode_sampled_requests + prefill_sampled_requests

                for tok_id, req_id in zip(sampled_token_ids_list,
                                        sampled_token_requests):
                    postprocessed_sampled_token_ids[
                        self.input_batch.req_id_to_index[req_id]].append(tok_id)
                
        # NOTE(kzawora): idk what happens if part of batch doesn't have logprobs


        ######### UPDATE REQUEST STATE WITH GENERATED TOKENS #########
        for req_id in self.input_batch.req_ids[:num_reqs]:
            req_state = self.requests[req_id]
            i = self.input_batch.req_id_to_index[req_id]
            seq_len = (req_state.num_computed_tokens +
                       scheduler_output.num_scheduled_tokens[req_id])
            token_ids = postprocessed_sampled_token_ids[i]
            num_tokens = len(token_ids)
            self.input_batch.token_ids_cpu[i, seq_len:seq_len +
                                           num_tokens] = token_ids
            self.input_batch.num_tokens[i] += len(token_ids)
            req_state.output_token_ids.extend(token_ids)

        # NOTE(chendi): enable cache based on PR(#20291)
        # Cache the sampled tokens in the model runner, so that the scheduler
        # doesn't need to send them back.
        # NOTE(woosuk): As an exception, when using PP, the scheduler sends
        # the sampled tokens back, because there's no direct communication
        # between the first-stage worker and the last-stage worker.
        for req_idx, sampled_ids in enumerate(
                postprocessed_sampled_token_ids[:num_reqs]):
            if not sampled_ids:
                continue

            start_idx = self.input_batch.num_tokens_no_spec[req_idx]
            end_idx = start_idx + len(sampled_ids)
            # NOTE(adobrzyn): assert for full max prompt length including
            # max_model_len and one token that's going to be generated
            # especially needed for biggest prompt in warm-up phase
            full_max_prompt = self.max_model_len + 1
            assert end_idx <= full_max_prompt, (
                "Sampled token IDs exceed the max model length. "
                f"Total number of tokens: {end_idx} > max_model_len: "
                f"{full_max_prompt}")

            self.input_batch.token_ids_cpu[req_idx,
                                           start_idx:end_idx] = sampled_ids
            self.input_batch.num_tokens_no_spec[req_idx] = end_idx
            self.input_batch.num_tokens[req_idx] = end_idx
            req_id = self.input_batch.req_ids[req_idx]
            req_state = self.requests[req_id]
            req_state.output_token_ids.extend(sampled_ids)
        ################## RETURN ##################
        # Create output.
        # Only return the originally scheduled requests, not the lookahead requests
        original_decode_req_ids = pd_info.decode_req_ids
        if self.use_lookahead_decoding:
            original_decode_req_ids = pd_info.decode_req_ids[:-num_prefills] if num_prefills > 0 else pd_info.decode_req_ids
            
        all_req_ids = original_decode_req_ids + pd_info.prompt_req_ids
        #prompt_logprobs_dict: dict[
        #    str, Optional[LogprobsTensors]] = self._get_prompt_logprobs_dict(
        #        prefill_hidden_states_device, scheduler_output)
        prompt_logprobs_dict: dict[str, Optional[LogprobsTensors]] = {}
        logprobs = None

        model_runner_output = ModelRunnerOutput(
            req_ids=all_req_ids,
            req_id_to_index=self.input_batch.req_id_to_index,
            sampled_token_ids=postprocessed_sampled_token_ids,
            logprobs=logprobs,
            prompt_logprobs_dict=prompt_logprobs_dict,  # type: ignore[arg-type]
            pooler_output=[],
        )
        return model_runner_output

    def load_model(self) -> None:
        import habana_frameworks.torch.core as htcore
        if self.model_config.quantization == 'inc' or \
            self.model_config.quantization == 'fp8':
            htcore.hpu_set_env()
        logger.info("Starting to load model %s...", self.model_config.model)
        with HabanaMemoryProfiler() as m:  # noqa: SIM117
            self.model = get_model(vllm_config=self.vllm_config)
        self.model_memory_usage = m.consumed_device_memory
        logger.info("Loading model weights took %.4f GB",
                    self.model_memory_usage / float(2**30))

        if self._is_quant_with_inc():
            logger.info("Preparing model with INC..")
            with HabanaMemoryProfiler() as m_inc:
                from neural_compressor.torch.quantization import (FP8Config,
                                                                  convert,
                                                                  prepare)
                config = FP8Config.from_json_file(os.getenv(
                    "QUANT_CONFIG", ""))
                if config.measure:
                    self.model = prepare(self.model, config)
                elif config.quantize:
                    self.model = convert(self.model, config)
                else:
                    raise ValueError(
                        "Unknown quantization config mode,"
                        "please validate quantization config file")
                htcore.hpu_initialize(self.model,
                                      mark_only_scales_as_const=True)
            self.inc_initialized_successfully = True
            self.model_memory_usage = m_inc.consumed_device_memory
            logger.info("Preparing model with INC took %.4f GB",
                        self.model_memory_usage / float(2**30))
        elif not is_fake_hpu():
            self.model = self.model.to("hpu")
            htcore.mark_step()

        hidden_layer_markstep_interval = int(
            os.getenv('VLLM_CONFIG_HIDDEN_LAYERS', '1'))
        model_config = getattr(self.model, "config", None)
        modify_model_layers(
            self.model,
            get_target_layer_suffix_list(
                model_config.model_type if model_config is not None else None),
            hidden_layer_markstep_interval)
        torch.hpu.synchronize()

        with HabanaMemoryProfiler() as m:  # noqa: SIM117
            self.model = _maybe_wrap_in_hpu_graph(self.model,
                                                  vllm_config=self.vllm_config)
        self.model_memory_usage = m.consumed_device_memory
        logger.info("Wrapping in HPUGraph took %.4f GB",
                    self.model_memory_usage / float(2**30))

        with HabanaMemoryProfiler() as m:
            self._maybe_compile(self.model)
        self.model_memory_usage = m.consumed_device_memory
        logger.info("Compilation took %.4f GB",
                    self.model_memory_usage / float(2**30))

    def _maybe_compile(self, *args, **kwargs):
        """Entrypoint for a torch.compilation of the model"""
        if (not is_fake_hpu() and not htorch.utils.internal.is_lazy()
                and not self.vllm_config.model_config.enforce_eager):
            # force_parameter_static_shapes = False  alows to use dynamic
            # shapes on tensors added to module via register_buffer()
            torch._dynamo.config.force_parameter_static_shapes = False
            self.compile_config = HPUCompileConfig()
            if self.compile_config.regional_compilation:
                self._compile_methods()
                self.regional_compilation_layers_list = [
                    RMSNorm, VocabParallelEmbedding
                ]
                self._regional_compilation(self.model)
            else:
                self.model = self._compile(self.model)

    def _compile_methods(self):
        """
        Compile methods which are not part of the compiled model i.e. those
        which will not be compiled during model's compilation.
        """
        compiled_methods = ['_update_metadata', '_rotary_prepare_cos_sin']
        for method_name in compiled_methods:
            method = getattr(self.model, method_name)
            if method is not None:
                self._compile_region(self.model, method_name, method)

    def _regional_compilation(self,
                              module,
                              parent_module=None,
                              module_name=None):
        """
        Recursively traverses a PyTorch module and compiles its regions, which
        can be one of two:
        1. Children of the nn.ModuleList
        2. Member of regional_compilation_layers_list
        """
        if isinstance(module, torch.nn.ModuleList):
            for children_name, children_module in module.named_children():
                self._compile_region(module, children_name, children_module)
        elif any(
                isinstance(module, layer)
                for layer in self.regional_compilation_layers_list):
            self._compile_region(
                parent_module,
                module_name,
                module,
            )
        else:
            for children_name, children_module in module.named_children():
                self._regional_compilation(children_module, module,
                                           children_name)

    def _compile_region(self, model, name, module):
        module = self._compile(module)
        setattr(model, name, module)

    def _compile(self, module):
        return torch.compile(module, **self.compile_config.get_compile_args())

    def _use_graphs(self):
        return not self.model_config.enforce_eager

    def log_graph_warmup_summary(self, buckets, is_prompt, total_mem):
        phase = f'Graph/{"Prompt" if is_prompt else "Decode"}'
        msg = (f'{phase} captured:{len(buckets)} '
               f'used_mem:{format_bytes(total_mem)}')
        logger.info(msg)

    def log_warmup(self, phase, i, max_i, batch_size, seq_len, num_blocks):
        free_mem = format_bytes(
            HabanaMemoryProfiler.current_free_device_memory())
        msg = (f"[Warmup][{phase}][{i+1}/{max_i}] "
               f"batch_size:{batch_size} "
               f"query_len:{seq_len} "
               f"num_blocks:{num_blocks} "
               f"free_mem:{free_mem}")
        logger.info(msg)

    def warmup_graphs(self,
                      buckets,
                      is_prompt,
                      kv_caches,
                      starting_mem=0,
                      total_batch_seq=0.001):
        total_mem = starting_mem
        idx = 0
        num_candidates = len(buckets)
        captured_all = True
        for idx, (batch_size, seq_len,
                  num_blocks) in enumerate(reversed(buckets)):
            # Graph memory usage is proportional to seq dimension in a batch
            phase = f"Graph/{'prompt' if is_prompt else 'decode'}"
            if is_prompt:
                if num_blocks:
                    batch_seq = batch_size * seq_len * num_blocks
                else:
                    batch_seq = batch_size * seq_len
            else:
                batch_seq = batch_size

            graphed_bucket = (batch_size, seq_len, num_blocks, is_prompt)
            if graphed_bucket in self.graphed_buckets:
                continue
            self.graphed_buckets.add(graphed_bucket)
            self.log_warmup(phase, idx, num_candidates, batch_size, seq_len,
                            num_blocks)
            prompt_cfg, decode_cfg = None, None
            with HabanaMemoryProfiler() as mem_prof:
                if is_prompt:
                    prompt_cfg = (batch_size, seq_len, num_blocks)
                else:
                    decode_cfg = (batch_size, 1, num_blocks)
                self._execute_dummy_scenario(prompt_cfg, decode_cfg)
            #TODO(kzawora): align_workers
            used_mem = mem_prof.consumed_device_memory
            total_mem += used_mem
            total_batch_seq += batch_seq

        return total_mem, total_batch_seq, captured_all

    def _add_dummy_request(self, requests, num_scheduled_tokens,
                           num_computed_tokens, total_tokens,
                           scheduled_tokens):
        from vllm.sampling_params import SamplingParams
        from vllm.v1.core.sched.output import NewRequestData

        num_blocks = round_up(total_tokens, self.block_size) // self.block_size
        prompt_token_ids = list(range(total_tokens))

        req_id = f'{len(requests)}'
        block_ids = [0] * num_blocks
        sampling_params = SamplingParams(temperature=0.0)

        req = NewRequestData(
            req_id=req_id,
            prompt_token_ids=prompt_token_ids,
            mm_kwargs=[],
            mm_hashes=[],
            mm_positions=[],
            sampling_params=sampling_params,
            pooling_params=None,
            block_ids=[block_ids],
            num_computed_tokens=num_computed_tokens,
            lora_request=None,
        )
        requests.append(req)
        num_scheduled_tokens[req_id] = scheduled_tokens

    @staticmethod
    def _generate_seq_lengths(num_samples, num_blocks, block_size):
        assert num_samples <= num_blocks
        blocks = [num_blocks // num_samples] * num_samples
        missing_blocks = num_blocks - sum(blocks)
        for i in range(missing_blocks):
            blocks[i] += 1
        seq_lengths = [b * block_size - 1 for b in blocks]
        return seq_lengths

    def _execute_dummy_scenario(self, prompt_cfg, decode_cfg):
        from vllm.v1.core.sched.output import (NewRequestData, SchedulerOutput,
                                               CachedRequestData)
        requests: list[NewRequestData] = []
        scheduled_tokens: dict[str, int] = {}

        if prompt_cfg:
            prompt_bs, prompt_query_len, prompt_blocks = prompt_cfg
            prompt_ctx_len = prompt_blocks * self.block_size
            prompt_total_tokens = prompt_query_len + prompt_ctx_len
            for _ in range(prompt_bs):
                self._add_dummy_request(requests,
                                        scheduled_tokens,
                                        num_computed_tokens=prompt_ctx_len,
                                        total_tokens=prompt_total_tokens,
                                        scheduled_tokens=prompt_query_len)
        if decode_cfg:
            decode_bs, decode_query_len, decode_blocks = decode_cfg
            decode_seq_lengths = self._generate_seq_lengths(
                decode_bs, decode_blocks, self.block_size)
            for dsl in decode_seq_lengths:
                self._add_dummy_request(requests,
                                        scheduled_tokens,
                                        num_computed_tokens=dsl,
                                        total_tokens=dsl,
                                        scheduled_tokens=1)

        sched_output = SchedulerOutput(
            scheduled_new_reqs=requests,
            scheduled_cached_reqs=CachedRequestData.make_empty(),
            num_scheduled_tokens=scheduled_tokens,
            total_num_scheduled_tokens=sum(scheduled_tokens.values()),
            scheduled_spec_decode_tokens={},
            scheduled_encoder_inputs={},
            num_common_prefix_blocks=0,
            finished_req_ids=set(),
            free_encoder_mm_hashes=[],
            structured_output_request_ids={},
            grammar_bitmask=None,
        )
        cleanup = SchedulerOutput(
            scheduled_new_reqs=[],
            scheduled_cached_reqs=CachedRequestData.make_empty(),
            num_scheduled_tokens={},
            total_num_scheduled_tokens=0,
            scheduled_spec_decode_tokens={},
            scheduled_encoder_inputs={},
            num_common_prefix_blocks=0,
            finished_req_ids=set(req.req_id for req in requests),
            free_encoder_mm_hashes=[],
            structured_output_request_ids={},
            grammar_bitmask=None,
        )
        self.execute_model(sched_output, warmup_mode=True)
        self.execute_model(cleanup, warmup_mode=True)

    def _generate_profiling(self, prompt_cfg, decode_cfg):
        steps = 3
        profiler = setup_profiler(warmup=steps - 1, active=1)
        torch.hpu.synchronize()
        profiler.start()
        for _ in range(steps):
            self._execute_dummy_scenario(prompt_cfg, decode_cfg)
            torch.hpu.synchronize()
            profiler.step()
        profiler.stop()

    @staticmethod
    def _parse_profile_cfg(profile_cfg):
        if profile_cfg:
            return tuple(map(int, profile_cfg.split(',')))
        return None

    @staticmethod
    def _parse_legacy_profile_cfg(profile_cfg):
        if profile_cfg:
            cfg = profile_cfg.split('_')
            assert cfg[0] in ['prompt', 'decode']
            return (cfg[0], int(cfg[1]), int(cfg[2]), cfg[3] == 't')
        return None

    def _read_profiling_cfg(self):
        prompt_cfg = self._parse_profile_cfg(
            os.environ.get('VLLM_PROFILE_PROMPT', None))
        decode_cfg = self._parse_profile_cfg(
            os.environ.get('VLLM_PROFILE_DECODE', None))
        legacy_cfg = self._parse_legacy_profile_cfg(
            os.environ.get('VLLM_PT_PROFILE', None))
        if legacy_cfg and not (prompt_cfg or decode_cfg):
            phase, bs, seq_or_blocks, use_graphs = legacy_cfg
            assert use_graphs != self.model_config.enforce_eager, \
                "'use_graphs' is out of sync with model config. " \
                "Either change the flag or change vllm engine parameters"
            if phase == 'prompt':
                prompt_cfg = (bs, seq_or_blocks, 0)
            else:
                decode_cfg = (bs, seq_or_blocks)
        return prompt_cfg, decode_cfg

    @torch.inference_mode()
    def warmup_model(self) -> None:
        self.defragmenter.initialize(self.kv_caches, self.block_size)
        if not self.enable_bucketing:
            return
        prompt_profile_cfg, decode_profile_cfg = self._read_profiling_cfg()
        if prompt_profile_cfg or decode_profile_cfg:
            self._generate_profiling(prompt_profile_cfg, decode_profile_cfg)
            raise AssertionError("Finished profiling")
        kv_caches = self.kv_caches
        self.bucketing_manager.generate_prompt_buckets()
        self.bucketing_manager.generate_decode_buckets()

        if not htorch.utils.internal.is_lazy(
        ) and not self.model_config.enforce_eager:
            multiplier = 5 if self.compile_config.regional_compilation else 1
            cache_size_limit = 1 + multiplier * (
                len(self.bucketing_manager.prompt_buckets) +
                len(self.bucketing_manager.decode_buckets))
            torch._dynamo.config.cache_size_limit = max(
                cache_size_limit, torch._dynamo.config.cache_size_limit)
            # Multiply by 8 to follow the original default ratio between
            # the cache_size_limit and accumulated_cache_size_limit
            torch._dynamo.config.accumulated_cache_size_limit = max(
                cache_size_limit * 8,
                torch._dynamo.config.accumulated_cache_size_limit)

        if self.skip_warmup or self.use_merged_prefill:
            logger.info("Skipping warmup...")
            return

        self.profiler.start('internal', 'warmup')
        start_mem = HabanaMemoryProfiler.current_device_memory_usage()
        start_time = time.perf_counter()

        compile_only_mode_context = functools.partial(bc.env_setting,
                                                      "PT_COMPILE_ONLY_MODE",
                                                      True)
        can_use_compile_only_mode = True
        try:
            with compile_only_mode_context():
                pass
            logger.debug("Using PT_COMPILE_ONLY_MODE.")
        except KeyError:
            can_use_compile_only_mode = False
            logger.warning('Cannot use PT_COMPILE_ONLY_MODE. '
                           'Warmup time will be negatively impacted. '
                           'Please update Gaudi Software Suite.')
        with compile_only_mode_context(
        ) if can_use_compile_only_mode else contextlib.nullcontext():
            if not self.model_config.enforce_eager:
                assert self.mem_margin is not None, \
                    ("HabanaWorker.determine_num_available_blocks needs "
                    "to be called before warming up the model.")
                #TODO(kzawora): align_workers
                mem_post_prompt, prompt_batch_seq, prompt_captured_all = \
                    self.warmup_graphs(
                    self.bucketing_manager.prompt_buckets,
                    True, kv_caches)
                mem_post_decode, decode_batch_seq, decode_captured_all = \
                    self.warmup_graphs(
                    self.bucketing_manager.decode_buckets,
                    False, kv_caches)

                self.log_graph_warmup_summary(
                    self.bucketing_manager.prompt_buckets, True,
                    mem_post_prompt)
                self.log_graph_warmup_summary(
                    self.bucketing_manager.decode_buckets, False,
                    mem_post_decode)

        end_time = time.perf_counter()
        end_mem = HabanaMemoryProfiler.current_device_memory_usage()
        if os.getenv('VLLM_FULL_WARMUP',
                     'false').strip().lower() in ("1", "true"):
            # Since the model is warmed up for all possible tensor sizes,
            # Dynamo can skip checking the guards
            torch.compiler.set_stance(skip_guard_eval_unsafe=True)
        elapsed_time = end_time - start_time
        msg = (
            f"Warmup finished in {elapsed_time:.0f} secs, "
            f"allocated {format_bytes(end_mem - start_mem)} of device memory")
        logger.info(msg)
        self.profiler.end()

    def shutdown_inc(self):
        can_finalize_inc = self._is_quant_with_inc() and \
            (self.model.model is not None) and \
            self.inc_initialized_successfully and \
            not self._is_inc_finalized
        if can_finalize_inc:
            from neural_compressor.torch.quantization import (
                finalize_calibration)
            finalize_calibration(self.model.model)
            self._is_inc_finalized = True

    def __del__(self):
        self.shutdown_inc()

    @torch.inference_mode()
    def profile_run(self) -> None:
        return
        """Profile to measure peak memory during forward pass."""

        # use an empty tensor instead of `None`` to force Dynamo to pass
        # it by reference, rather by specializing on the value `None`.
        # the `dtype` argument does not matter, and we use `float32` as
        # a placeholder (it has wide hardware support).
        # it is important to create tensors inside the loop, rather than
        # multiplying the list, to avoid Dynamo from treating them as
        # tensor aliasing.

        # Run empty prefill forwards - prefill max batch and prefill max seq
        self._execute_dummy_scenario((1, self.max_model_len, 0), None)
        max_seq_len = math.ceil(
            (self.max_num_tokens // self.max_prefill_batch_size) /
            self.block_size) * self.block_size
        self._execute_dummy_scenario(
            (self.max_prefill_batch_size, max_seq_len, 0), None)

    def initialize_kv_cache(self, kv_cache_config: KVCacheConfig) -> None:
        """
        Initialize KV cache based on `kv_cache_config`.
        Args:
            kv_cache_config: Configuration for the KV cache, including the KV
            cache size of each layer
        """
        if len(kv_cache_config.kv_cache_groups) > 1:
            raise NotImplementedError(
                "Hybrid models with more than one KV cache type are not "
                "supported yet.")

        kv_caches: dict[str, torch.Tensor] = {}

        for kv_cache_group in kv_cache_config.kv_cache_groups:
            kv_cache_spec = kv_cache_group.kv_cache_spec
            for kv_cache_tensor in kv_cache_config.kv_cache_tensors:
                assert kv_cache_tensor.size % kv_cache_spec.page_size_bytes == 0
                num_blocks = \
                    kv_cache_tensor.size // kv_cache_spec.page_size_bytes
                # `num_blocks` is the number of blocks the model runner can use.
                # `kv_cache_config.num_blocks` is the number of blocks that
                # KVCacheManager may allocate.
                # Since different GPUs may have different number of layers and
                # different memory capacities, `num_blocks` can be different on
                # different GPUs, and `kv_cache_config.num_blocks` is set to
                # the min of all `num_blocks`. Verify it here.
                assert num_blocks >= kv_cache_config.num_blocks
                if isinstance(kv_cache_spec, FullAttentionSpec):
                    kv_cache_shape = self.attn_backend.get_kv_cache_shape(
                        num_blocks + 1, kv_cache_spec.block_size,
                        kv_cache_spec.num_kv_heads, kv_cache_spec.head_size)
                    v_cache_shape = None if self.model_config.use_mla \
                    else kv_cache_shape
                    dtype = kv_cache_spec.dtype
                    key_cache = torch.zeros(kv_cache_shape,
                                            dtype=dtype,
                                            device=self.device)
                    if v_cache_shape is not None:
                        value_cache = torch.zeros(v_cache_shape,
                                                  dtype=dtype,
                                                  device=self.device)
                    else:
                        value_cache = None
                    for layer_name in kv_cache_tensor.shared_by:
                        kv_caches[layer_name] = (key_cache, value_cache)
                else:
                    # TODO: add new branches when introducing more types of
                    # KV cache specs.
                    raise ValueError("Unknown KV cache spec type.")
            layer_names = set()
            for group in kv_cache_config.kv_cache_groups:
                layer_names.update(group.layer_names)
            assert layer_names == set(
                kv_caches.keys()), "Some layers are not correctly initialized"
        bind_kv_cache(
            kv_caches,
            self.vllm_config.compilation_config.static_forward_context,
            self.kv_caches)

        if self.enable_bucketing:
            self.bucketing_manager.num_hpu_blocks = num_blocks
        self._PAD_BLOCK_ID = num_blocks
        self._PAD_SLOT_ID = num_blocks * self.block_size

        htorch.hpu.synchronize()

    def get_supported_generation_tasks(self) -> list[GenerationTask]:
        model = self.get_model()
        supported_tasks = list[GenerationTask]()

        if is_text_generation_model(model):
            supported_tasks.append("generate")

        if supports_transcription(model):
            if model.supports_transcription_only:
                return ["transcription"]

            supported_tasks.append("transcription")

        return supported_tasks

    def get_supported_pooling_tasks(self) -> list[PoolingTask]:
        model = self.get_model()
        if not is_pooling_model(model):
            return []

        return list(model.pooler.get_supported_tasks())

    def get_supported_tasks(self) -> tuple[SupportedTask, ...]:
        tasks = list[SupportedTask]()

        if self.model_config.runner_type == "generate":
            tasks.extend(self.get_supported_generation_tasks())
        if self.model_config.runner_type == "pooling":
            tasks.extend(self.get_supported_pooling_tasks())

        return tuple(tasks)

    def _get_nans_in_logits(
        self,
        logits: Optional[torch.Tensor],
    ) -> dict[str, int]:
        try:
            if logits is None:
                return {req_id: 0 for req_id in self.input_batch.req_ids}

            num_nans_in_logits = {}
            num_nans_for_index = logits.isnan().sum(dim=-1).cpu().numpy()
            for req_id in self.input_batch.req_ids:
                req_index = self.input_batch.req_id_to_index[req_id]
                num_nans_in_logits[req_id] = (
                    int(num_nans_for_index[req_index])
                    if num_nans_for_index is not None
                    and req_index < logits.shape[0] else 0)
            return num_nans_in_logits
        except IndexError:
            return {}

    def update_config(self, overrides: dict[str, Any]) -> None:
        allowed_config_names = {"load_config", "model_config"}
        for config_name, config_overrides in overrides.items():
            assert config_name in allowed_config_names, \
                f"Config `{config_name}` not supported. " \
                f"Allowed configs: {allowed_config_names}"
            config = getattr(self, config_name)
            new_config = update_config(config, config_overrides)
            setattr(self, config_name, new_config)

    def reload_weights(self) -> None:
        assert getattr(self, "model", None) is not None, \
            "Cannot reload weights before model is loaded."
        model_loader = get_model_loader(self.load_config)
        logger.info("Reloading weights inplace...")
        model_loader.load_weights(self.model, model_config=self.model_config)
        torch.hpu.synchronize()<|MERGE_RESOLUTION|>--- conflicted
+++ resolved
@@ -552,11 +552,7 @@
     ):
         # TODO: use ModelRunnerBase.__init__(self, vllm_config=vllm_config)
         environment.set_vllm_config(vllm_config)
-<<<<<<< HEAD
-        self.count = 0
-=======
         finalize_config()
->>>>>>> c204d321
         self.vllm_config = vllm_config
         self.model_config = vllm_config.model_config
         self.cache_config = vllm_config.cache_config
@@ -686,16 +682,13 @@
         self.profiler = HabanaHighLevelProfiler()
         self.profiler_counter_helper = HabanaProfilerCounterHelper()
 
-<<<<<<< HEAD
         # Lookahead decoding
         self.use_lookahead_decoding = get_config().lookahead_decoding
         # Storage for lookahead tokens that are computed but not yet scheduled
         self.lookahead_tokens: dict = {}
 
-=======
         self.defragmenter = OnlineDefragmenter()
         self.debug_fwd = init_debug_logger('fwd')
->>>>>>> c204d321
 
     def get_kv_cache_spec(self) -> dict[str, KVCacheSpec]:
         """
@@ -749,13 +742,10 @@
         # Remove finished requests from the cached states.
         for req_id in scheduler_output.finished_req_ids:
             self.requests.pop(req_id, None)
-<<<<<<< HEAD
             if self.use_lookahead_decoding:
                 # Pop stored lookahead tokens for finished requests - dummy tokens at the end
                 self.lookahead_tokens.pop(req_id, None)
-=======
-
->>>>>>> c204d321
+
         # Remove the finished requests from the persistent batch.
         # NOTE(woosuk): There could be an edge case where finished_req_ids and
         # scheduled_req_ids overlap. This happens when a request is aborted and
@@ -2107,9 +2097,6 @@
         # Transfer [tokD0, tokD1, tokD2, 0, tokP0, tokP1, tokP2, 0] to CPU
         # On CPU, sanitize [tokD0, tokD1, tokD2, 0, tokP0, tokP1, tokP2, 0] -> [tokD0, tokD1, tokD2, tokP0, tokP1, tokP2] # noqa
         # Return [tokD0, tokD1, tokD2, tokP0, tokP1, tokP2]
-<<<<<<< HEAD
-=======
-
         if self.defragmenter.enabled and self.kv_caches:
             new = {
                 req.req_id: flatten(req.block_ids)
@@ -2126,8 +2113,6 @@
             self.defragmenter.update_state(new | cached,
                                            scheduler_output.finished_req_ids)
             self.defragmenter.defragment()
-
->>>>>>> c204d321
         batch_changed = self._update_states(scheduler_output)
         if not scheduler_output.total_num_scheduled_tokens:
             # Return empty ModelRunnerOuptut if there's no work to do.
