# SPDX-License-Identifier: Apache-2.0
import collections
import contextlib
import functools
import itertools
import math
import os
import time
from dataclasses import dataclass, field, fields
from typing import TYPE_CHECKING, Any, Callable, Optional, TypeAlias, Union

import habana_frameworks.torch as htorch
import habana_frameworks.torch.internal.bridge_config as bc
import numpy as np
import torch
import torch.distributed
import torch.nn.functional as F
import vllm_gaudi.extension.environment as environment
from vllm_gaudi.extension.bucketing.common import HPUBucketingManager
from vllm_gaudi.extension.profiler import (HabanaHighLevelProfiler,
                                           HabanaMemoryProfiler,
                                           HabanaProfilerCounterHelper,
                                           format_bytes)
from vllm_gaudi.extension.runtime import get_config

from vllm.attention.backends.abstract import AttentionType
from vllm.attention.layer import Attention
from vllm.attention.selector import get_attn_backend
from vllm.config import (VllmConfig, update_config)
from vllm.forward_context import set_forward_context
from vllm.model_executor.layers.fused_moe.layer import FusedMoE
from vllm.model_executor.layers.layernorm import RMSNorm
from vllm.model_executor.layers.sampler import get_sampler
from vllm.model_executor.layers.vocab_parallel_embedding import (
    VocabParallelEmbedding)
from vllm.model_executor.model_loader import get_model, get_model_loader
from vllm.model_executor.models import supports_multimodal
from vllm.multimodal import MULTIMODAL_REGISTRY
from vllm.multimodal.inputs import (BatchedTensorInputs, MultiModalKwargs,
                                MultiModalKwargsItem, PlaceholderRange)
from vllm.multimodal.utils import group_mm_kwargs_by_modality
from vllm.model_executor.layers.rotary_embedding import MRotaryEmbedding
from vllm.multimodal.inputs import PlaceholderRange
from vllm.sampling_params import SamplingType
from vllm.transformers_utils.tokenizer_group import init_tokenizer_from_configs
from vllm.utils import (STR_DTYPE_TO_TORCH_DTYPE, LayerBlockType, cdiv,
                        is_pin_memory_available, LazyLoader)
from vllm_gaudi.utils import HPUCompileConfig, is_fake_hpu
from vllm_gaudi.v1.attention.backends.hpu_attn import HPUAttentionMetadataV1
from vllm.v1.kv_cache_interface import (FullAttentionSpec, KVCacheConfig,
                                        KVCacheSpec)
from vllm.v1.outputs import (EMPTY_MODEL_RUNNER_OUTPUT, LogprobsTensors,
                             ModelRunnerOutput)
from vllm.v1.sample.metadata import SamplingMetadata
from vllm.v1.worker.utils import bind_kv_cache
from vllm_gaudi.v1.worker.hpu_input_batch import InputBatch
from vllm.v1.worker.gpu_input_batch import CachedRequestState
from vllm.distributed.parallel_state import get_pp_group
from vllm.model_executor.models.interfaces import supports_transcription
from vllm.model_executor.models.interfaces_base import (
    is_pooling_model, is_text_generation_model)
from vllm.tasks import GenerationTask, PoolingTask, SupportedTask
from .utils import (gather_mm_placeholders, 
                    sanity_check_mm_encoder_outputs, scatter_mm_placeholders)
from vllm.v1.sample.logits_processor import build_logitsprocs

if TYPE_CHECKING:
    import xgrammar as xgr
    import xgrammar.kernels.apply_token_bitmask_inplace_torch_compile as xgr_torch_compile  # noqa: E501
    import xgrammar.kernels.apply_token_bitmask_inplace_cpu as xgr_cpu
    from vllm.v1.core.scheduler import SchedulerOutput
else:
    xgr = LazyLoader("xgr", globals(), "xgrammar")
    xgr_cpu = LazyLoader("xgr_cpu", globals(),
                         "xgrammar.kernels.apply_token_bitmask_inplace_cpu")
    xgr_torch_compile = LazyLoader(
        "xgr_torch_compile", globals(),
        "xgrammar.kernels.apply_token_bitmask_inplace_torch_compile")

from vllm_gaudi.extension.logger import logger as init_logger

logger = init_logger()

_TYPE_CACHE: dict[str, dict[str, Any]] = {}


class BucketingFailedException(Exception):
    pass


def setup_profiler(warmup, active):
    schedule = torch.profiler.schedule(wait=0,
                                       warmup=warmup,
                                       active=active,
                                       repeat=1)
    activities = [
        torch.profiler.ProfilerActivity.CPU,
        torch.profiler.ProfilerActivity.HPU
    ]
    profiler = torch.profiler.profile(
        schedule=schedule,
        activities=activities,
        on_trace_ready=torch.profiler.tensorboard_trace_handler('.',
                                                                use_gzip=True),
        record_shapes=False,
        with_stack=True)
    return profiler


@dataclass
class PromptDecodeInfo:
    prompt_req_ids: list[str]
    decode_req_ids: list[str]
    prompt_scheduled_tokens: list[int]


@dataclass
class PromptData:
    input_tokens: torch.Tensor
    input_positions: torch.Tensor
    attn_metadata: HPUAttentionMetadataV1


@dataclass
class DecodeData:
    input_tokens: Optional[torch.Tensor] = None
    input_positions: Optional[torch.Tensor] = None
    attn_metadata: Optional[HPUAttentionMetadataV1] = None


empty_list: Callable[[], list] = lambda: field(default_factory=list)


@dataclass
class BatchContents:
    req_ids: list[str] = empty_list()
    token_ids: list[list[int]] = empty_list()
    context_lens: list[int] = empty_list()
    blocks: list[list[int]] = empty_list()
    logits_positions: list[list[int]] = empty_list()

    def get_num_tokens(self):
        return [len(t) for t in self.token_ids]


#TODO(kzawora): remove this
@dataclass
class PrefillInputData:
    request_ids: list = empty_list()
    prompt_lens: list = empty_list()
    token_ids: list = empty_list()
    position_ids: list = empty_list()
    attn_metadata: list = empty_list()
    logits_indices: list = empty_list()
    logits_requests: list = empty_list()


#TODO(kzawora): remove this
@dataclass
class DecodeInputData:
    num_decodes: int
    token_ids: Optional[torch.Tensor] = None
    position_ids: Optional[torch.Tensor] = None
    attn_metadata: Optional[HPUAttentionMetadataV1] = None
    logits_indices: Optional[torch.Tensor] = None


def bool_helper(value):
    value = value.lower()
    return value in ("y", "yes", "t", "true", "on", "1")


Mergeable: TypeAlias = Union[BatchContents, PrefillInputData]


def shallow_tuple(obj: Mergeable) -> tuple:
    """Returns a shallow tuple with dataclass field values"""
    # Unfortunately dataclasses.astuple deepcopies the data
    # se we can't use it
    return tuple(getattr(obj, field.name) for field in fields(obj))


def merge_contents(lhs: Mergeable, *rhs: Mergeable):
    """Extends all internal lists of a dataclass with """
    """values from given objects"""
    lhs_type = type(lhs)
    lhs_tuple = shallow_tuple(lhs)
    for other in rhs:
        assert lhs_type is type(other),\
            'Only objects of the same type can be merged'
        for dst, src in zip(lhs_tuple, shallow_tuple(other)):
            dst.extend(src)


def flatten(in_list):
    """Return a flattened representation of a list"""
    return list(itertools.chain(*in_list))


def gather_list(input, indices, v):
    """Gather values from input using indices"""
    return [input[i] if i is not None else v for i in indices]


def _async_h2d_tensor(data, dtype, device='hpu'):
    return torch.tensor(data, dtype=dtype, device='cpu').to(device,
                                                            non_blocking=True)


def _async_h2d_tensor_copy(source, device='hpu'):
    assert source.device.type == 'cpu', \
        "Source tensor is not present in host memory!"
    target = torch.empty(source.shape, dtype=source.dtype, device=device)
    target.copy_(source, non_blocking=True)
    return target


def ensure_decodes_first(b: InputBatch):
    num_reqs = b.num_reqs
    while True:
        # Find the first prompt index
        first_prompt_index = None
        for i in range(num_reqs):
            if b.num_computed_tokens_cpu[i] < b.num_prompt_tokens[i]:
                first_prompt_index = i
                break
        if first_prompt_index is None:
            break

        # Find the last decode index
        last_decode_index = None
        for i in reversed(range(num_reqs)):
            if b.num_computed_tokens_cpu[i] >= b.num_prompt_tokens[i]:
                last_decode_index = i
                break
        if last_decode_index is None:
            break

        # Sanity
        assert first_prompt_index != last_decode_index

        # Check if done
        if first_prompt_index > last_decode_index:
            break

        # Swap
        b.swap_states(first_prompt_index, last_decode_index)


def get_target_layer_suffix_list(model_type) -> list[str]:
    # This sets the suffix for the hidden layer name, which is controlled by
    # VLLM_CONFIG_HIDDEN_LAYERS. The default suffix is "DecoderLayer," which is
    # applicable for most language models such as LLaMA, Qwen, and BART. If the
    # model's decoder layer name differs from the default, it will need to
    # be specified here.
    decoder_layer_table = {
        "gpt_bigcode": "BigCodeBlock",
    }

    return [
        decoder_layer_table.get(model_type, "DecoderLayer"), "EncoderLayer"
    ]


def modify_model_layers(module: torch.nn.Module,
                        suffix_list: list[str],
                        n=1,
                        counter=None):
    """Currently add mark_step at the end of specified layers.
    """

    def forward_hook(module, args, output):
        htorch.core.mark_step()
        return output

    if counter is None:
        counter = [0]

    for child_name, child_module in module.named_children():
        if any(
                child_module.__class__.__name__.endswith(layer)
                for layer in suffix_list):
            counter[0] += 1
            if counter[0] % n == 0:
                child_module.register_forward_hook(forward_hook)
        else:
            modify_model_layers(child_module, suffix_list, n, counter)


class HpuModelAdapter(torch.nn.Module):

    def __init__(self, model, vllm_config):
        super().__init__()
        self.model = model
        self.prefill_use_fusedsdpa = get_config(
        ).prompt_attn_impl == 'fsdpa_impl'
        self.recompute_cos_sin = os.getenv('VLLM_COS_SIN_RECOMPUTE',
                                           'false').lower() in ['1', 'true']
        self.vllm_config = vllm_config
        self.block_size = vllm_config.cache_config.block_size
        self.dtype = vllm_config.model_config.dtype
        self._rotary_embed_module = self._get_rotary_embedding_module(
            self.model)
        self._rotary_prepare_cos_sin = self._get_prepare_cos_sin()

    def _get_rotary_embedding_module(self, model: torch.nn.Module):
        """
        Dynamically get the RotaryEmbedding layer in the model.
        This function will recursively search through the module 
        hierarchy to find and return a RotaryEmbedding layer.
        If no such layer is found, it returns None.
        """
        if model is None:
            return None

        if model.__class__.__name__.endswith("RotaryEmbedding"):
            return model

        if hasattr(model, 'children'):
            for child in model.children():
                result = self._get_rotary_embedding_module(child)
                if result is not None:
                    return result
        return None

    def _get_prepare_cos_sin(self):
        if self._rotary_embed_module is not None and hasattr(
                self._rotary_embed_module, 'prepare_cos_sin'):
            return self._rotary_embed_module.prepare_cos_sin
        return None

    def _reset_rotary_cos_sin(self):
        if hasattr(self._rotary_embed_module, "cos"):
            delattr(self._rotary_embed_module, "cos")
        if hasattr(self._rotary_embed_module, "sin"):
            delattr(self._rotary_embed_module, "sin")

    def _set_attn_bias(self, attn_metadata, batch_size, seq_len, device,
                       dtype):
        if (attn_metadata is None or
            (self.prefill_use_fusedsdpa and attn_metadata.block_list is None)
                or not attn_metadata.is_prompt):
            return attn_metadata

        if attn_metadata.attn_bias is not None:
            return attn_metadata

        prefill_metadata = attn_metadata

        seq_lens_t = prefill_metadata.seq_lens_tensor
        context_lens_t = prefill_metadata.context_lens_tensor

        block_list = attn_metadata.block_list
        max_context_len = (block_list.size(-1) //
                           batch_size if block_list is not None else 0)
        max_context_len = max_context_len * self.block_size
        past_mask = torch.arange(0,
                                 max_context_len,
                                 dtype=torch.int32,
                                 device=device)
        past_mask = (past_mask.view(1, -1).expand(batch_size, -1).ge(
            context_lens_t.view(-1, 1)).view(batch_size, 1, -1).expand(
                batch_size, seq_len, -1).view(batch_size, 1, seq_len, -1))

        len_mask = (torch.arange(0, seq_len, device=device,
                                 dtype=torch.int32).view(1, seq_len).ge(
                                     seq_lens_t.unsqueeze(-1)).view(
                                         batch_size, 1, 1, seq_len))
        causal_mask = torch.triu(torch.ones((batch_size, 1, seq_len, seq_len),
                                            device=device,
                                            dtype=torch.bool),
                                 diagonal=1)
        mask = causal_mask.logical_or(len_mask)
        mask = torch.concat((past_mask, mask), dim=-1)
        attn_bias = (torch.zeros_like(mask, dtype=dtype).masked_fill_(
            mask, -math.inf))
        attn_metadata = custom_tuple_replace(prefill_metadata,
                                             "TrimmedAttentionMetadata",
                                             attn_bias=attn_bias)
        return attn_metadata

    def _set_block_mapping(self, metadata, batch_size, device, dtype):
        mask = torch.arange(0,
                            self.block_size,
                            device=device,
                            dtype=torch.int32).unsqueeze(0)
        mask = mask >= metadata.block_usage.unsqueeze(-1)
        attn_bias = (torch.zeros_like(mask, dtype=dtype).masked_fill_(
            mask, -math.inf))

        if not is_fake_hpu():
            block_mapping = torch.nn.functional.one_hot(metadata.block_groups,
                                                        num_classes=batch_size)
        else:
            # Unfortunately one_hot on CPU
            # doesn't handle out of bounds classes so we need to convert
            # all negative values to 0 (block_mapping) or bs (block_groups)
            block_groups = metadata.block_groups.to(torch.long)
            block_mapping = torch.nn.functional.relu(block_groups)
            block_mapping = torch.nn.functional.one_hot(block_mapping,
                                                        num_classes=batch_size)
            oob_values = block_groups.lt(0)
            block_mapping.masked_fill_(oob_values.unsqueeze(-1), 0)
            block_groups.masked_fill_(oob_values, batch_size)
            metadata = custom_tuple_replace(metadata,
                                            "TrimmedAttentionMetadata",
                                            block_groups=block_groups)
        block_mapping = block_mapping.to(dtype)
        metadata = custom_tuple_replace(metadata,
                                        "TrimmedAttentionMetadata",
                                        block_mapping=block_mapping,
                                        attn_bias=attn_bias)
        return metadata

    def _update_metadata(self, attn_metadata, batch_size, seq_len, device,
                         dtype):
        if attn_metadata.is_prompt:
            attn_metadata = self._set_attn_bias(attn_metadata, batch_size,
                                                seq_len, device, dtype)
        else:
            attn_metadata = self._set_block_mapping(attn_metadata, batch_size,
                                                    device, dtype)
        return attn_metadata
                
    def forward(self, *args, **kwargs):
        # TODO(kzawora): something goes VERY WRONG when operating on
        # kwargs['attn_metadata'].slot_mapping, compared to untrimmed metadata
        kwargs = kwargs.copy()
        #        selected_token_indices = kwargs.pop('selected_token_indices')
        if 'warmup_mode' in kwargs:
            kwargs.pop('warmup_mode')
        input_ids = kwargs['input_ids']
        kwargs['attn_metadata'] = self._update_metadata(
            kwargs['attn_metadata'], input_ids.size(0), input_ids.size(1),
            input_ids.device, self.dtype)
        if self._rotary_prepare_cos_sin is not None:
            self._rotary_prepare_cos_sin(
                kwargs['positions'], recompute_cos_sin=self.recompute_cos_sin)
        attn_meta = kwargs.pop('attn_metadata')
        if 'kv_caches' in kwargs:
            kwargs.pop('kv_caches')
        
        # If multimodal inputs, update kwargs
        model_mm_kwargs = kwargs.pop('model_mm_kwargs', None)
        if model_mm_kwargs is not None:
            kwargs.update(model_mm_kwargs)

        with set_forward_context(attn_meta, self.vllm_config):
            hidden_states = self.model(*args, **kwargs)
            if self._rotary_prepare_cos_sin is not None:
                self._reset_rotary_cos_sin()
        return hidden_states

    def get_input_embeddings(self, input_ids, multimodal_embeddings=None):
        return self.model.get_input_embeddings(
                            input_ids=input_ids,
                            multimodal_embeddings=multimodal_embeddings
                        )

    def get_multimodal_embeddings(self, **batched_mm_inputs):
        return self.model.get_multimodal_embeddings(**batched_mm_inputs)

    def compute_logits(self, *args, **kwargs):
        return self.model.compute_logits(*args, **kwargs)

    # def sample(self, *args, **kwargs):
    #    return self.sampler(*args, **kwargs)

    def generate_proposals(self, *args, **kwargs):
        return self.model.generate_proposals(*args, **kwargs)

    # sampler property will be used by spec_decode_worker
    # don't rename
    # @property
    # def sampler(self):
    #    return self.model.sampler


def _maybe_wrap_in_hpu_graph(*args, **kwargs):
    return htorch.hpu.wrap_in_hpu_graph(
        HpuModelAdapter(*args, **kwargs), disable_tensor_cache=True
    ) if htorch.utils.internal.is_lazy() else HpuModelAdapter(*args, **kwargs)


def subtuple(obj: object,
             typename: str,
             to_copy: list[str],
             to_override: Optional[dict[str, object]] = None):
    if obj is None:
        return None
    if to_override is None:
        to_override = {}
    fields = set(to_copy) | set(to_override.keys())
    if type(obj) is dict:
        values = {key: obj[key] for key in fields if key in obj}
    else:
        values = {f: to_override.get(f, getattr(obj, f)) for f in fields}
    if typename not in _TYPE_CACHE:
        _TYPE_CACHE[typename] = {
            'type': collections.namedtuple(typename, ' '.join(fields)),
            'fields': fields
        }
    return _TYPE_CACHE[typename]['type'](**values)  # type: ignore


def custom_tuple_replace(obj: object, typename: str, **to_override):
    # Torch compile dynamo doesn't support calling any named tuple
    # dynamic methods other than len and get_attr. This function is
    # a torch.compile friendly version of tuple._replace

    cached_type = _TYPE_CACHE[typename]['type']
    fields = _TYPE_CACHE[typename]['fields']
    values = {
        field: getattr(obj, field)
        for field in fields  # type: ignore
    }
    values.update(to_override)
    return cached_type(**values)  # type: ignore


def trim_attn_metadata(metadata: HPUAttentionMetadataV1) -> object:
    # NOTE(kzawora): To anyone working on this in the future:
    # Trimming metadata is required when using HPUGraphs.
    # Attention metadata is going to be hashed by PT bridge, and
    # appropriate HPUGraphs will be matched based on all inputs' hash.

    # Before you put more keys in here, make sure you know their
    # value type and make sure you know how it's going to be hashed.
    # You can find that information in input_hash function
    # in habana_frameworks/torch/hpu/graphs.py. You can also hash
    # it manually with torch.hpu.graphs.input_hash(attention_metadata)

    # If you use primitive types here - they will get hashed based
    # on their value. You *will* get lots of excessive graph captures
    # (and an OOM eventually) if you decide to put something like
    # seq_len int here.
    # If you absolutely need a scalar, put it in a tensor. Tensors
    # get hashed using their metadata, not their values:
    # input_hash(torch.tensor(123)) == input_hash(torch.tensor(321))
    # input_hash(123) != input_hash(321)
    # input_hash("abc") != input_hash("cba")
    attention_metadata = subtuple(metadata, 'TrimmedAttentionMetadata', [
        'attn_bias', 'seq_lens_tensor', 'context_lens_tensor', 'block_list',
        'block_mapping', 'block_usage', 'slot_mapping', 'is_prompt',
        'block_size', 'block_groups'
    ])
    return attention_metadata


def next_pow2(value: int, base: int):
    res = base
    while value > 1:
        value = (value + 1) // 2
        res *= 2
    return res


def round_up(value: int, k: int):
    return (value + k - 1) // k * k


def pad_list(input, target_len, val_generator):
    padding = target_len - len(input)
    if padding > 0:
        input.extend(itertools.islice(val_generator, padding))
    return input


class HPUModelRunner:

    def __init__(
        self,
        vllm_config: VllmConfig,
        device: torch.device = 'hpu',
        is_driver_worker: bool = False,
    ):
        # TODO: use ModelRunnerBase.__init__(self, vllm_config=vllm_config)
        environment.set_vllm_config(vllm_config)
        self.vllm_config = vllm_config
        self.model_config = vllm_config.model_config
        self.cache_config = vllm_config.cache_config
        self.lora_config = vllm_config.lora_config
        self.load_config = vllm_config.load_config
        self.parallel_config = vllm_config.parallel_config
        self.scheduler_config = vllm_config.scheduler_config
        self.speculative_config = vllm_config.speculative_config
        self.observability_config = vllm_config.observability_config
        self.is_driver_worker = is_driver_worker

        self.sampler = get_sampler()

        # NOTE(kzawora) update_env is a hack to work around VLLMKVCache in
        # hpu-extension which selects fetch_from_cache implementation based
        # on env vars... this should be fixed in the future
        self.enable_bucketing = get_config().use_bucketing
        self.use_contiguous_pa = get_config().use_contiguous_pa
        self.skip_warmup = get_config().skip_warmup

        model_config = self.model_config
        cache_config = self.cache_config
        scheduler_config = self.scheduler_config
        self.device = device
        self.pin_memory = is_pin_memory_available()
        self.dtype = self.model_config.dtype
        if cache_config.cache_dtype == "auto":
            self.kv_cache_dtype = self.dtype
        else:
            self.kv_cache_dtype = STR_DTYPE_TO_TORCH_DTYPE[
                cache_config.cache_dtype]
        self.is_pooling_model = model_config.pooler_config is not None

        self.sliding_window = model_config.get_sliding_window()
        self.block_size = cache_config.block_size
        self.max_model_len = model_config.max_model_len
        self.max_num_blocks_per_req = cdiv(self.max_model_len, self.block_size)
        self.max_num_tokens = scheduler_config.max_num_batched_tokens

        # Model-related.
        self.num_attn_layers = self.model_config.get_num_layers_by_block_type(
            self.parallel_config, LayerBlockType.attention)
        self.num_query_heads = self.model_config.get_num_attention_heads(
            self.parallel_config)
        self.num_kv_heads = self.model_config.get_num_kv_heads(
            self.parallel_config)
        self.head_size = self.model_config.get_head_size()
        self.hidden_size = self.model_config.get_hidden_size()

        self.attn_backend = get_attn_backend(
            self.head_size,
            self.dtype,
            self.kv_cache_dtype,
            self.block_size,
            self.model_config.is_attention_free,
            use_mla=self.model_config.use_mla,
        )

        # Mult-modal-related.
        self.mm_registry = MULTIMODAL_REGISTRY
        self.uses_mrope = model_config.uses_mrope
        self.supports_mm_inputs = self.mm_registry.supports_multimodal_inputs(
            model_config)
        self.is_multimodal_raw_input_supported = (
            model_config.is_multimodal_raw_input_supported)

        # Lazy initialization
        # self.model: nn.Module  # set after load_model
        self.kv_caches: list[torch.Tensor] = []
        self.inc_initialized_successfully = False
        self._is_inc_finalized = False

        # req_id -> (input_id -> encoder_output)
        self.encoder_cache: dict[str, dict[int, torch.Tensor]] = {}

        # Request states.
        self.requests: dict[str, CachedRequestState] = {}
        # Persistent batch.
        self.input_batch = InputBatch(
            max_num_reqs=self.scheduler_config.max_num_seqs,
            max_model_len=self.max_model_len,
            max_num_batched_tokens=self.max_num_tokens,
            device=self.device,
            pin_memory=self.pin_memory,
            vocab_size=self.model_config.get_vocab_size(),
            block_sizes=[self.block_size],
            logitsprocs=build_logitsprocs(
                self.vllm_config, self.device, self.pin_memory,
                self.is_pooling_model,
                self.vllm_config.model_config.logits_processors),
        )
        self.mem_margin = None

        self.use_hpu_graph = not self.model_config.enforce_eager
        self.max_batch_size = self.scheduler_config.max_num_seqs
        self.max_num_seqs = self.scheduler_config.max_num_seqs
        self.max_prefill_batch_size = 1  # TODO(kzawora): add knob for that
        self.seen_configs: set = set()
        self.max_num_batched_tokens = \
            self.scheduler_config.max_num_batched_tokens
        self.use_merged_prefill = get_config().merged_prefill
        self.use_prefix_caching = (
            self.vllm_config.cache_config.enable_prefix_caching)
        self.bucketing_manager = HPUBucketingManager()
        if self.enable_bucketing:
            logger.info("Bucketing is ON.")
            self.bucketing_manager.initialize(
                max_num_seqs=self.max_num_seqs,
                max_num_prefill_seqs=self.max_prefill_batch_size,
                block_size=self.block_size,
                max_num_batched_tokens=self.max_num_batched_tokens,
                max_model_len=self.max_model_len)
            self.graphed_buckets: set[Any] = set()
        else:
            logger.info("Bucketing is OFF.")
        self._PAD_SLOT_ID = -1
        self._PAD_BLOCK_ID = -1
        self._tokenizer = init_tokenizer_from_configs(
            model_config=vllm_config.model_config,
            scheduler_config=vllm_config.scheduler_config,
            lora_config=vllm_config.lora_config).tokenizer

        # TODO(madamczyk-intel): add a knob for that
        # TODO(madamczyk-intel): debug why increasing it lowers acc
        self.logits_rounding = 1
        # High-level profiler
        self.profiler = HabanaHighLevelProfiler()
        self.profiler_counter_helper = HabanaProfilerCounterHelper()

    def get_kv_cache_spec(self) -> dict[str, KVCacheSpec]:
        """
        Generates the KVCacheSpec by parsing the kv cache format from each
        Attention module in the static forward context.
        Returns:
            KVCacheSpec: A dictionary mapping layer names to their KV cache
            format. Layers that do not need KV cache are not included.
        """

        forward_ctx = self.vllm_config.compilation_config.static_forward_context
        block_size = self.vllm_config.cache_config.block_size
        use_mla = self.vllm_config.model_config.use_mla
        kv_cache_spec: dict[str, KVCacheSpec] = {}
        for layer_name, attn_module in forward_ctx.items():
            if isinstance(attn_module, FusedMoE):
                continue

            # TODO: Support other attention modules, e.g., sliding window,
            # cross-attention
            assert isinstance(attn_module, Attention)
            if attn_module.attn_type == AttentionType.DECODER:
                kv_cache_spec[layer_name] = FullAttentionSpec(
                    block_size=block_size,
                    num_kv_heads=attn_module.num_kv_heads,
                    head_size=attn_module.head_size,
                    dtype=self.kv_cache_dtype,
                    use_mla=use_mla)
            elif attn_module.attn_type in (AttentionType.ENCODER,
                                           AttentionType.ENCODER_ONLY):
                # encoder-only attention does not need KV cache.
                continue
            elif attn_module.attn_type == AttentionType.ENCODER_DECODER:
                raise NotImplementedError
            else:
                raise ValueError(
                    f"Unknown attention type: {attn_module.attn_type}")

        return kv_cache_spec

    def _update_states(self, scheduler_output: "SchedulerOutput") -> bool:
        """Update the cached states and the persistent batch with the scheduler
        output.

        The updated states are used by the `_prepare_inputs` function to create
        the input GPU tensors for the model.

        The SamplingMetadata is updated and copied to the GPU if there is a
        new/resumed/paused/finished request in the batch.
        """
        # Remove finished requests from the cached states.
        for req_id in scheduler_output.finished_req_ids:
            self.requests.pop(req_id, None)
            self.encoder_cache.pop(req_id, None)

        # Remove the finished requests from the persistent batch.
        # NOTE(woosuk): There could be an edge case where finished_req_ids and
        # scheduled_req_ids overlap. This happens when a request is aborted and
        # then resubmitted with the same ID. In this case, we treat them as two
        # distinct requests - clearing the cached states for the first request
        # and handling the second as a new request.
        removed_req_indices: list[int] = []
        for req_id in scheduler_output.finished_req_ids:
            req_index = self.input_batch.remove_request(req_id)
            if req_index is not None:
                removed_req_indices.append(req_index)

        # Free the cached encoder outputs.
        for req_id, input_id in scheduler_output.free_encoder_input_ids:
            encoder_outputs = self.encoder_cache.get(req_id)
            if encoder_outputs is not None:
                encoder_outputs.pop(input_id, None)
                if not encoder_outputs:
                    self.encoder_cache.pop(req_id, None)

        # Remove the unscheduled requests from the persistent batch.
        # NOTE(woosuk): The unscheduled requests are either preempted requests
        # or running requests that are not scheduled in this step. We remove
        # them from the persistent batch but keep their cached states since
        # they will be scheduled again sometime in the future.
        scheduled_req_ids = scheduler_output.num_scheduled_tokens.keys()
        cached_req_ids = self.input_batch.req_id_to_index.keys()
        unscheduled_req_ids = cached_req_ids - scheduled_req_ids
        # NOTE(woosuk): The persistent batch optimization assumes that
        # consecutive batches contain mostly the same requests. If batches
        # have low request overlap (e.g., alternating between two distinct
        # sets of requests), this optimization becomes very inefficient.
        for req_id in unscheduled_req_ids:
            req_index = self.input_batch.remove_request(req_id)
            assert req_index is not None
            removed_req_indices.append(req_index)

        req_ids_to_add: list[str] = []
        # Add new requests to the cached states.
        for new_req_data in scheduler_output.scheduled_new_reqs:
            assert new_req_data.sampling_params is not None, \
                "Pooling is not supported in HPU yet"
            req_id = new_req_data.req_id
            sampling_params = new_req_data.sampling_params
            if sampling_params.sampling_type == SamplingType.RANDOM_SEED:
                generator = torch.Generator(device=self.device)
                generator.manual_seed(sampling_params.seed)
            else:
                generator = None
            self.requests[req_id] = CachedRequestState(
                req_id=req_id,
                prompt_token_ids=new_req_data.prompt_token_ids,
                mm_kwargs=new_req_data.mm_kwargs,
                mm_positions=new_req_data.mm_positions,
                sampling_params=sampling_params,
                pooling_params=None,
                generator=generator,
                block_ids=new_req_data.block_ids,
                num_computed_tokens=new_req_data.num_computed_tokens,
                output_token_ids=[],
                lora_request=new_req_data.lora_request,
            )
<<<<<<< HEAD

            # Only relevant for models using M-RoPE (e.g, Qwen2-VL)
            if self.uses_mrope:
                image_grid_thw = []
                video_grid_thw = []
                second_per_grid_ts = []
                audio_feature_lengths = []
                use_audio_in_video = False
                for mm_item in self.requests[req_id].mm_kwargs:
                    mm_input = mm_item.get_data()
                    if mm_input.get("image_grid_thw") is not None:
                        image_grid_thw.append(
                            mm_input["image_grid_thw"].tolist())
                    if mm_input.get("video_grid_thw") is not None:
                        video_grid_thw.append(
                            mm_input["video_grid_thw"].tolist())
                    if mm_input.get("second_per_grid_ts") is not None:
                        second_per_grid_ts.append(
                            mm_input["second_per_grid_ts"])
                    if mm_input.get("audio_feature_lengths") is not None:
                        audio_feature_lengths.append(
                            mm_input["audio_feature_lengths"])
                    if mm_input.get("use_audio_in_video") is True:
                        use_audio_in_video = True

                hf_config = self.model_config.hf_config

                self.requests[req_id].mrope_positions, \
                    self.requests[req_id].mrope_position_delta = \
                    MRotaryEmbedding.get_input_positions_tensor(
                        self.requests[req_id].prompt_token_ids,
                        hf_config=hf_config,
                        image_grid_thw=image_grid_thw,
                        video_grid_thw=video_grid_thw,
                        second_per_grid_ts=second_per_grid_ts,
                        audio_feature_lengths=audio_feature_lengths,
                        use_audio_in_video=use_audio_in_video,
                    )

=======
>>>>>>> 8400f820
            req_ids_to_add.append(req_id)
        # Update the states of the running/resumed requests.
        is_last_rank = get_pp_group().is_last_rank
        req_data = scheduler_output.scheduled_cached_reqs
        for i, req_id in enumerate(req_data.req_ids):
            req_state = self.requests[req_id]
            num_computed_tokens = req_data.num_computed_tokens[i]
            new_block_ids = req_data.new_block_ids[i]
            resumed_from_preemption = req_data.resumed_from_preemption[i]
            req_state.num_computed_tokens = num_computed_tokens

            if not is_last_rank:
                # When using PP, the scheduler sends the sampled tokens back,
                # because there's no direct communication between the first-
                # stage worker and the last-stage worker.
                new_token_ids = req_data.new_token_ids[i]
                # Add the sampled token(s) from the previous step (if any).
                # This doesn't include "unverified" tokens like spec tokens.
                num_new_tokens = (num_computed_tokens + len(new_token_ids) -
                                  req_state.num_tokens)
                if num_new_tokens == 1:
                    # Avoid slicing list in most common case.
                    req_state.output_token_ids.append(new_token_ids[-1])
                elif num_new_tokens > 0:
                    req_state.output_token_ids.extend(
                        new_token_ids[-num_new_tokens:])

            # Update the block IDs.
            if not resumed_from_preemption:
                for block_ids, new_ids in zip(req_state.block_ids,
                                              new_block_ids):
                    block_ids.extend(new_ids)
            else:
                req_state.block_ids = new_block_ids

            req_index = self.input_batch.req_id_to_index.get(req_id)
            if req_index is None:
                # The request is not in the persistent batch.
                # The request was either preempted and resumed later, or was not
                # scheduled in the previous step and needs to be added again.
                req_ids_to_add.append(req_id)
                continue

            # Update the persistent batch.
            self.input_batch.num_computed_tokens_cpu[req_index] = (
                num_computed_tokens)
            self.input_batch.block_table.append_row(new_block_ids, req_index)

            # For the last rank, we don't need to update the token_ids_cpu
            # because the sampled tokens are already cached.
            if not is_last_rank:
                # Add new_token_ids to token_ids_cpu.
                start_token_index = num_computed_tokens
                end_token_index = num_computed_tokens + len(new_token_ids)
                self.input_batch.token_ids_cpu[
                    req_index,
                    start_token_index:end_token_index] = new_token_ids
                self.input_batch.num_tokens_no_spec[
                    req_index] = end_token_index
                # Add spec_token_ids to token_ids_cpu.
                spec_token_ids = \
                    scheduler_output.scheduled_spec_decode_tokens.get(
                        req_id, ())
                if spec_token_ids:
                    start_index = end_token_index
                    end_token_index += len(spec_token_ids)
                    self.input_batch.token_ids_cpu[
                        req_index,
                        start_index:end_token_index] = spec_token_ids
                # NOTE(woosuk): `num_tokens` here may include spec decode tokens
                self.input_batch.num_tokens[req_index] = end_token_index

        # Check if the batch has changed. If not, we can skip copying the
        # sampling metadata from CPU to GPU.
        batch_changed = len(removed_req_indices) > 0 or len(req_ids_to_add) > 0

        # Add the new or resumed requests to the persistent batch.
        # The smaller empty indices are filled first.
        removed_req_indices = sorted(removed_req_indices, reverse=True)
        for req_id in req_ids_to_add:
            req_state = self.requests[req_id]
            if removed_req_indices:
                # Fill the empty index.
                req_index = removed_req_indices.pop()
            else:
                # Append to the end.
                req_index = None
            self.input_batch.add_request(req_state, req_index)

        # Condense the batched states if there are empty indices.
        if removed_req_indices:
            self.input_batch.condense(removed_req_indices)

        if batch_changed:
            self.input_batch.refresh_sampling_metadata()
        return batch_changed

    def _extract_mm_kwargs(
        self,
        scheduler_output: "SchedulerOutput",
    ) -> BatchedTensorInputs:
        if self.is_multimodal_raw_input_supported:  # noqa: SIM102
            if scheduler_output:
                mm_kwargs = list[MultiModalKwargsItem]()
                for req in scheduler_output.scheduled_new_reqs:
                    req_mm_kwargs = req.mm_kwargs
                    if not isinstance(req_mm_kwargs, list):
                        req_mm_kwargs = list(req_mm_kwargs)
                    mm_kwargs.extend(req_mm_kwargs)

                # Input all modalities at once
                mm_kwargs_combined: BatchedTensorInputs = {}
                for _, _, mm_kwargs_group in group_mm_kwargs_by_modality(
                        mm_kwargs,
                        device=self.device,
                        pin_memory=self.pin_memory,
                ):
                    mm_kwargs_combined.update(mm_kwargs_group)

                return mm_kwargs_combined

        return {}
        
    # source: vllm/v1/worker/gpu_model_runner.py
    def _execute_mm_encoder(self, 
                            scheduler_output: "SchedulerOutput",
                            req_ids: list[str]):
        scheduled_encoder_inputs = scheduler_output.scheduled_encoder_inputs
        if not scheduled_encoder_inputs:
            return

        # NOTE (attafosu): Utilize cached mm embeddings to speed up processing
        # After PR(#22711) mm_hashes for inputs will map to their cached embeddings, which can be reused for reqs sharing same mm_hash # noqa E501

        # Batch the multi-modal inputs.
        mm_kwargs = list[MultiModalKwargsItem]()
        req_ids_pos = list[tuple[str, int, PlaceholderRange]]()
        for req_id in req_ids:
            encoder_input_ids = scheduled_encoder_inputs[req_id]
            req_state = self.requests[req_id]

            for mm_input_id in encoder_input_ids:
                mm_kwargs.append(req_state.mm_kwargs[mm_input_id])
                req_ids_pos.append(
                    (req_id, mm_input_id, req_state.mm_positions[mm_input_id]))

        # Batch mm inputs as much as we can: if a request in the batch has
        # multiple modalities or a different modality than the previous one,
        # we process it separately to preserve item order.

        # TODO (attafosu): Follow-up on the resolution to this.
        # The ordering of the encoder outputs needs to match the request ids
        # after fetching the embeddings.
        # For now, we'll restrict mm support to just a single prefill at a time -
        # Or that requests in the batch should have distinct modalities,

        # FIXME(ywang96): This is a hacky way to deal with multiple modalities
        # in the same batch while still being able to benefit from batching
        # multimodal inputs. The proper solution should be reordering the
        # encoder outputs.
        encoder_outputs = []
        for _, num_items, mm_kwargs_group in group_mm_kwargs_by_modality(
                mm_kwargs,
                device=self.device,
                pin_memory=self.pin_memory,
        ):
            # Run the encoder.
            # `curr_group_outputs` is either of the following:
            # 1. A tensor of shape (num_items, feature_size, hidden_size)
            # in case feature_size is fixed across all multimodal items.
            # 2. A list or tuple (length: num_items) of tensors, each of shape
            # (feature_size, hidden_size) in case the feature size is dynamic
            # depending on the input multimodal items.
            curr_group_outputs = self.model.get_multimodal_embeddings(
                **mm_kwargs_group)

            sanity_check_mm_encoder_outputs(
                curr_group_outputs,
                expected_num_items=num_items,
            )

            for output in curr_group_outputs:
                encoder_outputs.append(output)

        # FIXME (attafosu) Reorder the encoder outputs to match the request ids.
        # This will be necessary after mm prefill batching constraints are removed

        # Cache the encoder outputs.
        for (req_id, input_id, pos_info), output in zip(
                req_ids_pos,
                encoder_outputs,
        ):
            if req_id not in self.encoder_cache:
                self.encoder_cache[req_id] = {}

            self.encoder_cache[req_id][input_id] = scatter_mm_placeholders(
                output,
                is_embed=pos_info.is_embed,
            )

    # modified from: vllm/v1/worker/gpu_model_runner.py
    def _gather_mm_embeddings(
        self,
        scheduler_output: "SchedulerOutput",
        req_ids : list[str],
        shift_computed_tokens: int = 0,
    ) -> list[torch.Tensor]:
        mm_embeds: list[torch.Tensor] = []
        for req_id in req_ids:
            num_scheduled_tokens = scheduler_output.num_scheduled_tokens[
                req_id]
            req_state = self.requests[req_id]
            num_computed_tokens = \
                req_state.num_computed_tokens + shift_computed_tokens
            mm_positions = req_state.mm_positions
            for i, pos_info in enumerate(mm_positions):
                start_pos = pos_info.offset
                num_encoder_tokens = pos_info.length

                # The encoder output is needed if the two ranges overlap:
                # [num_computed_tokens,
                #  num_computed_tokens + num_scheduled_tokens) and
                # [start_pos, start_pos + num_encoder_tokens)
                if start_pos >= num_computed_tokens + num_scheduled_tokens:
                    # The encoder output is not needed in this step.
                    break
                if start_pos + num_encoder_tokens <= num_computed_tokens:
                    # The encoder output is already processed and stored
                    # in the decoder's KV cache.
                    continue

                start_idx = max(num_computed_tokens - start_pos, 0)
                end_idx = min(
                    num_computed_tokens - start_pos + num_scheduled_tokens,
                    num_encoder_tokens)
                assert start_idx < end_idx
                assert req_id in self.encoder_cache
                assert i in self.encoder_cache[req_id]
                encoder_output = self.encoder_cache[req_id][i]

                if (is_embed := pos_info.is_embed) is not None:
                    is_embed = is_embed[start_idx:end_idx]

                mm_embeds_item = gather_mm_placeholders(
                    encoder_output[start_idx:end_idx],
                    is_embed=is_embed,
                )
                mm_embeds.append(mm_embeds_item)
        return mm_embeds

    def get_model(self) -> torch.nn.Module:
        assert self.model is not None
        return self.model

    def _get_prompts_and_decodes(
        self,
        scheduler_output: "SchedulerOutput",
    ) -> PromptDecodeInfo:
        total_num_scheduled_tokens = scheduler_output.total_num_scheduled_tokens
        assert total_num_scheduled_tokens > 0
        num_reqs = self.input_batch.num_reqs
        assert num_reqs > 0

        # Traverse decodes first
        decode_req_ids = []
        num_computed_tokens_decode = []
        for i in range(num_reqs):
            req_id = self.input_batch.req_ids[i]
            assert req_id is not None

            num_computed_tokens = self.input_batch.num_computed_tokens_cpu[i]
            num_prompt_tokens = self.input_batch.num_prompt_tokens[i]
            num_scheduled_tokens = scheduler_output.num_scheduled_tokens[
                req_id]

            if num_computed_tokens < num_prompt_tokens:
                # This is prompt
                break

            # This is decode
            assert num_scheduled_tokens == 1
            decode_req_ids.append(req_id)
            num_computed_tokens_decode.append(int(num_computed_tokens + 1))

        if self.profiler.enabled:
            self.profiler_counter_helper.capture_decode_seq_stats(
                num_computed_tokens_decode)

        # Traverse prompts
        prompt_req_ids = []
        prompt_scheduled_tokens = []
        for i in range(len(decode_req_ids), num_reqs):
            req_id = self.input_batch.req_ids[i]
            assert req_id is not None

            num_computed_tokens = self.input_batch.num_computed_tokens_cpu[i]
            num_prompt_tokens = self.input_batch.num_prompt_tokens[i]
            num_scheduled_tokens = scheduler_output.num_scheduled_tokens[
                req_id]

            # Must be prompt
            assert num_computed_tokens < num_prompt_tokens
            num_output_tokens = len(self.requests[req_id].output_token_ids)
            assert num_output_tokens == 0, \
                f'req_id: {req_id}, {num_output_tokens}'

            prompt_req_ids.append(req_id)
            prompt_scheduled_tokens.append(num_scheduled_tokens)

        return PromptDecodeInfo(prompt_req_ids, decode_req_ids,
                                prompt_scheduled_tokens)

    def _prepare_sampling(self,
                          batch_changed: bool,
                          request_ids: Union[None, list[str]] = None,
                          pad_to: Optional[int] = None) -> SamplingMetadata:
        # Create the sampling metadata.
        req_id_output_token_ids: dict[str, list[int]] = \
            {req_id: req.output_token_ids \
                for req_id, req in self.requests.items()}
        if request_ids is not None:
            req_id_output_token_ids = {
                req_id: req_id_output_token_ids[req_id] \
                    for req_id in request_ids}
        req_id_output_token_ids_lst = list(req_id_output_token_ids.items())
        if pad_to is not None:
            while len(req_id_output_token_ids_lst) < pad_to:
                req_id_output_token_ids_lst.append(
                    req_id_output_token_ids_lst[0])
        sampling_metadata = self.input_batch.make_selective_sampling_metadata(
            req_id_output_token_ids_lst, skip_copy=not batch_changed)
        return sampling_metadata

    def get_habana_paged_attn_buffers(self, block_tables, slot_mapping,
                                      batch_size):
        last_block_usage = [
            slot[0] % self.block_size + 1 for slot in slot_mapping
        ]
        block_groups = [[i] * len(bt) for i, bt in enumerate(block_tables)]
        block_usage = [[self.block_size] * (len(bt) - 1) + [lbu]
                       for bt, lbu in zip(block_tables, last_block_usage)
                       if bt]
        block_list = flatten(block_tables)
        block_groups = flatten(block_groups)
        block_usage = flatten(block_usage)
        assert len(block_list) == len(block_groups)
        assert len(block_list) == len(block_usage)

        padding_fn = None
        block_bucket_size: int
        if self.use_contiguous_pa:
            block_bucket_size = max(max(block_list) + 1, len(block_list))
            block_bucket_size = \
                self.bucketing_manager.find_decode_bucket(batch_size,
                                                          block_bucket_size)[2]
            indices: list[Any]
            indices = [None] * block_bucket_size
            for i, bid in enumerate(block_list):
                indices[bid] = i
            padding_fn = lambda tensor, pad_value: gather_list(
                tensor, indices, pad_value)
        else:
            block_bucket_size = \
                self.bucketing_manager.find_decode_bucket(batch_size,
                                                          len(block_list))[2]
            padding_fn = lambda tensor, pad_value: pad_list(
                tensor, block_bucket_size, itertools.repeat(pad_value))

        block_list = padding_fn(block_list, self._PAD_BLOCK_ID)
        block_groups = padding_fn(block_groups, -1)
        block_usage = padding_fn(block_usage, 1)

        block_list = torch.tensor(block_list, dtype=torch.long, device='cpu')
        block_groups = torch.tensor(block_groups,
                                    dtype=torch.long,
                                    device='cpu')
        block_usage = torch.tensor(block_usage,
                                   dtype=self.model_config.dtype,
                                   device='cpu')
        return block_list, block_groups, block_usage

    def _align_and_pad(self, data, bucketing, padding_gen):
        bs = len(data)
        target_bs, target_len = bucketing
        if target_bs == 1 and bs > 1:
            data = [list(itertools.chain(*data))]
        data = [pad_list(x, target_len, padding_gen) for x in data]
        padding = itertools.islice(padding_gen, target_len)
        data = pad_list(data, target_bs, itertools.repeat(padding))
        return data

    def _align_and_pad_mrope_positions(self, req_ids : list[str], 
                                        context_lens : list[int],
                                        query_lens : list[int],
                                        bucketing : tuple[int, int],
                                        padding_gen : int ) -> torch.Tensor:
        bs = len(context_lens)
        target_bs, target_len = bucketing
        out_shape = (3, target_len) if target_bs == 1 \
                    else (target_bs, target_len)
        
        mrope_position_tensor = torch.full(
                                    out_shape, 
                                    padding_gen, 
                                    dtype=torch.int32, 
                                    device='hpu')
        dst_start = 0
        dst_end = dst_start
        for b_idx, req_id in enumerate(req_ids):
            cl = context_lens[b_idx]
            qsl = query_lens[b_idx]
            input_mrope_position = \
                    self.requests[req_id].mrope_positions[:,cl:cl+qsl]
            dst_end = dst_start + qsl
            mrope_position_tensor[:,dst_start:dst_end].copy_(
                                            input_mrope_position, 
                                            non_blocking=True)

            # Update dst_start depending on if pos_ids of requests are meant to be adjacent # noqa 501
            if target_bs == 1:
                dst_start = dst_end
            else:
                dst_start += target_len
        return mrope_position_tensor

    def _bucketize_merged_prompt(self, seq_lens, num_blocks):
        seq = sum(seq_lens)
        num_blocks = sum(num_blocks)
        seq = self.bucketing_manager.find_prompt_bucket(1, seq, num_blocks)[1]
        num_blocks = round_up(num_blocks, 32)
        return (1, seq, num_blocks)

    def _bucketize_2d_prompt(self, seq_lens, num_blocks):
        bs = len(seq_lens)
        if bs > self.max_prefill_batch_size:
            raise BucketingFailedException
        seq = max(seq_lens)
        num_blocks = max(num_blocks) if len(num_blocks) > 0 else 0
        bs, seq, num_blocks = self.bucketing_manager.find_prompt_bucket(
            bs, seq, num_blocks)
        return (bs, seq, num_blocks)

    def _get_prompt_bucketing_fn(self):
        if self.use_merged_prefill:
            return self._bucketize_merged_prompt
        else:
            return self._bucketize_2d_prompt

    def _can_merge_prefill_contents(self, lhs, rhs):
        combined_num_tokens = lhs.get_num_tokens() + rhs.get_num_tokens()
        bucketing_fn = self._get_prompt_bucketing_fn()
        try:
            target_bs, target_seq, target_blocks = bucketing_fn(
                combined_num_tokens, [])
        except BucketingFailedException:
            return False
        target_bs, target_seq, target_blocks = bucketing_fn(
            combined_num_tokens, [])
        return target_bs <= self.max_prefill_batch_size and\
            target_bs * target_seq <= self.max_num_tokens

    def _extract_prefill_batch_contents(self, num_prefills, num_decodes,
                                        num_scheduled_tokens):
        # DECODES are the first num_decodes REQUESTS.
        # PREFILLS are the next num_reqs - num_decodes REQUESTS.
        num_reqs = num_prefills + num_decodes
        block_table_cpu_tensor = self.input_batch.block_table[
            0].get_cpu_tensor()
        all_batch_contents = [BatchContents()]

        for batch_idx in range(num_decodes, num_reqs):
            req_id = self.input_batch.req_ids[batch_idx]
            context_len = self.input_batch.num_computed_tokens_cpu[batch_idx]
            query_len = num_scheduled_tokens[batch_idx]

            token_ids = self.input_batch.token_ids_cpu[
                batch_idx, context_len:context_len + query_len].tolist()

            num_blocks = round_up(context_len + query_len,
                                  self.block_size) // self.block_size
            blocks = block_table_cpu_tensor[batch_idx, :num_blocks].tolist()

            prompt_tokens = self.input_batch.num_prompt_tokens[batch_idx]
            #TODO: Fix non-prompt case
            num_output_logits = context_len + query_len - prompt_tokens + 1
            logits_positions = list(
                range(query_len - num_output_logits, query_len))

            new_batch_contents = BatchContents(
                req_ids=[req_id],
                token_ids=[token_ids],
                context_lens=[context_len],
                blocks=[blocks],
                logits_positions=[logits_positions],
            )
            if self._can_merge_prefill_contents(all_batch_contents[-1],
                                                new_batch_contents):
                merge_contents(all_batch_contents[-1], new_batch_contents)
            else:
                all_batch_contents.append(new_batch_contents)
        return all_batch_contents

    def _make_attn_bias(self, context_groups, token_groups):
        dtype = self.dtype
        is_causal = True  # TODO: add support for non-causal tasks
        context_groups = torch.tensor(context_groups,
                                      device='cpu',
                                      dtype=torch.int16)
        context_groups = context_groups.repeat_interleave(self.block_size,
                                                          dim=-1)
        context_len = context_groups.size(-1)
        token_groups = torch.tensor(token_groups,
                                    device='cpu',
                                    dtype=torch.int16)
        num_queries = token_groups.size(-1)
        seq_groups = torch.cat([context_groups, token_groups], dim=-1)
        attn_mask = seq_groups.unflatten(-1,
                                         (1, -1)) != token_groups.unflatten(
                                             -1, (-1, 1))
        if is_causal:
            causal_mask = torch.ones(num_queries,
                                     num_queries,
                                     device='cpu',
                                     dtype=torch.bool)
            causal_mask = torch.triu(causal_mask, diagonal=1).unsqueeze(0)
            attn_mask[:, :, context_len:].logical_or_(causal_mask)
        attn_mask = attn_mask.to(dtype).masked_fill_(attn_mask, -math.inf)

        return attn_mask.unflatten(0, (1, -1))

    def _form_prefill_batch(self, contents):
        if len(contents.req_ids) == 0:
            return PrefillInputData()

        token_ids = contents.token_ids
        req_ids = contents.req_ids
        query_lens = [len(tids) for tids in contents.token_ids]
        if self.profiler.enabled:
            self.profiler_counter_helper.capture_prompt_seq_stats(query_lens)
        context_lens = contents.context_lens

        token_positions = [
            list(range(cl, cl + ql))
            for cl, ql in zip(context_lens, query_lens)
        ]

        block_assignment = [[
            divmod(pos, self.block_size) for pos in positions
        ] for positions in token_positions]

        token_slots = [[
            blocks[bi] * self.block_size + bo for bi, bo in assignment
        ] for blocks, assignment in zip(contents.blocks, block_assignment)]
        token_groups = [[i] * len(tid) for i, tid in enumerate(token_ids)]
        num_context_blocks = [
            round_up(ctx_len, self.block_size) // self.block_size
            for ctx_len in context_lens
        ]
        context_blocks: list = [
            blocks[:num]
            for blocks, num in zip(contents.blocks, num_context_blocks)
        ]
        num_context_blocks = [len(b) for b in context_blocks]
        context_groups = [[i] * b for i, b in enumerate(num_context_blocks)]
        has_context = sum(context_lens) > 0
        target_bs, target_seq, target_blocks = self._get_prompt_bucketing_fn()(
            query_lens, num_context_blocks)
        
        # If the model uses M-RoPE, we need to fill
        # and pad the M-RoPE positions for the scheduled prefill tokens
        if self.uses_mrope:
            mrope_token_positions = self._align_and_pad_mrope_positions(
                    contents.req_ids,
                    context_lens,
                    query_lens,
                    (target_bs, target_seq),
                    -1,
            )

        # NOTE: If model does not support multimodal inputs, we pad here.
        # For models with multimodal support, we may want to get embeddings 
        # for the valid tokens before padding. 
        # This would require getting multimodal input embeddings here as well
        token_ids = self._align_and_pad(contents.token_ids,
                                        (target_bs, target_seq),
                                        itertools.repeat(-1))
        if self.uses_mrope:
            token_positions = mrope_token_positions
        else:
            token_positions = self._align_and_pad(token_positions,
                                                (target_bs, target_seq),
                                                itertools.repeat(-1))
        token_slots = self._align_and_pad(token_slots, (target_bs, target_seq),
                                          itertools.repeat(-1))
        token_groups = self._align_and_pad(token_groups,
                                           (target_bs, target_seq),
                                           itertools.repeat(-1))
        context_blocks = self._align_and_pad(context_blocks,
                                             (target_bs, target_blocks),
                                             itertools.repeat(-1))
        context_groups = self._align_and_pad(context_groups,
                                             (target_bs, target_blocks),
                                             itertools.repeat(-1))

        # TODO: cycle through dummy slots and blocks
        #dummy_slots = itertools.cycle(
        #    range(self._PAD_SLOT_ID, self._PAD_SLOT_ID + self.block_size))

        cur_offset = 0
        logits_indices = []
        logits_requests = []
        for req_id, qlen, log_pos in zip(req_ids, query_lens,
                                         contents.logits_positions):
            source = [cur_offset + x for x in log_pos]
            dest = [req_id] * len(log_pos)
            logits_indices.extend(source)
            logits_requests.extend(dest)
            if self.use_merged_prefill:
                cur_offset += qlen
            else:
                cur_offset += len(token_ids[0])

        attn_bias = None
        if self.use_merged_prefill:
            attn_bias = self._make_attn_bias(context_groups, token_groups)
            attn_bias = attn_bias.to('hpu', non_blocking=True)
        else:
            attn_bias = None

        logits_indices = pad_list(
            logits_indices,
            round_up(len(logits_indices), self.logits_rounding),
            itertools.repeat(-1))

        query_lens = _async_h2d_tensor(query_lens, torch.int32)
        token_ids = _async_h2d_tensor(token_ids, torch.int32)
        if not self.uses_mrope:
            token_positions = _async_h2d_tensor(token_positions, torch.int32)
        token_slots = _async_h2d_tensor(token_slots, torch.int64)
        logits_indices = _async_h2d_tensor(logits_indices, torch.int32)
        context_lens = _async_h2d_tensor(context_lens, torch.int32)
        context_blocks_t: Optional[torch.tensor]
        if has_context:
            context_blocks_t = _async_h2d_tensor(context_blocks,
                                                 torch.int32).flatten()
        else:
            context_blocks_t = None

        attn_metadata = HPUAttentionMetadataV1.make_prefill_metadata(
            seq_lens_tensor=query_lens,
            context_lens_tensor=context_lens,
            slot_mapping=token_slots,
            block_list=context_blocks_t,
            attn_bias=attn_bias,
            block_size=self.block_size)
        return PrefillInputData(request_ids=[req_ids],
                                prompt_lens=[query_lens],
                                token_ids=[token_ids],
                                position_ids=[token_positions],
                                attn_metadata=[attn_metadata],
                                logits_indices=[logits_indices],
                                logits_requests=[logits_requests])

    def _prepare_prefill_inputs(
            self, num_prefills, num_decodes,
            num_scheduled_tokens: list[int]) -> PrefillInputData:

        all_batch_contents = self._extract_prefill_batch_contents(
            num_prefills, num_decodes, num_scheduled_tokens)
        all_batches = [
            self._form_prefill_batch(bc) for bc in all_batch_contents
        ]
        merge_contents(all_batches[0], *all_batches[1:])
        return all_batches[0]

    def _prepare_decode_inputs(self, num_decodes,
                               num_scheduled_tokens) -> DecodeInputData:
        # Decodes run as one single padded batch with shape [batch, 1]
        #
        # We need to set _PAD_SLOT_ID for the padding tokens in the
        # slot_mapping, such that the attention KV cache insertion
        # logic knows to ignore those indicies. Otherwise, the
        # padding data can be dummy since we have a causal mask.

        block_table_cpu_tensor = self.input_batch.block_table[
            0].get_cpu_tensor()
        if num_decodes == 0:
            return DecodeInputData(num_decodes=0)
        # BLOCK_TABLE [batch, max_num_blocks_per_req]
        context_lens = self.input_batch.num_computed_tokens_cpu[:num_decodes]

        # NOTE(kzawora): the +1 is what causes this entire thing to work,
        # as in the paged attention, we don't fetch just the context from cache,
        # but also kvs for the current token
        num_blocks = np.ceil(
            (context_lens + 1) / self.block_size).astype(np.int32).tolist()

        # PAD FOR STATIC SHAPES.
        padded_batch_size: int
        padded_batch_size = self.bucketing_manager.find_decode_bucket(
            num_decodes, sum(num_blocks))[0]

        block_tables_list = []
        for i, n in enumerate(num_blocks):
            seq_block_table = block_table_cpu_tensor[i, :n].tolist()
            assert len(seq_block_table) == n
            block_tables_list.append(seq_block_table)

        # POSITIONS. [batch, 1]
        # We slice at the end, since we use the positions for gathering.
        positions = torch.zeros((padded_batch_size, 1), dtype=torch.int32)
        positions[:num_decodes] = torch.from_numpy(
            self.input_batch.num_computed_tokens_cpu.reshape(-1,
                                                             1)[:num_decodes])
        positions = positions[:padded_batch_size]

        padded_index = torch.zeros((padded_batch_size, 1), dtype=torch.int64)
        index = positions.to(torch.int64)[:num_decodes]
        padded_index[:num_decodes] = index
        
        input_mrope_positions: list[list[int]] = [[] for _ in range(3)]
        if self.uses_mrope:        
            for idx, req_id in enumerate(
                    self.input_batch.req_ids[:num_decodes]):
                seq_data = self.requests[req_id]
                context_len = context_lens[idx]
                position = context_len
                if seq_data.mrope_position_delta is not None:
                    pos_for_mrope = MRotaryEmbedding \
                        .get_next_input_positions(
                            seq_data.mrope_position_delta,
                            context_len=context_len,
                            seq_len=context_len + 1)
                else:
                    pos_for_mrope = [[position]] * 3
                for idx in range(3):
                    input_mrope_positions[idx].extend(pos_for_mrope[idx])
            
            input_mrope_positions = torch.tensor(
                input_mrope_positions,
                dtype=torch.int32,
                device='cpu').to('hpu', non_blocking=True)

            # Pad the right side of input_mrope_positions by padded_batch_size
            pad_size = padded_batch_size - input_mrope_positions.size(1) # noqa
            if pad_size > 0:
                input_mrope_positions = F.pad(input_mrope_positions, 
                                        (0, pad_size), 
                                        value=-1, mode='constant')

        # TOKEN_IDS. [batch, 1]
        token_ids = torch.zeros((padded_batch_size, 1), dtype=torch.int32)
        token_ids[:num_decodes] = torch.gather(input=torch.from_numpy(
            self.input_batch.token_ids_cpu),
                                               dim=1,
                                               index=index)

        # SLOT_MAPPING [batch, 1]
        # The "slot" is the "physical index" of a token in the KV cache.
        # Look up the block_idx in the block table (logical<>physical map)
        # to compute this.
        block_number = torch.ones(
            (padded_batch_size, 1), dtype=torch.int32) * self._PAD_BLOCK_ID
        block_number[:num_decodes] = torch.gather(input=block_table_cpu_tensor,
                                                  dim=1,
                                                  index=(index //
                                                         self.block_size))
        block_offsets = padded_index % self.block_size
        slot_mapping = block_number * self.block_size + block_offsets
        # set an out of range value for the padding tokens so that they
        # are ignored when inserting into the KV cache.
        slot_mapping = slot_mapping[:padded_batch_size]
        dummy_slots = itertools.cycle(
            range(self._PAD_SLOT_ID, self._PAD_SLOT_ID + self.block_size))
        slot_mapping[num_decodes:].apply_(lambda _, ds=dummy_slots: next(ds))

        # CONTEXT_LENS [batch_size]
        block_list, block_groups, block_usage = \
            self.get_habana_paged_attn_buffers(
            block_tables_list, slot_mapping.tolist(), padded_batch_size)

        logits_indices = torch.zeros(padded_batch_size,
                                     dtype=torch.int32,
                                     device='cpu')
        query_start_loc = torch.empty((num_decodes + 1, ),
                                      dtype=torch.int32,
                                      device="cpu",
                                      pin_memory=self.pin_memory)
        query_start_loc_np = query_start_loc.numpy()
        query_start_loc_np[0] = 0
        np.cumsum(num_scheduled_tokens[:num_decodes],
                  out=query_start_loc_np[1:])
        logits_indices[:num_decodes] = query_start_loc[1:] - 1
        num_decode_tokens = torch.tensor(np.sum(context_lens), device='cpu')

        # CPU<>HPU sync *should not* happen here.
        token_ids_device = _async_h2d_tensor_copy(token_ids, self.device)
        positions_device = input_mrope_positions if self.uses_mrope \
                        else _async_h2d_tensor_copy(positions, self.device)
        logits_indices_device = _async_h2d_tensor_copy(logits_indices,
                                                       self.device)
        block_list_device = _async_h2d_tensor_copy(block_list, self.device)
        block_usage_device = _async_h2d_tensor_copy(block_usage, self.device)
        block_groups_device = _async_h2d_tensor_copy(block_groups, self.device)
        num_decode_tokens_device = _async_h2d_tensor_copy(
            num_decode_tokens, self.device)
        slot_mapping_device = _async_h2d_tensor_copy(slot_mapping, self.device)
        return DecodeInputData(
            num_decodes=num_decodes,
            token_ids=token_ids_device,
            position_ids=positions_device,
            logits_indices=logits_indices_device,
            attn_metadata=HPUAttentionMetadataV1.make_decode_metadata(
                block_list=block_list_device,
                block_usage=block_usage_device,
                block_groups=block_groups_device,
                input_positions=None,
                num_decode_tokens=num_decode_tokens_device,
                slot_mapping=slot_mapping_device,
                block_size=self.block_size,
            ))

    def _prepare_inputs(
        self,
        scheduler_output: "SchedulerOutput",
        num_prefills,
        num_decodes,
    ) -> tuple[PrefillInputData, Optional[DecodeInputData]]:

        total_num_scheduled_tokens = scheduler_output.total_num_scheduled_tokens
        assert total_num_scheduled_tokens > 0

        num_reqs = num_prefills + num_decodes

        # Get the number of scheduled tokens for each request.
        # TODO: The Python loop can be slow. Optimize.
        num_scheduled_tokens = []
        num_prompt_tokens = []
        for idx, req_id in enumerate(self.input_batch.req_ids[:num_reqs]):
            assert req_id is not None
            seq_num_scheduled_tokens = scheduler_output.num_scheduled_tokens[
                req_id]
            seq_num_prompt_tokens = self.input_batch.num_prompt_tokens[idx]
            num_scheduled_tokens.append(seq_num_scheduled_tokens)
            num_prompt_tokens.append(seq_num_prompt_tokens)
            # NOTE: assert that all the decodes are "decodes".
            if idx < num_decodes:
                assert seq_num_scheduled_tokens == 1
        return (self._prepare_prefill_inputs(num_prefills, num_decodes,
                                             num_scheduled_tokens),
                self._prepare_decode_inputs(num_decodes, num_scheduled_tokens))

    def _seq_len(self, attn_metadata):
        return attn_metadata.slot_mapping.size(-1)

    def _num_blocks(self, attn_metadata):
        if attn_metadata.block_list is None:
            return 0
        return attn_metadata.block_list.numel()

    def _check_config(self, batch_size, seq_len, num_blocks, attn_metadata,
                      warmup_mode):
        phase = "prompt" if attn_metadata.is_prompt else "decode"
        cfg = (batch_size, seq_len, num_blocks, phase)
        seen = cfg in self.seen_configs
        self.seen_configs.add(cfg)
        if not seen and not warmup_mode:
            logger.warning(
                "Configuration: (%s, %s, %s, %s) was not warmed-up!", phase,
                batch_size, seq_len, num_blocks)

    def _execute_model_generic(self,
                               token_ids,
                               position_ids,
                               attn_metadata,
                               logits_indices,
                               kv_caches,
                               warmup_mode=False,
                               inputs_embeds=None,
                               model_mm_kwargs=None):

        # FORWARD.
        batch_size = token_ids.size(0)
        seq_len = self._seq_len(attn_metadata)
        num_blocks = self._num_blocks(attn_metadata)
        self._check_config(batch_size, seq_len, num_blocks, attn_metadata,
                           warmup_mode)
        additional_kwargs = {}
        if htorch.utils.internal.is_lazy(
        ) and not self.model_config.enforce_eager:
            use_graphs = self._use_graphs()
            additional_kwargs.update({"bypass_hpu_graphs": not use_graphs})
        else:
            # no hpu graphs for t.compile?
            use_graphs = False
        trimmed_attn_metadata = trim_attn_metadata(attn_metadata)
        if self.is_driver_worker:
            model_event_name = ("model_forward_"
                                f"bs{batch_size}_"
                                f"seq{seq_len}_"
                                f"ctx{num_blocks}_"
                                f"graphs{'T' if use_graphs else 'F'}")
        else:
            model_event_name = 'model_executable'
        with self.profiler.record_event('internal', model_event_name):
            hidden_states = self.model.forward(
                input_ids=token_ids,
                positions=position_ids,
                attn_metadata=trimmed_attn_metadata,
                kv_caches=kv_caches,
                inputs_embeds=inputs_embeds,
                model_mm_kwargs=model_mm_kwargs
            )
        # NOTE(kzawora): returning hidden_states is required in prompt logprobs
        # scenarios, as they will do logit processing on their own
        non_flattened_hidden_states = hidden_states

        hidden_states = hidden_states.view(-1, hidden_states.shape[-1])
        hidden_states = hidden_states[logits_indices]
        with self.profiler.record_event('internal', ('compute_logits'
                                                     f'{batch_size}_'
                                                     f'seq{seq_len}_ctx'
                                                     f'{num_blocks}')):
            logits = self.model.compute_logits(hidden_states, None)
        return non_flattened_hidden_states, logits

    def _get_prompt_logprobs_dict(
        self,
        hidden_states: torch.Tensor,
        scheduler_output: "SchedulerOutput",
    ) -> dict[str, Optional[LogprobsTensors]]:
        num_prompt_logprobs_dict = self.input_batch.num_prompt_logprobs
        if not num_prompt_logprobs_dict:
            return {}

        prompt_logprobs_dict: dict[str, Optional[LogprobsTensors]] = {}

        # Since prompt logprobs are a rare feature, prioritize simple,
        # maintainable loop over optimal performance.
        completed_prefill_reqs = []
        for i, (req_id, num_prompt_logprobs) in enumerate(
                num_prompt_logprobs_dict.items()):

            num_tokens = scheduler_output.num_scheduled_tokens[req_id]

            # Get metadata for this request.
            request = self.requests[req_id]
            num_prompt_tokens = len(request.prompt_token_ids)
            prompt_token_ids = torch.tensor(request.prompt_token_ids).to(
                self.device, non_blocking=True)

            # Determine number of logits to retrieve.
            start_tok = request.num_computed_tokens + 1
            num_remaining_tokens = num_prompt_tokens - start_tok
            if num_tokens < num_remaining_tokens:
                # This is a chunk, more tokens remain.
                num_logits = num_tokens
            else:
                # This is the last chunk of prompt tokens to return.
                num_logits = num_remaining_tokens
                completed_prefill_reqs.append(req_id)

            # Get the logits corresponding to this req's prompt tokens.
            # If this is a partial request (i.e. chunked prefill),
            # then there is prompt logprob generated for each index.
            prompt_hidden_states = hidden_states[i, :num_logits]
            logits = self.model.compute_logits(prompt_hidden_states, None)

            # Get the "target" tokens for each index. For prompt at index i,
            # the token at prompt index i+1 is the "sampled" token we want
            # to gather the logprob for.
            tgt_token_ids = prompt_token_ids[start_tok:start_tok + num_logits]

            # Compute prompt logprobs.
            logprobs = self.sampler.compute_logprobs(logits)
            token_ids, logprobs, ranks = self.sampler.gather_logprobs(
                logprobs, num_prompt_logprobs, tgt_token_ids)

            # Transfer GPU->CPU async.
            prompt_logprobs_dict[req_id] = LogprobsTensors(
                token_ids.to("cpu", non_blocking=True),
                logprobs.to("cpu", non_blocking=True),
                ranks.to("cpu", non_blocking=True),
            )

        # Remove requests that have completed prefill from the batch
        # num_prompt_logprobs_dict.
        for req_id in completed_prefill_reqs:
            del num_prompt_logprobs_dict[req_id]

        # Must synchronize the non-blocking GPU->CPU transfers.
        torch.hpu.synchronize()

        return prompt_logprobs_dict

    def _is_quant_with_inc(self):
        quant_config = os.getenv("QUANT_CONFIG", None) is not None
        return (self.model_config.quantization == "inc" or quant_config)

    # Copied from vllm/v1/worker/gpu_model_runner.py
    def apply_grammar_bitmask(
        self,
        scheduler_output: "SchedulerOutput",
        logits: torch.Tensor,
    ):
        grammar_bitmask = scheduler_output.grammar_bitmask
        if grammar_bitmask is None:
            return

        # We receive the structured output bitmask from the scheduler,
        # compacted to contain bitmasks only for structured output requests.
        # The order of the requests in the bitmask is not guaranteed to be the
        # same as the order of the requests in the gpu runner's batch. We need
        # to sort the bitmask to match the order of the requests used here.

        # Get the batch indices of the structured output requests.
        # Keep track of the number of speculative tokens scheduled for every
        # request in the batch, as the logit indices are offset by this amount.
        struct_out_req_batch_indices: dict[str, int] = {}
        cumulative_offset = 0
        seq = sorted(self.input_batch.req_id_to_index.items(),
                     key=lambda x: x[1])
        for req_id, batch_index in seq:
            logit_index = batch_index + cumulative_offset
            cumulative_offset += len(
                scheduler_output.scheduled_spec_decode_tokens.get(req_id, []))
            if req_id in scheduler_output.structured_output_request_ids:
                struct_out_req_batch_indices[req_id] = logit_index

        out_indices = []

        # Reorder the bitmask to match the order of the requests in the batch.
        sorted_bitmask = np.zeros_like(grammar_bitmask,
                                       shape=(logits.shape[0],
                                              grammar_bitmask.shape[1]))
        cumulative_index = 0
        seq = sorted(scheduler_output.structured_output_request_ids.items(),
                     key=lambda x: x[1])

        for req_id, _ in seq:
            logit_index = struct_out_req_batch_indices[req_id]
            num_spec_tokens = len(
                scheduler_output.scheduled_spec_decode_tokens.get(req_id, []))
            for i in range(1 + num_spec_tokens):
                sorted_bitmask[logit_index + i] = \
                    grammar_bitmask[cumulative_index + i]
                out_indices.append(logit_index + i)
            cumulative_index += 1 + num_spec_tokens
        grammar_bitmask = sorted_bitmask

        # If the grammar bitmask and the logits have the same shape
        # we don't need to pass indices to the kernel,
        # since the bitmask is already aligned with the logits.
        skip_out_indices = grammar_bitmask.shape[0] == logits.shape[0]

        # Serialization of np.ndarray is much more efficient than a tensor,
        # so we receive it in that format.
        grammar_bitmask = torch.from_numpy(grammar_bitmask).contiguous()

        # Force use of the torch.compile implementation from xgrammar to work
        # around issues with the Triton kernel in concurrent structured output
        # scenarios. See PR #19565 and issues #19493, #18376 for details.

        # xgr_torch_compile.apply_token_bitmask_inplace_torch_compile(
        #     logits,
        #     grammar_bitmask.to(self.device, non_blocking=True),
        #     indices=out_indices if not skip_out_indices else None,
        # )

        # NOTE(tianmu-li): xgr_torch_compile uses torch.inductor by default.
        # Have to use the CPU backend, which has its overhead.
        logits_cpu = logits.cpu().to(torch.float32)
        xgr_cpu.apply_token_bitmask_inplace_cpu(
            logits_cpu,
            grammar_bitmask.to("cpu"),
            indices=out_indices if not skip_out_indices else None,
        )
        logits.copy_(
            logits_cpu.to(self.device, non_blocking=True).to(logits.dtype))

    @torch.inference_mode()
    def execute_model(
        self,
        scheduler_output: "SchedulerOutput",
        warmup_mode: bool = False,
    ) -> ModelRunnerOutput:
        # NOTE(kzawora): Since scheduler doesn't differentiate between prefills
        # and decodes, we must handle mixed batches. In _update_states we make
        # sure that first self.input_batch.num_decodes requests are decodes,
        # and remaining ones until the end are prefills. _update_states also
        # handles changes in request cache based on scheduler outputs and
        # previous iterations (e.g. keeping block tables and context lengths up
        # to date, creating, pruning and updating request caches,
        # and some more stuff)

        # If num_decodes == self.input_batch.num_reqs, then batch is all decode, and only a single decode forward pass will be executed in this method. # noqa
        # If num_decodes == 0, then batch is all prefill, and only prefill forward passes will be executed  in this method. # noqa
        # If neither apply, then batch is mixed, and both prefill and decode forward passes will be executed in this method. # noqa

        # First, we will execute all decodes (if any) in a single batch,
        # then we'll execute prefills in batches of up to max_prefill_batch_size elements. # noqa
        # All shapes used in forward passes are bucketed appropriately to mitigate risk of graph recompilations. # noqa

        # We perform sampling directly after executing each forward pass
        # Everything is done asynchronously - the only sync point is the place
        # where we copy the generated tokens back to the host.

        # Example: If a batch has 6 requests, 3 prefills and 3 decodes, the unprocessed sequences in batch will be laid as follows: # noqa
        # [D0, D1, D2, P0, P1, P2]
        # If we assume max_prefill_batch_size=2, the flow of this method will look as follows: # noqa
        # prepare_inputs: bucket [D0, D1, D2] -> [D0, D1, D2, 0] (BS=4 bucket, 1 seq padding) # noqa
        # prepare_inputs: bucket [P0, P1, P2] -> [P0, P1], [P2] (BS=2 + BS=1 bucket, no seqs padding) # noqa
        # decode forward pass BS4 [D0, D1, D2, 0]
        # decode compute_logits BS4 [D0, D1, D2, 0]
        # decode sampler BS4 [D0, D1, D2, 0] -> [tokD0, tokD1, tokD2, 0]
        # prefill[iter 0] forward pass BS2 [P0, P1]
        # prefill[iter 0] compute_logits BS2 [P0, P1]
        # prefill[iter 0] sampler BS2 [P0, P1] -> [tokP0, tokP1]
        # prefill[iter 1] forward pass BS1 [P0, P1]
        # prefill[iter 1] compute_logits BS1 [P0, P1]
        # prefill[iter 1] sampler BS1 [P0, P1] -> [tokP2]
        # prefill concat sampler results [tokP0, tokP1], [tokP2] -> [tokP0, tokP1, tokP2] # noqa
        # Join the prefill and decode on device into [tokD0, tokD1, tokD2, 0, tokP0, tokP1, tokP2] # noqa
        # Transfer [tokD0, tokD1, tokD2, 0, tokP0, tokP1, tokP2] to CPU
        # On CPU, sanitize [tokD0, tokD1, tokD2, 0, tokP0, tokP1, tokP2] -> [tokD0, tokD1, tokD2, tokP0, tokP1, tokP2] # noqa
        # Return [tokD0, tokD1, tokD2, tokP0, tokP1, tokP2]

        # Example2: Same thing, but with max_prefill_batch_size=4:
        # prepare_inputs: bucket [D0, D1, D2] -> [D0, D1, D2, 0] (BS=4 bucket, 1 seq padding) # noqa
        # prepare_inputs: bucket [P0, P1, P2] -> [P0, P1, P2, 0] (BS=4 bucket, 1 seq padding) # noqa
        # decode forward pass BS4 [D0, D1, D2, 0]
        # decode compute_logits BS4 [D0, D1, D2, 0]
        # decode sampler BS4 [D0, D1, D2, 0] -> [tokD0, tokD1, tokD2, 0]
        # prefill[iter 0] forward pass BS4 [P0, P1, P2, 0]
        # prefill[iter 0] compute_logits BS4 [P0, P1, P2, 0]
        # prefill[iter 0] sampler BS4 [P0, P1, P2, 0] -> [tokP0, tokP1, tokP2, 0] # noqa
        # Join the prefill and decode on device into [tokD0, tokD1, tokD2, 0, tokP0, tokP1, tokP2, 0] # noqa
        # Transfer [tokD0, tokD1, tokD2, 0, tokP0, tokP1, tokP2, 0] to CPU
        # On CPU, sanitize [tokD0, tokD1, tokD2, 0, tokP0, tokP1, tokP2, 0] -> [tokD0, tokD1, tokD2, tokP0, tokP1, tokP2] # noqa
        # Return [tokD0, tokD1, tokD2, tokP0, tokP1, tokP2]

        batch_changed = self._update_states(scheduler_output)
        if not scheduler_output.total_num_scheduled_tokens:
            # Return empty ModelRunnerOuptut if there's no work to do.
            return EMPTY_MODEL_RUNNER_OUTPUT
        # If necessary, swap decodes/prompts to have all decodes on the start
        ensure_decodes_first(self.input_batch)
        # Prepare prompts/decodes info
        pd_info = self._get_prompts_and_decodes(scheduler_output)
        num_decodes = len(pd_info.decode_req_ids)
        num_prefills = len(pd_info.prompt_req_ids)
        num_reqs = num_decodes + num_prefills
        with self.profiler.record_event('internal', 'prepare_input_tensors'):
            prefill_data, decode_data = self._prepare_inputs(
                scheduler_output, num_prefills, num_decodes)
        #FIXME(kzawora): Currently there's no handling of logprobs. Fix that
        # later.
        prefill_sampled_token_ids = []
        prefill_sampled_requests = []
        decode_sampled_token_ids = []
        decode_sampled_requests = []
        # NOTE(tianmu-li): For structured output, combine logits before
        # postprocessing. Should it be done for all requests?
        structured_output = False
        if scheduler_output.grammar_bitmask is not None:
            logits_prompt = []
            logits_decode = []
            structured_output = True

        ######################### PREFILLS #########################
        if num_prefills > 0:
            htorch.core.mark_step()
            for idx, (req_id, prompt_len, token_ids, position_ids,
                      attn_metadata, logits_indices,
                      logits_requests) in enumerate(
                          zip(*shallow_tuple(prefill_data))):

                inputs_embeds=None
                model_mm_kwargs = None
                if self.supports_mm_inputs:
                    # Run the multimodal encoder if any.
                    with self.profiler.record_event('internal', 'prepare_input_encoders'):
                        self._execute_mm_encoder(scheduler_output, req_id)

                    mm_embeds = self._gather_mm_embeddings(scheduler_output, req_id)
                    #TODO: Only get embeddings for valid token_ids. Ignore token_ids[<pad_idxs>]
                    # This may require moving multimodal input preps into _prepare_inputs,
                    # to avoid padding issues.
                    inputs_embeds = self.model.get_input_embeddings(
                        input_ids=token_ids,
                        multimodal_embeddings=mm_embeds or None,
                    )

                    model_mm_kwargs = self._extract_mm_kwargs(scheduler_output)
                    model_mm_kwargs = MultiModalKwargs.as_kwargs(
                            model_mm_kwargs,
                            device=self.device,
                        )

                self.event_start = self.profiler.get_timestamp_us()
                self.profiler.start("internal", "prefill")
                # Align behavior of incomplete prompt with gpu_model_runner
                # If logits_indices is smaller than req_id,
                # add the last token position
                if structured_output and logits_indices.shape[0] < len(req_id):
                    logits_append = torch.tensor([torch.sum(prompt_len) - 1],
                                                 device=token_ids.device,
                                                 dtype=torch.int32)
                    logits_indices = torch.cat([logits_indices, logits_append])
                htorch.core.mark_step()
                prefill_hidden_states_ts, logits_device = \
                    self._execute_model_generic(
                        token_ids, position_ids, attn_metadata, logits_indices,
<<<<<<< HEAD
                        self.kv_caches, 
                        inputs_embeds=inputs_embeds, 
                        model_mm_kwargs=model_mm_kwargs)
=======
                        self.kv_caches, warmup_mode=warmup_mode)
>>>>>>> 8400f820
                htorch.core.mark_step()
                # Skip separate sampling for structured output
                if structured_output:
                    logits_prompt.append(logits_device)
                    prefill_sampled_requests.extend(logits_requests)
                else:
                    with self.profiler.record_event('internal', "sampler"):
                        sampling_metadata = self._prepare_sampling(
                            batch_changed,
                            req_id,
                            pad_to=logits_device.shape[0])
                        sampler_output = self.sampler(
                            logits=logits_device,
                            sampling_metadata=sampling_metadata)
                        prefill_sampled_token_ids.append(
                            sampler_output.sampled_token_ids.flatten())
                        prefill_sampled_requests.extend(logits_requests)
                    htorch.core.mark_step()
                if self.is_driver_worker and self.profiler.enabled:
                    # Stop recording 'execute_model_generic' event
                    self.profiler.end()
                    event_end = self.profiler.get_timestamp_us()
                    counters = self.profiler_counter_helper.get_counter_dict(
                        cache_config=self.cache_config,
                        duration=event_end - self.event_start,
                        seq_len=self._seq_len(attn_metadata),
                        batch_size_padded=token_ids.size(0),
                        real_batch_size=len(req_id),
                        prompt_batch_idx=idx,
                        is_prompt=True)
                    self.profiler.record_counter(self.event_start, counters)
            if self.is_driver_worker and self.profiler.enabled:
                self.profiler_counter_helper.reset_prompt_seq_stats()

        ######################### DECODES #########################
        # Decodes run as one single batch with [padded_decode_bs, 1]
        if num_decodes > 0:
            self.event_start = self.profiler.get_timestamp_us()
            self.profiler.start("internal", "decode")
            assert decode_data is not None
            htorch.core.mark_step()
            _, logits_device = self._execute_model_generic(
                decode_data.token_ids,
                decode_data.position_ids,
                decode_data.attn_metadata,
                decode_data.logits_indices,
                self.kv_caches,
                warmup_mode=warmup_mode)
            htorch.core.mark_step()

            if structured_output:
                logits_decode.append(logits_device[:num_decodes])
                decode_sampled_requests.extend(
                    self.input_batch.req_ids[:num_decodes])
            else:
                with self.profiler.record_event('internal', "sampler"):
                    sampling_metadata = self._prepare_sampling(
                        batch_changed,
                        pd_info.decode_req_ids,
                        pad_to=logits_device.shape[0])
                    sampler_output = self.sampler(
                        logits=logits_device,
                        sampling_metadata=sampling_metadata)
                    decode_sampled_token_ids.append(
                        sampler_output.sampled_token_ids.flatten())
                    decode_sampled_requests.extend(
                        self.input_batch.req_ids[:num_decodes])
                htorch.core.mark_step()
            if self.is_driver_worker and self.profiler.enabled:
                # Stop recording 'execute_model' event
                self.profiler.end()
                event_end = self.profiler.get_timestamp_us()
                counters = self.profiler_counter_helper.get_counter_dict(
                    cache_config=self.cache_config,
                    duration=event_end - self.event_start,
                    seq_len=self._seq_len(decode_data.attn_metadata),
                    batch_size_padded= \
                        decode_data.token_ids.size(0),  # type: ignore
                    real_batch_size=decode_data.num_decodes,
                    prompt_batch_idx=None,
                    is_prompt=False)
                self.profiler.record_counter(self.event_start, counters)

        if structured_output:
            # Scheduler places cached before prompt
            logits_combined = logits_decode + logits_prompt
            logits = torch.cat(logits_combined, dim=0)
            # Apply structured output bitmasks if present
            if scheduler_output.grammar_bitmask is not None:
                self.apply_grammar_bitmask(scheduler_output, logits)
            sampling_metadata = self._prepare_sampling(batch_changed,
                                                       pd_info.prompt_req_ids +
                                                       pd_info.decode_req_ids,
                                                       pad_to=logits.shape[0])
            # sampling_metadata = self.input_batch.sampling_metadata
            sampler_output = self.sampler(logits=logits,
                                          sampling_metadata=sampling_metadata)
            # Deal with the case of incomplete prompt
            for i in range(logits.shape[0] - num_decodes):
                prefill_sampled_token_ids.append(
                    sampler_output.sampled_token_ids[num_decodes +
                                                     i].flatten())
            decode_sampled_token_ids.append(
                sampler_output.sampled_token_ids[:num_decodes].flatten())

        # From this point onward, all operations are done on CPU.
        # We already have tokens. Let's copy the data to
        # CPU as is, and then discard padded tokens.
        with self.profiler.record_event('internal', "sampler_postprocessing"):
            prefill_sampled_token_ids = [
                tensor.cpu() for tensor in prefill_sampled_token_ids
            ]
            decode_sampled_token_ids = [
                tensor.cpu()[:num_decodes]
                for tensor in decode_sampled_token_ids
            ]
            sampled_token_ids_list = torch.cat(
                decode_sampled_token_ids + prefill_sampled_token_ids).tolist()
            sampled_token_requests = \
                decode_sampled_requests + prefill_sampled_requests
            max_req_index = max(self.input_batch.req_id_to_index.values())
            postprocessed_sampled_token_ids: list[list]
            postprocessed_sampled_token_ids = [[]
                                               for _ in range(max_req_index +
                                                              1)]
            for tok_id, req_id in zip(sampled_token_ids_list,
                                      sampled_token_requests):
                postprocessed_sampled_token_ids[
                    self.input_batch.req_id_to_index[req_id]].append(tok_id)

        # NOTE(kzawora): idk what happens if part of batch doesn't have logprobs

        ######### UPDATE REQUEST STATE WITH GENERATED TOKENS #########
        for req_id in self.input_batch.req_ids[:num_reqs]:
            req_state = self.requests[req_id]
            i = self.input_batch.req_id_to_index[req_id]
            seq_len = (req_state.num_computed_tokens +
                       scheduler_output.num_scheduled_tokens[req_id])
            token_ids = postprocessed_sampled_token_ids[i]
            num_tokens = len(token_ids)
            self.input_batch.token_ids_cpu[i, seq_len:seq_len +
                                           num_tokens] = token_ids
            self.input_batch.num_tokens[i] += len(token_ids)
            req_state.output_token_ids.extend(token_ids)

        # NOTE(chendi): enable cache based on PR(#20291)
        # Cache the sampled tokens in the model runner, so that the scheduler
        # doesn't need to send them back.
        # NOTE(woosuk): As an exception, when using PP, the scheduler sends
        # the sampled tokens back, because there's no direct communication
        # between the first-stage worker and the last-stage worker.
        for req_idx, sampled_ids in enumerate(
                postprocessed_sampled_token_ids[:num_reqs]):
            if not sampled_ids:
                continue

            start_idx = self.input_batch.num_tokens_no_spec[req_idx]
            end_idx = start_idx + len(sampled_ids)
            # NOTE(adobrzyn): assert for full max prompt length including
            # max_model_len and one token that's going to be generated
            # especially needed for biggest prompt in warm-up phase
            full_max_prompt = self.max_model_len + 1
            assert end_idx <= full_max_prompt, (
                "Sampled token IDs exceed the max model length. "
                f"Total number of tokens: {end_idx} > max_model_len: "
                f"{full_max_prompt}")

            self.input_batch.token_ids_cpu[req_idx,
                                           start_idx:end_idx] = sampled_ids
            self.input_batch.num_tokens_no_spec[req_idx] = end_idx
            self.input_batch.num_tokens[req_idx] = end_idx
            req_id = self.input_batch.req_ids[req_idx]
            req_state = self.requests[req_id]
            req_state.output_token_ids.extend(sampled_ids)
        ################## RETURN ##################
        # Create output.
        all_req_ids = pd_info.decode_req_ids + pd_info.prompt_req_ids
        #prompt_logprobs_dict: dict[
        #    str, Optional[LogprobsTensors]] = self._get_prompt_logprobs_dict(
        #        prefill_hidden_states_device, scheduler_output)
        prompt_logprobs_dict: dict[str, Optional[LogprobsTensors]] = {}
        all_req_ids = pd_info.decode_req_ids + pd_info.prompt_req_ids
        logprobs = None

        model_runner_output = ModelRunnerOutput(
            req_ids=all_req_ids,
            req_id_to_index=self.input_batch.req_id_to_index,
            sampled_token_ids=postprocessed_sampled_token_ids,
            logprobs=logprobs,
            prompt_logprobs_dict=prompt_logprobs_dict,  # type: ignore[arg-type]
            pooler_output=[],
        )
        return model_runner_output

    def load_model(self) -> None:
        import habana_frameworks.torch.core as htcore
        if self.model_config.quantization == 'inc' or \
            self.model_config.quantization == 'fp8':
            htcore.hpu_set_env()
        logger.info("Starting to load model %s...", self.model_config.model)
        with HabanaMemoryProfiler() as m:  # noqa: SIM117
            self.model = get_model(vllm_config=self.vllm_config)
        self.model_memory_usage = m.consumed_device_memory
        logger.info("Loading model weights took %.4f GB",
                    self.model_memory_usage / float(2**30))

        if self._is_quant_with_inc():
            logger.info("Preparing model with INC..")
            with HabanaMemoryProfiler() as m_inc:
                from neural_compressor.torch.quantization import (FP8Config,
                                                                  convert,
                                                                  prepare)
                config = FP8Config.from_json_file(os.getenv(
                    "QUANT_CONFIG", ""))
                if config.measure:
                    self.model = prepare(self.model, config)
                elif config.quantize:
                    self.model = convert(self.model, config)
                else:
                    raise ValueError(
                        "Unknown quantization config mode,"
                        "please validate quantization config file")
                htcore.hpu_initialize(self.model,
                                      mark_only_scales_as_const=True)
            self.inc_initialized_successfully = True
            self.model_memory_usage = m_inc.consumed_device_memory
            logger.info("Preparing model with INC took %.4f GB",
                        self.model_memory_usage / float(2**30))
        elif not is_fake_hpu():
            self.model = self.model.to("hpu")
            htcore.mark_step()

        hidden_layer_markstep_interval = int(
            os.getenv('VLLM_CONFIG_HIDDEN_LAYERS', '1'))
        model_config = getattr(self.model, "config", None)
        modify_model_layers(
            self.model,
            get_target_layer_suffix_list(
                model_config.model_type if model_config is not None else None),
            hidden_layer_markstep_interval)
        torch.hpu.synchronize()

        with HabanaMemoryProfiler() as m:  # noqa: SIM117
            self.model = _maybe_wrap_in_hpu_graph(self.model,
                                                  vllm_config=self.vllm_config)
        self.model_memory_usage = m.consumed_device_memory
        logger.info("Wrapping in HPUGraph took %.4f GB",
                    self.model_memory_usage / float(2**30))

        with HabanaMemoryProfiler() as m:
            self._maybe_compile(self.model)
        self.model_memory_usage = m.consumed_device_memory
        logger.info("Compilation took %.4f GB",
                    self.model_memory_usage / float(2**30))

    def _maybe_compile(self, *args, **kwargs):
        """Entrypoint for a torch.compilation of the model"""
        if (not is_fake_hpu() and not htorch.utils.internal.is_lazy()
                and not self.vllm_config.model_config.enforce_eager):
            self.compile_config = HPUCompileConfig()
            if self.compile_config.regional_compilation:
                self._compile_methods()
                self.regional_compilation_layers_list = [
                    RMSNorm, VocabParallelEmbedding
                ]
                self._regional_compilation(self.model)
            else:
                self.model = self._compile(self.model)

    def _compile_methods(self):
        """
        Compile methods which are not part of the compiled model i.e. those
        which will not be compiled during model's compilation.
        """
        compiled_methods = ['_update_metadata', '_rotary_prepare_cos_sin']
        for method_name in compiled_methods:
            method = getattr(self.model, method_name)
            if method is not None:
                self._compile_region(self.model, method_name, method)

    def _regional_compilation(self,
                              module,
                              parent_module=None,
                              module_name=None):
        """
        Recursively traverses a PyTorch module and compiles its regions, which
        can be one of two:
        1. Children of the nn.ModuleList
        2. Member of regional_compilation_layers_list
        """
        if isinstance(module, torch.nn.ModuleList):
            for children_name, children_module in module.named_children():
                self._compile_region(module, children_name, children_module)
        elif any(
                isinstance(module, layer)
                for layer in self.regional_compilation_layers_list):
            self._compile_region(
                parent_module,
                module_name,
                module,
            )
        else:
            for children_name, children_module in module.named_children():
                self._regional_compilation(children_module, module,
                                           children_name)

    def _compile_region(self, model, name, module):
        module = self._compile(module)
        setattr(model, name, module)

    def _compile(self, module):
        return torch.compile(module, **self.compile_config.get_compile_args())

    def _use_graphs(self):
        return not self.model_config.enforce_eager

    def log_graph_warmup_summary(self, buckets, is_prompt, total_mem):
        phase = f'Graph/{"Prompt" if is_prompt else "Decode"}'
        msg = (f'{phase} captured:{len(buckets)} '
               f'used_mem:{format_bytes(total_mem)}')
        logger.info(msg)

<<<<<<< HEAD
    def warmup_scenario(self,
                        batch_size,
                        seq_or_block,
                        num_blocks,
                        is_prompt,
                        kv_caches,
                        is_pt_profiler_run=True) -> None:
        """Dummy warmup run for memory usage and graph compilation."""

        query_seq_len = seq_or_block if is_prompt else 1
        input_ids = torch.zeros((batch_size, query_seq_len),
                                dtype=torch.int32,
                                device='cpu')
        # Position ids shape different for mrope
        pos_ids_shape = (3, batch_size * query_seq_len) if self.uses_mrope \
                        else (batch_size, query_seq_len)
        position_ids = torch.zeros(pos_ids_shape,
                                   dtype=torch.int32,
                                   device='cpu')
        slot_mapping = torch.zeros((batch_size, query_seq_len),
                                   dtype=torch.int64,
                                   device='cpu')

        input_ids_device = _async_h2d_tensor_copy(input_ids, self.device)
        position_ids_device = _async_h2d_tensor_copy(position_ids, self.device)
        slot_mapping_device = _async_h2d_tensor_copy(slot_mapping, self.device)

        use_graphs = self._use_graphs()
        phase = "prompt" if is_prompt else "decode"
        scenario_name = ("warmup_"
                         f"{phase}_"
                         f"bs{batch_size}_"
                         f"seq{query_seq_len}_"
                         f"ctx{num_blocks}_"
                         f"graphs{'T' if use_graphs else 'F'}")
        input_ids = torch.zeros((batch_size, query_seq_len),
                                dtype=torch.int32,
                                device='cpu')
        position_ids = torch.zeros(pos_ids_shape,
                                   dtype=torch.int32,
                                   device='cpu')
        slot_mapping = torch.zeros((batch_size, query_seq_len),
                                   dtype=torch.int64,
                                   device='cpu')

        input_ids_device = _async_h2d_tensor_copy(input_ids, self.device)
        position_ids_device = _async_h2d_tensor_copy(position_ids, self.device)
        slot_mapping_device = _async_h2d_tensor_copy(slot_mapping, self.device)
        self.profiler.start('internal', scenario_name)

        times = 3 if use_graphs or is_pt_profiler_run else 1
        for time_index in range(times):
            if is_prompt:
                seq_lens = torch.zeros((batch_size),
                                       dtype=torch.int32,
                                       device='cpu')
                seq_lens.fill_(seq_or_block)
                seq_lens_device = _async_h2d_tensor_copy(seq_lens, self.device)
                block_list_device = None
                if num_blocks:
                    prefix_block_tables = torch.ones(
                        (batch_size, num_blocks),
                        dtype=torch.int32,
                        device='cpu') * self._PAD_BLOCK_ID
                    block_list_device = _async_h2d_tensor_copy(
                        prefix_block_tables.flatten(), self.device)
                attn_metadata = \
                    HPUAttentionMetadataV1.make_prefill_metadata(
                        attn_bias=None,
                        seq_lens_tensor=seq_lens_device,
                        context_lens_tensor=seq_lens_device,
                        slot_mapping=slot_mapping_device,
                        block_list=block_list_device,
                        block_size=self.block_size)
            else:
                block_tables = [
                    x.tolist()
                    for x in np.array_split(np.arange(num_blocks), batch_size)
                ]
                block_list, block_groups, block_usage = \
                    self.get_habana_paged_attn_buffers(
                        slot_mapping=slot_mapping,
                        block_tables=block_tables,
                        batch_size=batch_size)
                block_list_device = _async_h2d_tensor_copy(
                    block_list, self.device)
                block_usage_device = _async_h2d_tensor_copy(
                    block_usage, self.device)
                block_groups_device = _async_h2d_tensor_copy(
                    block_groups, self.device)
                attn_metadata = HPUAttentionMetadataV1.make_decode_metadata(
                    block_list=block_list_device,
                    block_usage=block_usage_device,
                    block_groups=block_groups_device,
                    num_decode_tokens=batch_size,
                    input_positions=None,
                    slot_mapping=slot_mapping_device,
                    block_size=self.block_size)

        logits_indices = torch.arange(0, batch_size, device='cpu')
        logits_indices_device = _async_h2d_tensor_copy(logits_indices,
                                                       self.device)
        # Dummy run.
        htorch.core.mark_step()
        _ = self._execute_model_generic(input_ids_device, position_ids_device,
                                        attn_metadata, logits_indices_device,
                                        kv_caches, True)
        # TODO: do sampling on logits, warmup sampler and prefill joiner
        htorch.core.mark_step()
        self.profiler.end()
        return None

=======
>>>>>>> 8400f820
    def log_warmup(self, phase, i, max_i, batch_size, seq_len, num_blocks):
        free_mem = format_bytes(
            HabanaMemoryProfiler.current_free_device_memory())
        msg = (f"[Warmup][{phase}][{i+1}/{max_i}] "
               f"batch_size:{batch_size} "
               f"query_len:{seq_len} "
               f"num_blocks:{num_blocks} "
               f"free_mem:{free_mem}")
        logger.info(msg)

    def warmup_graphs(self,
                      buckets,
                      is_prompt,
                      kv_caches,
                      starting_mem=0,
                      total_batch_seq=0.001):
        total_mem = starting_mem
        idx = 0
        num_candidates = len(buckets)
        captured_all = True
        for idx, (batch_size, seq_len,
                  num_blocks) in enumerate(reversed(buckets)):
            # Graph memory usage is proportional to seq dimension in a batch
            phase = f"Graph/{'prompt' if is_prompt else 'decode'}"
            if is_prompt:
                if num_blocks:
                    batch_seq = batch_size * seq_len * num_blocks
                else:
                    batch_seq = batch_size * seq_len
            else:
                batch_seq = batch_size

            graphed_bucket = (batch_size, seq_len, num_blocks, is_prompt)
            if graphed_bucket in self.graphed_buckets:
                continue
            self.graphed_buckets.add(graphed_bucket)
            self.log_warmup(phase, idx, num_candidates, batch_size, seq_len,
                            num_blocks)
            prompt_cfg, decode_cfg = None, None
            with HabanaMemoryProfiler() as mem_prof:
                if is_prompt:
                    prompt_cfg = (batch_size, seq_len, num_blocks)
                else:
                    decode_cfg = (batch_size, 1, num_blocks)
                self._execute_dummy_scenario(prompt_cfg, decode_cfg)
            #TODO(kzawora): align_workers
            used_mem = mem_prof.consumed_device_memory
            total_mem += used_mem
            total_batch_seq += batch_seq

        return total_mem, total_batch_seq, captured_all

    def _add_dummy_request(self, requests, num_scheduled_tokens,
                           num_computed_tokens, total_tokens,
                           scheduled_tokens):
        from vllm.sampling_params import SamplingParams
        from vllm.v1.core.sched.output import NewRequestData

        num_blocks = round_up(total_tokens, self.block_size) // self.block_size
        prompt_token_ids = list(range(total_tokens))

        req_id = f'{len(requests)}'
        block_ids = [0] * num_blocks
        sampling_params = SamplingParams(temperature=0.0)

        req = NewRequestData(
            req_id=req_id,
            prompt_token_ids=prompt_token_ids,
            mm_kwargs=[],
            mm_hashes=[],
            mm_positions=[],
            sampling_params=sampling_params,
            pooling_params=None,
            block_ids=[block_ids],
            num_computed_tokens=num_computed_tokens,
            lora_request=None,
        )
        requests.append(req)
        num_scheduled_tokens[req_id] = scheduled_tokens

    @staticmethod
    def _generate_seq_lengths(num_samples, num_blocks, block_size):
        assert num_samples <= num_blocks
        blocks = [num_blocks // num_samples] * num_samples
        missing_blocks = num_blocks - sum(blocks)
        for i in range(missing_blocks):
            blocks[i] += 1
        seq_lengths = [b * block_size - 1 for b in blocks]
        return seq_lengths

    def _execute_dummy_scenario(self, prompt_cfg, decode_cfg):
        from vllm.v1.core.sched.output import (NewRequestData, SchedulerOutput,
                                               CachedRequestData)
        requests: list[NewRequestData] = []
        scheduled_tokens: dict[str, int] = {}

        if prompt_cfg:
            prompt_bs, prompt_query_len, prompt_blocks = prompt_cfg
            prompt_ctx_len = prompt_blocks * self.block_size
            prompt_total_tokens = prompt_query_len + prompt_ctx_len
            for _ in range(prompt_bs):
                self._add_dummy_request(requests,
                                        scheduled_tokens,
                                        num_computed_tokens=prompt_ctx_len,
                                        total_tokens=prompt_total_tokens,
                                        scheduled_tokens=prompt_query_len)
        if decode_cfg:
            decode_bs, decode_query_len, decode_blocks = decode_cfg
            decode_seq_lengths = self._generate_seq_lengths(
                decode_bs, decode_blocks, self.block_size)
            for dsl in decode_seq_lengths:
                self._add_dummy_request(requests,
                                        scheduled_tokens,
                                        num_computed_tokens=dsl,
                                        total_tokens=dsl,
                                        scheduled_tokens=1)

        sched_output = SchedulerOutput(
            scheduled_new_reqs=requests,
            scheduled_cached_reqs=CachedRequestData.make_empty(),
            num_scheduled_tokens=scheduled_tokens,
            total_num_scheduled_tokens=sum(scheduled_tokens.values()),
            scheduled_spec_decode_tokens={},
            scheduled_encoder_inputs={},
            num_common_prefix_blocks=0,
            finished_req_ids=set(),
            free_encoder_input_ids=[],
            structured_output_request_ids={},
            grammar_bitmask=None,
        )
        cleanup = SchedulerOutput(
            scheduled_new_reqs=[],
            scheduled_cached_reqs=CachedRequestData.make_empty(),
            num_scheduled_tokens={},
            total_num_scheduled_tokens=0,
            scheduled_spec_decode_tokens={},
            scheduled_encoder_inputs={},
            num_common_prefix_blocks=0,
            finished_req_ids=set(req.req_id for req in requests),
            free_encoder_input_ids=[],
            structured_output_request_ids={},
            grammar_bitmask=None,
        )
        self.execute_model(sched_output, warmup_mode=True)
        self.execute_model(cleanup, warmup_mode=True)

    def _generate_profiling(self, prompt_cfg, decode_cfg):
        steps = 3
        profiler = setup_profiler(warmup=steps - 1, active=1)
        torch.hpu.synchronize()
        profiler.start()
        for _ in range(steps):
            self._execute_dummy_scenario(prompt_cfg, decode_cfg)
            torch.hpu.synchronize()
            profiler.step()
        profiler.stop()

    @staticmethod
    def _parse_profile_cfg(profile_cfg):
        if profile_cfg:
            return tuple(map(int, profile_cfg.split(',')))
        return None

    @staticmethod
    def _parse_legacy_profile_cfg(profile_cfg):
        if profile_cfg:
            cfg = profile_cfg.split('_')
            assert cfg[0] in ['prompt', 'decode']
            return (cfg[0], int(cfg[1]), int(cfg[2]), cfg[3] == 't')
        return None

    def _read_profiling_cfg(self):
        prompt_cfg = self._parse_profile_cfg(
            os.environ.get('VLLM_PROFILE_PROMPT', None))
        decode_cfg = self._parse_profile_cfg(
            os.environ.get('VLLM_PROFILE_DECODE', None))
        legacy_cfg = self._parse_legacy_profile_cfg(
            os.environ.get('VLLM_PT_PROFILE', None))
        if legacy_cfg and not (prompt_cfg or decode_cfg):
            phase, bs, seq_or_blocks, use_graphs = legacy_cfg
            assert use_graphs != self.model_config.enforce_eager, \
                "'use_graphs' is out of sync with model config. " \
                "Either change the flag or change vllm engine parameters"
            if phase == 'prompt':
                prompt_cfg = (bs, seq_or_blocks, 0)
            else:
                decode_cfg = (bs, seq_or_blocks)
        return prompt_cfg, decode_cfg

    @torch.inference_mode()
    def warmup_model(self) -> None:
        if not self.enable_bucketing:
            return
        prompt_profile_cfg, decode_profile_cfg = self._read_profiling_cfg()
        if prompt_profile_cfg or decode_profile_cfg:
            self._generate_profiling(prompt_profile_cfg, decode_profile_cfg)
            raise AssertionError("Finished profiling")
        kv_caches = self.kv_caches
        self.bucketing_manager.generate_prompt_buckets()
        self.bucketing_manager.generate_decode_buckets()

        if not htorch.utils.internal.is_lazy(
        ) and not self.model_config.enforce_eager:
            multiplier = 5 if self.compile_config.regional_compilation else 1
            cache_size_limit = 1 + multiplier * (
                len(self.bucketing_manager.prompt_buckets) +
                len(self.bucketing_manager.decode_buckets))
            torch._dynamo.config.cache_size_limit = max(
                cache_size_limit, torch._dynamo.config.cache_size_limit)
            # Multiply by 8 to follow the original default ratio between
            # the cache_size_limit and accumulated_cache_size_limit
            torch._dynamo.config.accumulated_cache_size_limit = max(
                cache_size_limit * 8,
                torch._dynamo.config.accumulated_cache_size_limit)

        if self.skip_warmup or self.use_merged_prefill:
            logger.info("Skipping warmup...")
            return

        self.profiler.start('internal', 'warmup')
        start_mem = HabanaMemoryProfiler.current_device_memory_usage()
        start_time = time.perf_counter()

        compile_only_mode_context = functools.partial(bc.env_setting,
                                                      "PT_COMPILE_ONLY_MODE",
                                                      True)
        can_use_compile_only_mode = True
        try:
            with compile_only_mode_context():
                pass
            logger.debug("Using PT_COMPILE_ONLY_MODE.")
        except KeyError:
            can_use_compile_only_mode = False
            logger.warning('Cannot use PT_COMPILE_ONLY_MODE. '
                           'Warmup time will be negatively impacted. '
                           'Please update Gaudi Software Suite.')
        with compile_only_mode_context(
        ) if can_use_compile_only_mode else contextlib.nullcontext():
            if not self.model_config.enforce_eager:
                assert self.mem_margin is not None, \
                    ("HabanaWorker.determine_num_available_blocks needs "
                    "to be called before warming up the model.")
                #TODO(kzawora): align_workers
                mem_post_prompt, prompt_batch_seq, prompt_captured_all = \
                    self.warmup_graphs(
                    self.bucketing_manager.prompt_buckets,
                    True, kv_caches)
                mem_post_decode, decode_batch_seq, decode_captured_all = \
                    self.warmup_graphs(
                    self.bucketing_manager.decode_buckets,
                    False, kv_caches)

                self.log_graph_warmup_summary(
                    self.bucketing_manager.prompt_buckets, True,
                    mem_post_prompt)
                self.log_graph_warmup_summary(
                    self.bucketing_manager.decode_buckets, False,
                    mem_post_decode)

        end_time = time.perf_counter()
        end_mem = HabanaMemoryProfiler.current_device_memory_usage()
        if os.getenv('VLLM_FULL_WARMUP',
                     'false').strip().lower() in ("1", "true"):
            # Since the model is warmed up for all possible tensor sizes,
            # Dynamo can skip checking the guards
            torch.compiler.set_stance(skip_guard_eval_unsafe=True)
        elapsed_time = end_time - start_time
        msg = (
            f"Warmup finished in {elapsed_time:.0f} secs, "
            f"allocated {format_bytes(end_mem - start_mem)} of device memory")
        logger.info(msg)
        self.profiler.end()

    def shutdown_inc(self):
        can_finalize_inc = self._is_quant_with_inc() and \
            (self.model.model is not None) and \
            self.inc_initialized_successfully and \
            not self._is_inc_finalized
        if can_finalize_inc:
            from neural_compressor.torch.quantization import (
                finalize_calibration)
            finalize_calibration(self.model.model)
            self._is_inc_finalized = True

    def __del__(self):
        self.shutdown_inc()

    @torch.inference_mode()
    def profile_run(self) -> None:
        return
        """Profile to measure peak memory during forward pass."""

        # use an empty tensor instead of `None`` to force Dynamo to pass
        # it by reference, rather by specializing on the value `None`.
        # the `dtype` argument does not matter, and we use `float32` as
        # a placeholder (it has wide hardware support).
        # it is important to create tensors inside the loop, rather than
        # multiplying the list, to avoid Dynamo from treating them as
        # tensor aliasing.

        # Run empty prefill forwards - prefill max batch and prefill max seq
        self._execute_dummy_scenario((1, self.max_model_len, 0), None)
        max_seq_len = math.ceil(
            (self.max_num_tokens // self.max_prefill_batch_size) /
            self.block_size) * self.block_size
        self._execute_dummy_scenario(
            (self.max_prefill_batch_size, max_seq_len, 0), None)

    def initialize_kv_cache(self, kv_cache_config: KVCacheConfig) -> None:
        """
        Initialize KV cache based on `kv_cache_config`.
        Args:
            kv_cache_config: Configuration for the KV cache, including the KV
            cache size of each layer
        """
        if len(kv_cache_config.kv_cache_groups) > 1:
            raise NotImplementedError(
                "Hybrid models with more than one KV cache type are not "
                "supported yet.")

        kv_caches: dict[str, torch.Tensor] = {}

        for kv_cache_group in kv_cache_config.kv_cache_groups:
            kv_cache_spec = kv_cache_group.kv_cache_spec
            for kv_cache_tensor in kv_cache_config.kv_cache_tensors:
                assert kv_cache_tensor.size % kv_cache_spec.page_size_bytes == 0
                num_blocks = \
                    kv_cache_tensor.size // kv_cache_spec.page_size_bytes
                # `num_blocks` is the number of blocks the model runner can use.
                # `kv_cache_config.num_blocks` is the number of blocks that
                # KVCacheManager may allocate.
                # Since different GPUs may have different number of layers and
                # different memory capacities, `num_blocks` can be different on
                # different GPUs, and `kv_cache_config.num_blocks` is set to
                # the min of all `num_blocks`. Verify it here.
                assert num_blocks >= kv_cache_config.num_blocks
                if isinstance(kv_cache_spec, FullAttentionSpec):
                    kv_cache_shape = self.attn_backend.get_kv_cache_shape(
                        num_blocks + 1, kv_cache_spec.block_size,
                        kv_cache_spec.num_kv_heads, kv_cache_spec.head_size)
                    v_cache_shape = None if self.model_config.use_mla \
                    else kv_cache_shape
                    dtype = kv_cache_spec.dtype
                    key_cache = torch.zeros(kv_cache_shape,
                                            dtype=dtype,
                                            device=self.device)
                    if v_cache_shape is not None:
                        value_cache = torch.zeros(v_cache_shape,
                                                  dtype=dtype,
                                                  device=self.device)
                    else:
                        value_cache = None
                    for layer_name in kv_cache_tensor.shared_by:
                        kv_caches[layer_name] = (key_cache, value_cache)
                else:
                    # TODO: add new branches when introducing more types of
                    # KV cache specs.
                    raise ValueError("Unknown KV cache spec type.")
            layer_names = set()
            for group in kv_cache_config.kv_cache_groups:
                layer_names.update(group.layer_names)
            assert layer_names == set(
                kv_caches.keys()), "Some layers are not correctly initialized"
        bind_kv_cache(
            kv_caches,
            self.vllm_config.compilation_config.static_forward_context,
            self.kv_caches)

        if self.enable_bucketing:
            self.bucketing_manager.num_hpu_blocks = num_blocks
        self._PAD_BLOCK_ID = num_blocks
        self._PAD_SLOT_ID = num_blocks * self.block_size

        htorch.hpu.synchronize()

    def get_supported_generation_tasks(self) -> list[GenerationTask]:
        model = self.get_model()
        supported_tasks = list[GenerationTask]()

        if is_text_generation_model(model):
            supported_tasks.append("generate")

        if supports_transcription(model):
            if model.supports_transcription_only:
                return ["transcription"]

            supported_tasks.append("transcription")

        return supported_tasks

    def get_supported_pooling_tasks(self) -> list[PoolingTask]:
        model = self.get_model()
        if not is_pooling_model(model):
            return []

        return list(model.pooler.get_supported_tasks())

    def get_supported_tasks(self) -> tuple[SupportedTask, ...]:
        tasks = list[SupportedTask]()

        if self.model_config.runner_type == "generate":
            tasks.extend(self.get_supported_generation_tasks())
        if self.model_config.runner_type == "pooling":
            tasks.extend(self.get_supported_pooling_tasks())

        return tuple(tasks)

    def _get_nans_in_logits(
        self,
        logits: Optional[torch.Tensor],
    ) -> dict[str, int]:
        try:
            if logits is None:
                return {req_id: 0 for req_id in self.input_batch.req_ids}

            num_nans_in_logits = {}
            num_nans_for_index = logits.isnan().sum(dim=-1).cpu().numpy()
            for req_id in self.input_batch.req_ids:
                req_index = self.input_batch.req_id_to_index[req_id]
                num_nans_in_logits[req_id] = (
                    int(num_nans_for_index[req_index])
                    if num_nans_for_index is not None
                    and req_index < logits.shape[0] else 0)
            return num_nans_in_logits
        except IndexError:
            return {}

    def update_config(self, overrides: dict[str, Any]) -> None:
        allowed_config_names = {"load_config", "model_config"}
        for config_name, config_overrides in overrides.items():
            assert config_name in allowed_config_names, \
                f"Config `{config_name}` not supported. " \
                f"Allowed configs: {allowed_config_names}"
            config = getattr(self, config_name)
            new_config = update_config(config, config_overrides)
            setattr(self, config_name, new_config)

    def reload_weights(self) -> None:
        assert getattr(self, "model", None) is not None, \
            "Cannot reload weights before model is loaded."
        model_loader = get_model_loader(self.load_config)
        logger.info("Reloading weights inplace...")
        model_loader.load_weights(self.model, model_config=self.model_config)
        torch.hpu.synchronize()<|MERGE_RESOLUTION|>--- conflicted
+++ resolved
@@ -821,7 +821,6 @@
                 output_token_ids=[],
                 lora_request=new_req_data.lora_request,
             )
-<<<<<<< HEAD
 
             # Only relevant for models using M-RoPE (e.g, Qwen2-VL)
             if self.uses_mrope:
@@ -861,8 +860,6 @@
                         use_audio_in_video=use_audio_in_video,
                     )
 
-=======
->>>>>>> 8400f820
             req_ids_to_add.append(req_id)
         # Update the states of the running/resumed requests.
         is_last_rank = get_pp_group().is_last_rank
@@ -2076,13 +2073,10 @@
                 prefill_hidden_states_ts, logits_device = \
                     self._execute_model_generic(
                         token_ids, position_ids, attn_metadata, logits_indices,
-<<<<<<< HEAD
                         self.kv_caches, 
                         inputs_embeds=inputs_embeds, 
-                        model_mm_kwargs=model_mm_kwargs)
-=======
-                        self.kv_caches, warmup_mode=warmup_mode)
->>>>>>> 8400f820
+                        model_mm_kwargs=model_mm_kwargs,
+                        warmup_mode=warmup_mode)
                 htorch.core.mark_step()
                 # Skip separate sampling for structured output
                 if structured_output:
@@ -2405,7 +2399,6 @@
                f'used_mem:{format_bytes(total_mem)}')
         logger.info(msg)
 
-<<<<<<< HEAD
     def warmup_scenario(self,
                         batch_size,
                         seq_or_block,
@@ -2517,9 +2510,7 @@
         htorch.core.mark_step()
         self.profiler.end()
         return None
-
-=======
->>>>>>> 8400f820
+      
     def log_warmup(self, phase, i, max_i, batch_size, seq_len, num_blocks):
         free_mem = format_bytes(
             HabanaMemoryProfiler.current_free_device_memory())
