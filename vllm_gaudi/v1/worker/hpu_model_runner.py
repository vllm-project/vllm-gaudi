--- conflicted
+++ resolved
@@ -2203,7 +2203,6 @@
         logits.copy_(
             logits_cpu.to(self.device, non_blocking=True).to(logits.dtype))
 
-<<<<<<< HEAD
     def _run_sampling(
             self,
             batch_changed: bool,
@@ -2218,7 +2217,7 @@
                                       sampling_metadata=sampling_metadata)
         htorch.core.mark_step()
         return sampler_output, sampling_metadata
-=======
+
     def _pool(
         self,
         hidden_states: torch.Tensor,
@@ -2316,7 +2315,6 @@
 
         return input_ids, position_ids, num_scheduled_tokens, attn_metadata, \
             total_scheduled_tokens
->>>>>>> dea1fcf3
 
     @torch.inference_mode()
     def execute_model(
