--- conflicted
+++ resolved
@@ -1623,15 +1623,11 @@
         merge_contents(all_batches[0], *all_batches[1:])
         return all_batches[0]
 
-<<<<<<< HEAD
-    def _prepare_decode_inputs(self, num_prefills, num_decodes,
-                               num_scheduled_tokens) -> DecodeInputData:
-=======
     def _prepare_decode_inputs(self,
+                               num_prefills,
                                num_decodes,
                                num_scheduled_tokens,
                                scheduler_output=None) -> DecodeInputData:
->>>>>>> 353f81eb
         # Decodes run as one single padded batch with shape [batch, 1]
         #
         # We need to set _PAD_SLOT_ID for the padding tokens in the
@@ -1690,28 +1686,6 @@
                 elif tuple(seq_block_table[:-1]) in self.borrowed_blocks_mapping_bwd.keys():
                     self.free_borrowed_block(seq_block_table)
             assert len(seq_block_table) == n
-<<<<<<< HEAD
-            block_tables_list.append(seq_block_table)
-
-        # POSITIONS. [batch, 1]
-        # We slice at the end, since we use the positions for gathering.
-        positions = torch.zeros((padded_batch_size, 1), dtype=torch.int32)
-        
-        # Handle regular decodes
-        for i in range(original_num_decodes):
-            num_computed_tokens = self.input_batch.num_computed_tokens_cpu[i]
-            positions[i, 0] = num_computed_tokens + 1 if self.use_lookahead_decoding \
-                else num_computed_tokens
-        
-        # Handle lookahead decodes positions
-        if self.use_lookahead_decoding:
-            for i in range(original_num_decodes, num_decodes):
-                # Position should be at the newly generated token (prompt_len)
-                positions[i, 0] = self.input_batch.num_prompt_tokens[i]
-
-        positions = positions[:padded_batch_size]
-        padded_index = torch.zeros((padded_batch_size, 1), dtype=torch.int64)
-=======
             block_tables_list.extend([seq_block_table] * num_tokens)
 
         ###################################
@@ -1723,8 +1697,21 @@
         positions = torch.zeros((padded_batch_size, num_tokens),
                                 dtype=torch.int32)
         if num_tokens == 1:
-            positions[:num_decodes] = self.positions_cpu[:num_decodes].view(
+            positions[:original_num_decodes] = self.positions_cpu[:num_decodes].view(
                 -1, 1)
+
+            if self.use_lookahead_decoding:
+                # Handle regular decodes
+                for i in range(original_num_decodes):
+                    num_computed_tokens = self.input_batch.num_computed_tokens_cpu[i]
+                    positions[i, 0] = num_computed_tokens + 1 if self.use_lookahead_decoding \
+                        else num_computed_tokens
+                
+                # Handle lookahead decodes positions
+                for i in range(original_num_decodes, num_decodes):
+                    # Position should be at the newly generated token (prompt_len)
+                    positions[i, 0] = self.input_batch.num_prompt_tokens[i]
+
         else:
             # per request using universal self.positions_cpu then pad
             position_split_tensors = torch.split(
@@ -1737,7 +1724,6 @@
 
         padded_index = torch.zeros((padded_batch_size, num_tokens),
                                    dtype=torch.int64)
->>>>>>> 353f81eb
         index = positions.to(torch.int64)[:num_decodes]
         padded_index[:num_decodes] = index
 
@@ -2063,20 +2049,16 @@
         total_num_scheduled_tokens = scheduler_output.total_num_scheduled_tokens
         assert total_num_scheduled_tokens > 0
 
-        num_reqs = num_prefills + num_decodes
-
-<<<<<<< HEAD
-        actual_num_decodes = num_decodes
+        actual_num_reqs = num_prefills + num_decodes
         if self.use_lookahead_decoding:
-            actual_num_decodes = num_decodes - num_prefills
-=======
+            actual_num_reqs -= num_prefills
         ###############################################
         # NOTE(Chendi): Follow GPU_Model_Runner to use set global
         # self.input_ids_cpu and self.positions_cpu
         req_ids = self.input_batch.req_ids
         tokens = [scheduler_output.num_scheduled_tokens[i] for i in req_ids]
         num_scheduled_tokens = np.array(tokens, dtype=np.int32)
-        req_indices = np.repeat(self.arange_np[:num_reqs],
+        req_indices = np.repeat(self.arange_np[:actual_num_reqs],
                                 num_scheduled_tokens)
         positions_np = self.positions_np[:total_num_scheduled_tokens]
         _, arange = self._get_cumsum_and_arange(num_scheduled_tokens)
@@ -2090,23 +2072,18 @@
                            torch.from_numpy(token_indices),
                            out=self.input_ids_cpu[:total_num_scheduled_tokens])
         ###############################################
->>>>>>> 353f81eb
 
         # Get the number of scheduled tokens for each request.
         # TODO: The Python loop can be slow. Optimize.
         num_scheduled_tokens = []
         num_prompt_tokens = []
-        for idx, req_id in enumerate(self.input_batch.req_ids[:num_reqs]):
+        for idx, req_id in enumerate(self.input_batch.req_ids[:actual_num_reqs]):
             assert req_id is not None
             seq_num_scheduled_tokens = scheduler_output.num_scheduled_tokens[
                 req_id]
             seq_num_prompt_tokens = self.input_batch.num_prompt_tokens[idx]
             num_scheduled_tokens.append(seq_num_scheduled_tokens)
             num_prompt_tokens.append(seq_num_prompt_tokens)
-            # NOTE: assert that all the decodes are "decodes".
-<<<<<<< HEAD
-            if idx < actual_num_decodes:
-                assert seq_num_scheduled_tokens == 1
 
         if self.use_lookahead_decoding:
             # Insert scheduled tokens for lookahead decodes (always 1 token per decode)
@@ -2115,13 +2092,7 @@
         return (self._prepare_prefill_inputs(num_prefills, num_decodes,
                                              num_scheduled_tokens),
                 self._prepare_decode_inputs(num_prefills, num_decodes, 
-                                            num_scheduled_tokens))
-=======
-        return (self._prepare_prefill_inputs(num_prefills, num_decodes,
-                                             num_scheduled_tokens),
-                self._prepare_decode_inputs(num_decodes, num_scheduled_tokens,
-                                            scheduler_output))
->>>>>>> 353f81eb
+                                            num_scheduled_tokens, scheduler_output))
 
     def _seq_len(self, attn_metadata):
         return attn_metadata.slot_mapping.size(-1)
@@ -2584,25 +2555,17 @@
                         batch_changed,
                         pd_info.decode_req_ids,
                         pad_to=logits_device.shape[0])
-<<<<<<< HEAD
-                    sampler_output = self.sampler(
-                        logits=logits_device, sampling_metadata=sampling_metadata)
-                    if self.use_lookahead_decoding:
-                        decode_sampled_token_ids = \
-                            sampler_output.sampled_token_ids.flatten()
-                    else:
-                        decode_sampled_token_ids.append(
-                            sampler_output.sampled_token_ids.flatten())
-                    decode_sampled_requests.extend(
-                        self.input_batch.req_ids[:original_num_decodes])
-=======
                     ##### sampling #####
                     if decode_data.spec_decode_metadata is None:
                         sampler_output = self.sampler(
                             logits=logits_device,
                             sampling_metadata=sampling_metadata)
-                        decode_sampled_token_ids.append(
-                            sampler_output.sampled_token_ids.flatten())
+                        if self.use_lookahead_decoding:
+                            decode_sampled_token_ids = \
+                                sampler_output.sampled_token_ids.flatten()
+                        else:
+                            decode_sampled_token_ids.append(
+                                sampler_output.sampled_token_ids.flatten())
                     else:
                         # Hanlding spec decode sampling.
                         spec_decode_metadata = decode_data.spec_decode_metadata
@@ -2627,10 +2590,9 @@
                         )
                         sampler_output.sampled_token_ids = output_token_ids
                     decode_sampled_requests.extend(
-                        self.input_batch.req_ids[:num_decodes])
+                        self.input_batch.req_ids[:original_num_decodes])
                     ##### Sampling End #####
 
->>>>>>> 353f81eb
                 htorch.core.mark_step()
                 if self.use_lookahead_decoding:
                     for i, (req_id, token_ids) in enumerate(zip(
@@ -2723,7 +2685,6 @@
             max_req_index = max(self.input_batch.req_id_to_index.values())
             postprocessed_sampled_token_ids: list[list]
             postprocessed_sampled_token_ids = [[]
-<<<<<<< HEAD
                                             for _ in range(max_req_index +
                                                             1)]
             if self.use_lookahead_decoding:
@@ -2753,32 +2714,23 @@
                 sampled_token_ids_list = torch.cat(
                     decode_sampled_token_ids + prefill_sampled_token_ids).tolist()
                 sampled_token_requests = \
-                    decode_sampled_requests + prefill_sampled_requests
-
-                for tok_id, req_id in zip(sampled_token_ids_list,
-                                        sampled_token_requests):
+                    decode_sampled_requests + prefill_sampled_requests   
+
+                # NOTE(Chendi): in post-processing, spec_decode might
+                # return more than 1 token during decode.
+                start_idx = 0
+                for i, req_id in enumerate(sampled_token_requests):
+                    if spec_decode_num_tokens is not None:
+                        num_tokens = spec_decode_num_tokens[i]
+                    else:
+                        num_tokens = 1
                     postprocessed_sampled_token_ids[
-                        self.input_batch.req_id_to_index[req_id]].append(tok_id)
-                
-=======
-                                               for _ in range(max_req_index +
-                                                              1)]
-            # NOTE(Chendi): in post-processing, spec_decode might
-            # return more than 1 token during decode.
-            start_idx = 0
-            for i, req_id in enumerate(sampled_token_requests):
-                if spec_decode_num_tokens is not None:
-                    num_tokens = spec_decode_num_tokens[i]
-                else:
-                    num_tokens = 1
-                postprocessed_sampled_token_ids[
-                    self.input_batch.
-                    req_id_to_index[req_id]] += sampled_token_ids_list[
-                        start_idx:start_idx + num_tokens]
-                start_idx += num_tokens
+                        self.input_batch.
+                        req_id_to_index[req_id]] += sampled_token_ids_list[
+                            start_idx:start_idx + num_tokens]
+                    start_idx += num_tokens
 
         ################## RETURN ##################
->>>>>>> 353f81eb
         # NOTE(kzawora): idk what happens if part of batch doesn't have logprobs
 
         ######### UPDATE REQUEST STATE WITH GENERATED TOKENS #########
@@ -2792,7 +2744,7 @@
             self.input_batch.token_ids_cpu[i, seq_len:seq_len +
                                            num_tokens] = token_ids
             self.input_batch.num_tokens[i] += len(token_ids)
-<<<<<<< HEAD
+
             # With lookahead decoding output token ids for decodes were already updated in
             # update_lookahead_decode_inputs()
             if self.use_lookahead_decoding:
@@ -2801,9 +2753,6 @@
             else:
                 req_state.output_token_ids.extend(token_ids)
 
-=======
-            req_state.output_token_ids.extend(token_ids)
->>>>>>> 353f81eb
         # NOTE(chendi): enable cache based on PR(#20291)
         # Cache the sampled tokens in the model runner, so that the scheduler
         # doesn't need to send them back.
@@ -2832,12 +2781,8 @@
             self.input_batch.num_tokens[req_idx] = end_idx
             req_id = self.input_batch.req_ids[req_idx]
             req_state = self.requests[req_id]
-<<<<<<< HEAD
+
         ################## RETURN ##################
-=======
-            req_state.output_token_ids.extend(sampled_ids)
-
->>>>>>> 353f81eb
         # Create output.
         # Only return the originally scheduled requests, not the lookahead requests
         original_decode_req_ids = pd_info.decode_req_ids
