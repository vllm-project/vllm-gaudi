# SPDX-License-Identifier: Apache-2.0
import collections
import contextlib
import functools
import itertools
import math
import os
import time
from dataclasses import dataclass, field, fields
from typing import (TYPE_CHECKING, Any, Callable, Optional, TypeAlias, Union,
                    cast)

import habana_frameworks.torch as htorch
import habana_frameworks.torch.internal.bridge_config as bc
import numpy as np
import torch
import torch.distributed
import torch.nn.functional as F
import vllm_gaudi.extension.environment as environment
from vllm_gaudi.extension.bucketing.common import HPUBucketingManager
from vllm_gaudi.extension.defragmentation import OnlineDefragmenter
from vllm_gaudi.extension.profiler import (HabanaHighLevelProfiler,
                                           HabanaMemoryProfiler,
                                           HabanaProfilerCounterHelper,
                                           format_bytes, setup_profiler)
from vllm_gaudi.extension.runtime import finalize_config, get_config
from vllm_gaudi.extension.utils import pad_list
from vllm_gaudi.extension.debug import init_debug_logger

from vllm.attention.backends.abstract import AttentionType
from vllm.attention.layer import Attention
from vllm.attention.selector import get_attn_backend
from vllm.config import (VllmConfig, update_config)
from vllm.forward_context import set_forward_context
from vllm.model_executor.layers.fused_moe.layer import FusedMoE
from vllm.model_executor.layers.layernorm import RMSNorm
from vllm.model_executor.layers.sampler import get_sampler
from vllm.model_executor.layers.vocab_parallel_embedding import (
    VocabParallelEmbedding)
from vllm.model_executor.model_loader import get_model, get_model_loader
from vllm.multimodal import MULTIMODAL_REGISTRY
from vllm.multimodal.inputs import (BatchedTensorInputs, MultiModalKwargs,
                                    MultiModalKwargsItem)
from vllm.multimodal.utils import group_mm_kwargs_by_modality
from vllm.model_executor.layers.rotary_embedding import MRotaryEmbedding
from vllm.multimodal.inputs import PlaceholderRange
from vllm.sampling_params import SamplingType
from vllm.transformers_utils.tokenizer_group import init_tokenizer_from_configs
from vllm.utils import (STR_DTYPE_TO_TORCH_DTYPE, LayerBlockType, cdiv,
                        is_pin_memory_available, LazyLoader)
from vllm_gaudi.utils import (HPUCompileConfig, is_fake_hpu, async_h2d_copy)
from vllm_gaudi.v1.attention.backends.hpu_attn import HPUAttentionMetadataV1
from vllm.v1.kv_cache_interface import (FullAttentionSpec, KVCacheConfig,
                                        KVCacheSpec)
from vllm.v1.outputs import (EMPTY_MODEL_RUNNER_OUTPUT, DraftTokenIds,
                             LogprobsTensors, ModelRunnerOutput)
from vllm.v1.sample.metadata import SamplingMetadata
from vllm.v1.worker.utils import bind_kv_cache
from vllm_gaudi.v1.worker.hpu_input_batch import InputBatch
from vllm.v1.worker.gpu_input_batch import CachedRequestState
from vllm.distributed.parallel_state import get_pp_group
from vllm.model_executor.models.interfaces import supports_transcription
from vllm.model_executor.models.interfaces_base import (
    VllmModelForPooling, is_pooling_model, is_text_generation_model)
from vllm.tasks import GenerationTask, PoolingTask, SupportedTask
from vllm.v1.worker.utils import (gather_mm_placeholders,
                                  sanity_check_mm_encoder_outputs,
                                  scatter_mm_placeholders)
from vllm.v1.sample.rejection_sampler import RejectionSampler
from vllm.v1.spec_decode.eagle import EagleProposer
from vllm.v1.spec_decode.medusa import MedusaProposer
from vllm.v1.spec_decode.metadata import SpecDecodeMetadata
from vllm.v1.spec_decode.ngram_proposer import NgramProposer
from vllm.v1.sample.logits_processor import build_logitsprocs
from torch.nn.utils.rnn import pad_sequence
from vllm.sampling_params import SamplingParams

if TYPE_CHECKING:
    import xgrammar as xgr
    import xgrammar.kernels.apply_token_bitmask_inplace_torch_compile as xgr_torch_compile  # noqa: E501
    import xgrammar.kernels.apply_token_bitmask_inplace_cpu as xgr_cpu
    from vllm.v1.core.scheduler import SchedulerOutput
else:
    xgr = LazyLoader("xgr", globals(), "xgrammar")
    xgr_cpu = LazyLoader("xgr_cpu", globals(),
                         "xgrammar.kernels.apply_token_bitmask_inplace_cpu")
    xgr_torch_compile = LazyLoader(
        "xgr_torch_compile", globals(),
        "xgrammar.kernels.apply_token_bitmask_inplace_torch_compile")

from vllm_gaudi.extension.logger import logger as init_logger

logger = init_logger()

_TYPE_CACHE: dict[str, dict[str, Any]] = {}


class BucketingFailedException(Exception):
    pass


@dataclass
class PromptDecodeInfo:
    prompt_req_ids: list[str]
    decode_req_ids: list[str]
    prompt_scheduled_tokens: list[int]


@dataclass
class PromptData:
    input_tokens: torch.Tensor
    input_positions: torch.Tensor
    attn_metadata: HPUAttentionMetadataV1


@dataclass
class DecodeData:
    input_tokens: Optional[torch.Tensor] = None
    input_positions: Optional[torch.Tensor] = None
    attn_metadata: Optional[HPUAttentionMetadataV1] = None


empty_list: Callable[[], list] = lambda: field(default_factory=list)


@dataclass
class BatchContents:
    req_ids: list[str] = empty_list()
    token_ids: list[list[int]] = empty_list()
    context_lens: list[int] = empty_list()
    blocks: list[list[int]] = empty_list()
    logits_positions: list[list[int]] = empty_list()

    def get_num_tokens(self):
        return [len(t) for t in self.token_ids]


# TODO(kzawora): remove this
@dataclass
class PrefillInputData:
    request_ids: list = empty_list()
    prompt_lens: list = empty_list()
    token_ids: list = empty_list()
    position_ids: list = empty_list()
    attn_metadata: list = empty_list()
    logits_indices: list = empty_list()
    logits_requests: list = empty_list()


# TODO(kzawora): remove this
@dataclass
class DecodeInputData:
    num_decodes: int
    token_ids: Optional[torch.Tensor] = None
    position_ids: Optional[torch.Tensor] = None
    attn_metadata: Optional[HPUAttentionMetadataV1] = None
    logits_indices: Optional[torch.Tensor] = None
    spec_decode_metadata: Optional[SpecDecodeMetadata] = None


def bool_helper(value):
    value = value.lower()
    return value in ("y", "yes", "t", "true", "on", "1")


Mergeable: TypeAlias = Union[BatchContents, PrefillInputData]


def shallow_tuple(obj: Mergeable) -> tuple:
    """Returns a shallow tuple with dataclass field values"""
    # Unfortunately dataclasses.astuple deepcopies the data
    # se we can't use it
    return tuple(getattr(obj, field.name) for field in fields(obj))


def merge_contents(lhs: Mergeable, *rhs: Mergeable):
    """Extends all internal lists of a dataclass with """
    """values from given objects"""
    lhs_type = type(lhs)
    lhs_tuple = shallow_tuple(lhs)
    for other in rhs:
        assert lhs_type is type(other), \
            'Only objects of the same type can be merged'
        for dst, src in zip(lhs_tuple, shallow_tuple(other)):
            dst.extend(src)


def flatten(in_list):
    """Return a flattened representation of a list"""
    return list(itertools.chain(*in_list))


def gather_list(input, indices, v):
    """Gather values from input using indices"""
    return [input[i] if i is not None else v for i in indices]


def ensure_decodes_first(b: InputBatch):
    num_reqs = b.num_reqs
    while True:
        # Find the first prompt index
        first_prompt_index = None
        for i in range(num_reqs):
            if b.num_computed_tokens_cpu[i] < b.num_prompt_tokens[i]:
                first_prompt_index = i
                break
        if first_prompt_index is None:
            break

        # Find the last decode index
        last_decode_index = None
        for i in reversed(range(num_reqs)):
            if b.num_computed_tokens_cpu[i] >= b.num_prompt_tokens[i]:
                last_decode_index = i
                break
        if last_decode_index is None:
            break

        # Sanity
        assert first_prompt_index != last_decode_index

        # Check if done
        if first_prompt_index > last_decode_index:
            break

        # Swap
        b.swap_states(first_prompt_index, last_decode_index)


def get_target_layer_suffix_list(model_type) -> list[str]:
    # This sets the suffix for the hidden layer name, which is controlled by
    # VLLM_CONFIG_HIDDEN_LAYERS. The default suffix is "DecoderLayer," which is
    # applicable for most language models such as LLaMA, Qwen, and BART. If the
    # model's decoder layer name differs from the default, it will need to
    # be specified here.
    decoder_layer_table = {
        "gpt_bigcode": "BigCodeBlock",
    }

    return [
        decoder_layer_table.get(model_type, "DecoderLayer"), "EncoderLayer"
    ]


def modify_model_layers(module: torch.nn.Module,
                        suffix_list: list[str],
                        n=1,
                        counter=None):
    """Currently add mark_step at the end of specified layers.
    """

    def forward_hook(module, args, output):
        htorch.core.mark_step()
        return output

    if counter is None:
        counter = [0]

    for child_name, child_module in module.named_children():
        if any(
                child_module.__class__.__name__.endswith(layer)
                for layer in suffix_list):
            counter[0] += 1
            if counter[0] % n == 0:
                child_module.register_forward_hook(forward_hook)
        else:
            modify_model_layers(child_module, suffix_list, n, counter)


class HpuModelAdapter(torch.nn.Module):

    def __init__(self, model, vllm_config):
        super().__init__()
        self.model = model
        self.prefill_use_fusedsdpa = get_config(
        ).prompt_attn_impl == 'fsdpa_impl'
        self.recompute_cos_sin = os.getenv('VLLM_COS_SIN_RECOMPUTE',
                                           'false').lower() in ['1', 'true']
        self.vllm_config = vllm_config
        self.block_size = vllm_config.cache_config.block_size
        self.dtype = vllm_config.model_config.dtype
        self._rotary_embed_module = self._get_rotary_embedding_module(
            self.model)
        self._rotary_prepare_cos_sin = self._get_prepare_cos_sin()

    def _get_rotary_embedding_module(self, model: torch.nn.Module):
        """
        Dynamically get the RotaryEmbedding layer in the model.
        This function will recursively search through the module 
        hierarchy to find and return a RotaryEmbedding layer.
        If no such layer is found, it returns None.
        """
        if model is None:
            return None

        if model.__class__.__name__.endswith("RotaryEmbedding"):
            return model

        if hasattr(model, 'children'):
            for child in model.children():
                result = self._get_rotary_embedding_module(child)
                if result is not None:
                    return result
        return None

    def _get_prepare_cos_sin(self):
        if self._rotary_embed_module is not None and hasattr(
                self._rotary_embed_module, 'prepare_cos_sin'):
            return self._rotary_embed_module.prepare_cos_sin
        return None

    def _reset_rotary_cos_sin(self):
        if hasattr(self._rotary_embed_module, "cos"):
            delattr(self._rotary_embed_module, "cos")
        if hasattr(self._rotary_embed_module, "sin"):
            delattr(self._rotary_embed_module, "sin")

    def _set_attn_bias(self, attn_metadata, batch_size, seq_len, device,
                       dtype):
        if (attn_metadata is None or
            (self.prefill_use_fusedsdpa and attn_metadata.block_list is None)
                or not attn_metadata.is_prompt):
            return attn_metadata

        if attn_metadata.attn_bias is not None:
            return attn_metadata

        prefill_metadata = attn_metadata

        seq_lens_t = prefill_metadata.seq_lens_tensor
        context_lens_t = prefill_metadata.context_lens_tensor

        block_list = attn_metadata.block_list
        max_context_len = (block_list.size(-1) //
                           batch_size if block_list is not None else 0)
        max_context_len = max_context_len * self.block_size
        past_mask = torch.arange(0,
                                 max_context_len,
                                 dtype=torch.int32,
                                 device=device)
        past_mask = (past_mask.view(1, -1).expand(batch_size, -1).ge(
            context_lens_t.view(-1, 1)).view(batch_size, 1, -1).expand(
                batch_size, seq_len, -1).view(batch_size, 1, seq_len, -1))

        len_mask = (torch.arange(0, seq_len, device=device,
                                 dtype=torch.int32).view(1, seq_len).ge(
                                     seq_lens_t.unsqueeze(-1)).view(
                                         batch_size, 1, 1, seq_len))
        causal_mask = torch.triu(torch.ones((batch_size, 1, seq_len, seq_len),
                                            device=device,
                                            dtype=torch.bool),
                                 diagonal=1)
        mask = causal_mask.logical_or(len_mask)
        mask = torch.concat((past_mask, mask), dim=-1)
        attn_bias = (torch.zeros_like(mask, dtype=dtype).masked_fill_(
            mask, -math.inf))
        attn_metadata = custom_tuple_replace(prefill_metadata,
                                             "TrimmedAttentionMetadata",
                                             attn_bias=attn_bias)
        return attn_metadata

    def _set_block_mapping(self, metadata, batch_size, device, dtype):
        mask = torch.arange(0,
                            self.block_size,
                            device=device,
                            dtype=torch.int32).unsqueeze(0)
        mask = mask >= metadata.block_usage.unsqueeze(-1)
        attn_bias = (torch.zeros_like(mask, dtype=dtype).masked_fill_(
            mask, -math.inf))

        if not is_fake_hpu():
            block_mapping = torch.nn.functional.one_hot(metadata.block_groups,
                                                        num_classes=batch_size)
        else:
            # Unfortunately one_hot on CPU
            # doesn't handle out of bounds classes so we need to convert
            # all negative values to 0 (block_mapping) or bs (block_groups)
            block_groups = metadata.block_groups.to(torch.long)
            block_mapping = torch.nn.functional.relu(block_groups)
            block_mapping = torch.nn.functional.one_hot(block_mapping,
                                                        num_classes=batch_size)
            oob_values = block_groups.lt(0)
            block_mapping.masked_fill_(oob_values.unsqueeze(-1), 0)
            block_groups.masked_fill_(oob_values, batch_size)
            metadata = custom_tuple_replace(metadata,
                                            "TrimmedAttentionMetadata",
                                            block_groups=block_groups)
        block_mapping = block_mapping.to(dtype)
        metadata = custom_tuple_replace(metadata,
                                        "TrimmedAttentionMetadata",
                                        block_mapping=block_mapping,
                                        attn_bias=attn_bias)
        return metadata

    def _update_metadata(self, attn_metadata, batch_size, seq_len, device,
                         dtype):
        if attn_metadata.is_prompt:
            attn_metadata = self._set_attn_bias(attn_metadata, batch_size,
                                                seq_len, device, dtype)
        else:
            attn_metadata = self._set_block_mapping(attn_metadata, batch_size,
                                                    device, dtype)
        return attn_metadata

    def forward(self, *args, **kwargs):
        # TODO(kzawora): something goes VERY WRONG when operating on
        # kwargs['attn_metadata'].slot_mapping, compared to untrimmed metadata
        kwargs = kwargs.copy()
        #        selected_token_indices = kwargs.pop('selected_token_indices')
        if 'warmup_mode' in kwargs:
            kwargs.pop('warmup_mode')
        input_ids = kwargs['input_ids']
        kwargs['attn_metadata'] = self._update_metadata(
            kwargs['attn_metadata'], input_ids.size(0), input_ids.size(1),
            input_ids.device, self.dtype)
        if self._rotary_prepare_cos_sin is not None:
            self._rotary_prepare_cos_sin(
                kwargs['positions'], recompute_cos_sin=self.recompute_cos_sin)
        attn_meta = kwargs.pop('attn_metadata')
        if 'kv_caches' in kwargs:
            kwargs.pop('kv_caches')

        # If multimodal inputs, update kwargs
        model_mm_kwargs = kwargs.pop('model_mm_kwargs', None)
        if model_mm_kwargs is not None:
            kwargs.update(model_mm_kwargs)

        with set_forward_context(attn_meta, self.vllm_config):
            hidden_states = self.model(*args, **kwargs)
            if self._rotary_prepare_cos_sin is not None:
                self._reset_rotary_cos_sin()
        return hidden_states

    def get_input_embeddings(self, input_ids, multimodal_embeddings=None):
        return self.model.get_input_embeddings(
            input_ids=input_ids, multimodal_embeddings=multimodal_embeddings)

    def get_multimodal_embeddings(self, **batched_mm_inputs):
        return self.model.get_multimodal_embeddings(**batched_mm_inputs)

    def compute_logits(self, *args, **kwargs):
        return self.model.compute_logits(*args, **kwargs)

    # def sample(self, *args, **kwargs):
    #    return self.sampler(*args, **kwargs)

    def generate_proposals(self, *args, **kwargs):
        return self.model.generate_proposals(*args, **kwargs)

    # sampler property will be used by spec_decode_worker
    # don't rename
    # @property
    # def sampler(self):
    #    return self.model.sampler


def _maybe_wrap_in_hpu_graph(*args, **kwargs):
    return htorch.hpu.wrap_in_hpu_graph(
        HpuModelAdapter(*args, **kwargs), disable_tensor_cache=True
    ) if htorch.utils.internal.is_lazy() else HpuModelAdapter(*args, **kwargs)


def subtuple(obj: object,
             typename: str,
             to_copy: list[str],
             to_override: Optional[dict[str, object]] = None):
    if obj is None:
        return None
    if to_override is None:
        to_override = {}
    fields = set(to_copy) | set(to_override.keys())
    if type(obj) is dict:
        values = {key: obj[key] for key in fields if key in obj}
    else:
        values = {f: to_override.get(f, getattr(obj, f)) for f in fields}
    if typename not in _TYPE_CACHE:
        _TYPE_CACHE[typename] = {
            'type': collections.namedtuple(typename, ' '.join(fields)),
            'fields': fields
        }
    return _TYPE_CACHE[typename]['type'](**values)  # type: ignore


def custom_tuple_replace(obj: object, typename: str, **to_override):
    # Torch compile dynamo doesn't support calling any named tuple
    # dynamic methods other than len and get_attr. This function is
    # a torch.compile friendly version of tuple._replace

    cached_type = _TYPE_CACHE[typename]['type']
    fields = _TYPE_CACHE[typename]['fields']
    values = {
        field: getattr(obj, field)
        for field in fields  # type: ignore
    }
    values.update(to_override)
    return cached_type(**values)  # type: ignore


def trim_attn_metadata(metadata: HPUAttentionMetadataV1) -> object:
    # NOTE(kzawora): To anyone working on this in the future:
    # Trimming metadata is required when using HPUGraphs.
    # Attention metadata is going to be hashed by PT bridge, and
    # appropriate HPUGraphs will be matched based on all inputs' hash.

    # Before you put more keys in here, make sure you know their
    # value type and make sure you know how it's going to be hashed.
    # You can find that information in input_hash function
    # in habana_frameworks/torch/hpu/graphs.py. You can also hash
    # it manually with torch.hpu.graphs.input_hash(attention_metadata)

    # If you use primitive types here - they will get hashed based
    # on their value. You *will* get lots of excessive graph captures
    # (and an OOM eventually) if you decide to put something like
    # seq_len int here.
    # If you absolutely need a scalar, put it in a tensor. Tensors
    # get hashed using their metadata, not their values:
    # input_hash(torch.tensor(123)) == input_hash(torch.tensor(321))
    # input_hash(123) != input_hash(321)
    # input_hash("abc") != input_hash("cba")
    attention_metadata = subtuple(metadata, 'TrimmedAttentionMetadata', [
        'attn_bias', 'seq_lens_tensor', 'context_lens_tensor', 'block_list',
        'block_mapping', 'block_usage', 'slot_mapping', 'is_prompt',
        'block_size', 'block_groups'
    ])
    return attention_metadata


def next_pow2(value: int, base: int):
    res = base
    while value > 1:
        value = (value + 1) // 2
        res *= 2
    return res


def round_up(value: int, k: int):
    return (value + k - 1) // k * k


class HPUModelRunner:

    def __init__(
        self,
        vllm_config: VllmConfig,
        device: torch.device = 'hpu',
        is_driver_worker: bool = False,
    ):
        # TODO: use ModelRunnerBase.__init__(self, vllm_config=vllm_config)
        environment.set_vllm_config(vllm_config)
        finalize_config()
        self.vllm_config = vllm_config
        self.model_config = vllm_config.model_config
        self.cache_config = vllm_config.cache_config
        self.lora_config = vllm_config.lora_config
        self.load_config = vllm_config.load_config
        self.parallel_config = vllm_config.parallel_config
        self.scheduler_config = vllm_config.scheduler_config
        self.speculative_config = vllm_config.speculative_config
        self.observability_config = vllm_config.observability_config
        self.is_driver_worker = is_driver_worker
        self.use_aux_hidden_state_outputs = False
        self.supports_mm_inputs = False

        self.sampler = get_sampler()

        # NOTE(kzawora) update_env is a hack to work around VLLMKVCache in
        # hpu-extension which selects fetch_from_cache implementation based
        # on env vars... this should be fixed in the future
        self.enable_bucketing = get_config().use_bucketing
        self.use_contiguous_pa = get_config().use_contiguous_pa
        self.skip_warmup = get_config().skip_warmup

        model_config = self.model_config
        cache_config = self.cache_config
        scheduler_config = self.scheduler_config
        self.device = device
        self.pin_memory = is_pin_memory_available()
        self.dtype = self.model_config.dtype
        if cache_config.cache_dtype == "auto":
            self.kv_cache_dtype = self.dtype
        else:
            self.kv_cache_dtype = STR_DTYPE_TO_TORCH_DTYPE[
                cache_config.cache_dtype]
        self.is_pooling_model = model_config.pooler_config is not None

        self.sliding_window = model_config.get_sliding_window()
        self.block_size = cache_config.block_size
        self.max_model_len = model_config.max_model_len
        self.max_num_blocks_per_req = cdiv(self.max_model_len, self.block_size)
        self.max_num_tokens = scheduler_config.max_num_batched_tokens
        # Cached outputs.
        ## universal buffer for input_ids and positions ##
        ## necessary being used by spec decode by following GPU impl ##
        self._draft_token_ids: Optional[Union[list[list[int]],
                                              torch.Tensor]] = None
        self.input_ids_cpu = torch.zeros(self.max_num_tokens,
                                         dtype=torch.int32,
                                         device="cpu",
                                         pin_memory=self.pin_memory)
        self.positions_cpu = torch.zeros(self.max_num_tokens,
                                         dtype=torch.int64,
                                         device="cpu",
                                         pin_memory=self.pin_memory)
        self.positions_np = self.positions_cpu.numpy()
        ###############################################################

        # Model-related.
        self.num_attn_layers = self.model_config.get_num_layers_by_block_type(
            self.parallel_config, LayerBlockType.attention)
        self.num_query_heads = self.model_config.get_num_attention_heads(
            self.parallel_config)
        self.num_kv_heads = self.model_config.get_num_kv_heads(
            self.parallel_config)
        self.head_size = self.model_config.get_head_size()
        self.hidden_size = self.model_config.get_hidden_size()
        self.is_pooling_model = model_config.pooler_config is not None

        self.attn_backend = get_attn_backend(
            self.head_size,
            self.dtype,
            self.kv_cache_dtype,
            self.block_size,
            self.model_config.is_attention_free,
            use_mla=self.model_config.use_mla,
        )

        # Mult-modal-related.
        self.mm_registry = MULTIMODAL_REGISTRY
        self.uses_mrope = model_config.uses_mrope
        self.supports_mm_inputs = self.mm_registry.supports_multimodal_inputs(
            model_config)
        self.is_multimodal_raw_input_supported = (
            model_config.is_multimodal_raw_input_only_model)

        # Lazy initialization
        # self.model: nn.Module  # set after load_model
        self.kv_caches: list[torch.Tensor] = []
        self.inc_initialized_successfully = False
        self._is_inc_finalized = False

        # mm_hash -> encoder_output
        self.encoder_cache: dict[str, torch.Tensor] = {}
        # Set up speculative decoding.
        # NOTE(Chendi): Speculative decoding is only enabled for the last rank
        # in the pipeline parallel group.
        if self.speculative_config:
            if self.speculative_config.method == "ngram":
                self.drafter = NgramProposer(self.vllm_config)
            elif self.speculative_config.use_eagle():
                if self.speculative_config.num_speculative_tokens > 1:
                    logger.warning(
                        "EagleProposer only supports num_speculative_tokens=1. "
                        "Overriding the config.")
                    self.speculative_config.num_speculative_tokens = 1
                self.drafter = EagleProposer(self.vllm_config, self.device,
                                             self)  # type: ignore
                if self.speculative_config.method == "eagle3":
                    raise NotImplementedError(
                        "Eagle-3 speculative decoding is not supported on HPU."
                    )
                    self.use_aux_hidden_state_outputs = True
            elif self.speculative_config.method == "medusa":
                raise NotImplementedError(
                    "Medusa speculative decoding is not supported on HPU.")
                self.drafter = MedusaProposer(
                    vllm_config=self.vllm_config,
                    device=self.device)  # type: ignore
            else:
                raise ValueError("Unknown speculative decoding method: "
                                 f"{self.speculative_config.method}")
            self.rejection_sampler = RejectionSampler()
        # Keep in int64 to avoid overflow with long context
        self.max_num_reqs = self.scheduler_config.max_num_seqs
        self.arange_np = np.arange(max(self.max_num_reqs + 1,
                                       self.max_model_len,
                                       self.max_num_tokens),
                                   dtype=np.int64)

        # Request states.
        self.requests: dict[str, CachedRequestState] = {}
        # Persistent batch.
        self.input_batch = InputBatch(
            max_num_reqs=self.scheduler_config.max_num_seqs,
            max_model_len=self.max_model_len,
            max_num_batched_tokens=self.max_num_tokens,
            device=self.device,
            pin_memory=self.pin_memory,
            vocab_size=self.model_config.get_vocab_size(),
            block_sizes=[self.block_size],
            is_spec_decode=bool(self.vllm_config.speculative_config),
            logitsprocs=build_logitsprocs(
                self.vllm_config, self.device, self.pin_memory,
                self.is_pooling_model,
                self.vllm_config.model_config.logits_processors),
        )
        self.mem_margin = None

        self.use_hpu_graph = not self.model_config.enforce_eager
        self.max_batch_size = self.scheduler_config.max_num_seqs
        self.max_num_seqs = self.scheduler_config.max_num_seqs
        self.max_prefill_batch_size = 1  # TODO(kzawora): add knob for that
        self.seen_configs: set = set()
        self.max_num_batched_tokens = \
            self.scheduler_config.max_num_batched_tokens
        self.use_merged_prefill = get_config().merged_prefill
        self.use_prefix_caching = (
            self.vllm_config.cache_config.enable_prefix_caching)
        self.bucketing_manager = HPUBucketingManager()
        if self.enable_bucketing:
            logger.info("Bucketing is ON.")
            self.bucketing_manager.initialize(
                max_num_seqs=self.max_num_seqs,
                max_num_prefill_seqs=self.max_prefill_batch_size,
                block_size=self.block_size,
                max_num_batched_tokens=self.max_num_batched_tokens,
                max_model_len=self.max_model_len)
            self.graphed_buckets: set[Any] = set()
        else:
            logger.info("Bucketing is OFF.")
        self._PAD_SLOT_ID = -1
        self._PAD_BLOCK_ID = -1
        self._tokenizer = init_tokenizer_from_configs(
            model_config=vllm_config.model_config,
            scheduler_config=vllm_config.scheduler_config,
            lora_config=vllm_config.lora_config).tokenizer

        # TODO(madamczyk-intel): add a knob for that
        # TODO(madamczyk-intel): debug why increasing it lowers acc
        self.logits_rounding = 1
        # High-level profiler
        self.profiler = HabanaHighLevelProfiler()
        self.profiler_counter_helper = HabanaProfilerCounterHelper()

        self.defragmenter = OnlineDefragmenter()
        self.debug_fwd = init_debug_logger('fwd')

    def get_kv_cache_spec(self) -> dict[str, KVCacheSpec]:
        """
        Generates the KVCacheSpec by parsing the kv cache format from each
        Attention module in the static forward context.
        Returns:
            KVCacheSpec: A dictionary mapping layer names to their KV cache
            format. Layers that do not need KV cache are not included.
        """

        forward_ctx = self.vllm_config.compilation_config.static_forward_context
        block_size = self.vllm_config.cache_config.block_size
        use_mla = self.vllm_config.model_config.use_mla
        kv_cache_spec: dict[str, KVCacheSpec] = {}
        for layer_name, attn_module in forward_ctx.items():
            if isinstance(attn_module, FusedMoE):
                continue

            # TODO: Support other attention modules, e.g., sliding window,
            # cross-attention
            assert isinstance(attn_module, Attention)
            if attn_module.attn_type == AttentionType.DECODER:
                kv_cache_spec[layer_name] = FullAttentionSpec(
                    block_size=block_size,
                    num_kv_heads=attn_module.num_kv_heads,
                    head_size=attn_module.head_size,
                    dtype=self.kv_cache_dtype,
                    use_mla=use_mla)
            elif attn_module.attn_type in (AttentionType.ENCODER,
                                           AttentionType.ENCODER_ONLY):
                # encoder-only attention does not need KV cache.
                continue
            elif attn_module.attn_type == AttentionType.ENCODER_DECODER:
                raise NotImplementedError
            else:
                raise ValueError(
                    f"Unknown attention type: {attn_module.attn_type}")

        return kv_cache_spec

    def _update_states(self, scheduler_output: "SchedulerOutput") -> bool:
        """Update the cached states and the persistent batch with the scheduler
        output.

        The updated states are used by the `_prepare_inputs` function to create
        the input GPU tensors for the model.

        The SamplingMetadata is updated and copied to the GPU if there is a
        new/resumed/paused/finished request in the batch.
        """
        # Remove finished requests from the cached states.
        for req_id in scheduler_output.finished_req_ids:
            self.requests.pop(req_id, None)

        # Remove the finished requests from the persistent batch.
        # NOTE(woosuk): There could be an edge case where finished_req_ids and
        # scheduled_req_ids overlap. This happens when a request is aborted and
        # then resubmitted with the same ID. In this case, we treat them as two
        # distinct requests - clearing the cached states for the first request
        # and handling the second as a new request.
        removed_req_indices: list[int] = []
        for req_id in scheduler_output.finished_req_ids:
            req_index = self.input_batch.remove_request(req_id)
            if req_index is not None:
                removed_req_indices.append(req_index)

        # Free the cached encoder outputs.
        for mm_hash in scheduler_output.free_encoder_mm_hashes:
            self.encoder_cache.pop(mm_hash, None)

        # Remove the unscheduled requests from the persistent batch.
        # NOTE(woosuk): The unscheduled requests are either preempted requests
        # or running requests that are not scheduled in this step. We remove
        # them from the persistent batch but keep their cached states since
        # they will be scheduled again sometime in the future.
        scheduled_req_ids = scheduler_output.num_scheduled_tokens.keys()
        cached_req_ids = self.input_batch.req_id_to_index.keys()
        unscheduled_req_ids = cached_req_ids - scheduled_req_ids
        # NOTE(woosuk): The persistent batch optimization assumes that
        # consecutive batches contain mostly the same requests. If batches
        # have low request overlap (e.g., alternating between two distinct
        # sets of requests), this optimization becomes very inefficient.
        for req_id in unscheduled_req_ids:
            req_index = self.input_batch.remove_request(req_id)
            assert req_index is not None
            removed_req_indices.append(req_index)

        req_ids_to_add: list[str] = []
        # Add new requests to the cached states.
        for new_req_data in scheduler_output.scheduled_new_reqs:
            req_id = new_req_data.req_id
            sampling_params = new_req_data.sampling_params
            pooling_params = new_req_data.pooling_params
            if sampling_params and \
                sampling_params.sampling_type == SamplingType.RANDOM_SEED:
                generator = torch.Generator(device=self.device)
                generator.manual_seed(sampling_params.seed)
            else:
                generator = None
            if pooling_params:
                assert (task := pooling_params.task) is not None, (
                    "You did not set `task` in the API")

                model = cast(VllmModelForPooling, self.model)
                to_update = model.pooler.get_pooling_updates(task)
                assert to_update is not None, (
                    f"{pooling_params.task=} is not supported by the model")
                to_update.apply(pooling_params)

            self.requests[req_id] = CachedRequestState(
                req_id=req_id,
                prompt_token_ids=new_req_data.prompt_token_ids,
                mm_kwargs=new_req_data.mm_kwargs,
                mm_positions=new_req_data.mm_positions,
                mm_hashes=new_req_data.mm_hashes,
                sampling_params=sampling_params,
                pooling_params=pooling_params,
                generator=generator,
                block_ids=new_req_data.block_ids,
                num_computed_tokens=new_req_data.num_computed_tokens,
                output_token_ids=[],
                lora_request=new_req_data.lora_request,
            )

            # Only relevant for models using M-RoPE (e.g, Qwen2-VL)
            if self.uses_mrope:
                image_grid_thw = []
                video_grid_thw = []
                second_per_grid_ts = []
                audio_feature_lengths = []
                use_audio_in_video = False
                for mm_item in self.requests[req_id].mm_kwargs:
                    mm_input = mm_item.get_data()
                    if mm_input.get("image_grid_thw") is not None:
                        image_grid_thw.append(
                            mm_input["image_grid_thw"].tolist())
                    if mm_input.get("video_grid_thw") is not None:
                        video_grid_thw.append(
                            mm_input["video_grid_thw"].tolist())
                    if mm_input.get("second_per_grid_ts") is not None:
                        second_per_grid_ts.append(
                            mm_input["second_per_grid_ts"])
                    if mm_input.get("audio_feature_lengths") is not None:
                        audio_feature_lengths.append(
                            mm_input["audio_feature_lengths"])
                    if mm_input.get("use_audio_in_video") is True:
                        use_audio_in_video = True

                hf_config = self.model_config.hf_config

                self.requests[req_id].mrope_positions, \
                    self.requests[req_id].mrope_position_delta = \
                    MRotaryEmbedding.get_input_positions_tensor(
                        self.requests[req_id].prompt_token_ids,
                        hf_config=hf_config,
                        image_grid_thw=image_grid_thw,
                        video_grid_thw=video_grid_thw,
                        second_per_grid_ts=second_per_grid_ts,
                        audio_feature_lengths=audio_feature_lengths,
                        use_audio_in_video=use_audio_in_video,
                )

            req_ids_to_add.append(req_id)
        # Update the states of the running/resumed requests.
        is_last_rank = get_pp_group().is_last_rank
        req_data = scheduler_output.scheduled_cached_reqs
        for i, req_id in enumerate(req_data.req_ids):
            req_state = self.requests[req_id]
            num_computed_tokens = req_data.num_computed_tokens[i]
            new_block_ids = req_data.new_block_ids[i]
            resumed_from_preemption = req_data.resumed_from_preemption[i]
            req_state.num_computed_tokens = num_computed_tokens

            if not is_last_rank:
                # When using PP, the scheduler sends the sampled tokens back,
                # because there's no direct communication between the first-
                # stage worker and the last-stage worker.
                new_token_ids = req_data.new_token_ids[i]
                # Add the sampled token(s) from the previous step (if any).
                # This doesn't include "unverified" tokens like spec tokens.
                num_new_tokens = (num_computed_tokens + len(new_token_ids) -
                                  req_state.num_tokens)
                if num_new_tokens == 1:
                    # Avoid slicing list in most common case.
                    req_state.output_token_ids.append(new_token_ids[-1])
                elif num_new_tokens > 0:
                    req_state.output_token_ids.extend(
                        new_token_ids[-num_new_tokens:])

            # Update the block IDs.
            if not resumed_from_preemption:
                if new_block_ids is not None:
                    # Append the new blocks to the existing block IDs.
                    for block_ids, new_ids in zip(req_state.block_ids,
                                                  new_block_ids):
                        block_ids.extend(new_ids)
            else:
                assert new_block_ids is not None
                # The request is resumed from preemption.
                # Replace the existing block IDs with the new ones.
                req_state.block_ids = new_block_ids

            req_index = self.input_batch.req_id_to_index.get(req_id)
            if req_index is None:
                # The request is not in the persistent batch.
                # The request was either preempted and resumed later, or was not
                # scheduled in the previous step and needs to be added again.
                req_ids_to_add.append(req_id)
                continue

            # Update the persistent batch.
            self.input_batch.num_computed_tokens_cpu[req_index] = (
                num_computed_tokens)
            if new_block_ids is not None:
                self.input_batch.block_table.append_row(
                    new_block_ids, req_index)

            # For the last rank, we don't need to update the token_ids_cpu
            # because the sampled tokens are already cached.
            if not is_last_rank:
                # Add new_token_ids to token_ids_cpu.
                start_token_index = num_computed_tokens
                end_token_index = num_computed_tokens + len(new_token_ids)
                self.input_batch.token_ids_cpu[
                    req_index,
                    start_token_index:end_token_index] = new_token_ids
                self.input_batch.num_tokens_no_spec[
                    req_index] = end_token_index
                # NOTE(woosuk): `num_tokens` here may include spec decode tokens
                self.input_batch.num_tokens[req_index] = end_token_index
            # Add spec_token_ids to token_ids_cpu.
            spec_token_ids = \
                scheduler_output.scheduled_spec_decode_tokens.get(
                    req_id, ())
            if spec_token_ids:
                num_spec_tokens = len(spec_token_ids)
                start_index = self.input_batch.num_tokens_no_spec[req_index]
                end_token_index = start_index + num_spec_tokens
                self.input_batch.token_ids_cpu[
                    req_index, start_index:end_token_index] = spec_token_ids
                # NOTE(woosuk): `num_tokens` here may include spec tokens.
                self.input_batch.num_tokens[req_index] += num_spec_tokens

        # Check if the batch has changed. If not, we can skip copying the
        # sampling metadata from CPU to GPU.
        batch_changed = len(removed_req_indices) > 0 or len(req_ids_to_add) > 0

        # Add the new or resumed requests to the persistent batch.
        # The smaller empty indices are filled first.
        removed_req_indices = sorted(removed_req_indices, reverse=True)
        for req_id in req_ids_to_add:
            req_state = self.requests[req_id]
            if removed_req_indices:
                # Fill the empty index.
                req_index = removed_req_indices.pop()
            else:
                # Append to the end.
                req_index = None
            self.input_batch.add_request(req_state, req_index)

        # Condense the batched states if there are empty indices.
        if removed_req_indices:
            self.input_batch.condense(removed_req_indices)

        if batch_changed:
            self.input_batch.refresh_sampling_metadata()
        return batch_changed

    def _extract_mm_kwargs(
        self,
        scheduler_output: "SchedulerOutput",
    ) -> BatchedTensorInputs:
        if self.is_multimodal_raw_input_supported:  # noqa: SIM102
            if scheduler_output:
                mm_kwargs = list[MultiModalKwargsItem]()
                for req in scheduler_output.scheduled_new_reqs:
                    req_mm_kwargs = req.mm_kwargs
                    if not isinstance(req_mm_kwargs, list):
                        req_mm_kwargs = list(req_mm_kwargs)
                    mm_kwargs.extend(req_mm_kwargs)

                # Input all modalities at once
                mm_kwargs_combined: BatchedTensorInputs = {}
                for _, _, mm_kwargs_group in group_mm_kwargs_by_modality(
                        mm_kwargs,
                        device=self.device,
                        pin_memory=self.pin_memory,
                ):
                    mm_kwargs_combined.update(mm_kwargs_group)

                return mm_kwargs_combined

        return {}

    # source: vllm/v1/worker/gpu_model_runner.py
    def _execute_mm_encoder(self, scheduler_output: "SchedulerOutput",
                            req_ids: list[str]):
        scheduled_encoder_inputs = scheduler_output.scheduled_encoder_inputs
        if not scheduled_encoder_inputs:
            return

        # Batch the multi-modal inputs.
        mm_kwargs = list[MultiModalKwargsItem]()
        # List of tuple (mm_hash, pos_info)
        mm_hashes_pos = list[tuple[str, PlaceholderRange]]()
        for req_id in req_ids:
            encoder_input_ids = scheduled_encoder_inputs.get(req_id, None)
            if not encoder_input_ids:
                continue
            req_state = self.requests[req_id]

            for mm_input_id in encoder_input_ids:
                mm_hash = req_state.mm_hashes[mm_input_id]
                mm_kwargs.append(req_state.mm_kwargs[mm_input_id])
                mm_hashes_pos.append(
                    (mm_hash, req_state.mm_positions[mm_input_id]))

        if not mm_kwargs:
            return

        # Batch mm inputs as much as we can: if a request in the batch has
        # multiple modalities or a different modality than the previous one,
        # we process it separately to preserve item order.

        # TODO (attafosu): Follow-up on the resolution to this.
        # The ordering of the encoder outputs needs to match the request ids
        # after fetching the embeddings.
        # For now, we'll restrict mm support to just a single prefill at a time - # noqa E501
        # Or that requests in the batch should have distinct modalities,

        # FIXME(ywang96): This is a hacky way to deal with multiple modalities
        # in the same batch while still being able to benefit from batching
        # multimodal inputs. The proper solution should be reordering the
        # encoder outputs.
        encoder_outputs = []
        for _, num_items, mm_kwargs_group in group_mm_kwargs_by_modality(
                mm_kwargs,
                device=self.device,
                pin_memory=self.pin_memory,
        ):
            # Run the encoder.
            # `curr_group_outputs` is either of the following:
            # 1. A tensor of shape (num_items, feature_size, hidden_size)
            # in case feature_size is fixed across all multimodal items.
            # 2. A list or tuple (length: num_items) of tensors, each of shape
            # (feature_size, hidden_size) in case the feature size is dynamic
            # depending on the input multimodal items.
            curr_group_outputs = self.model.get_multimodal_embeddings(
                **mm_kwargs_group)

            sanity_check_mm_encoder_outputs(
                curr_group_outputs,
                expected_num_items=num_items,
            )

            for output in curr_group_outputs:
                encoder_outputs.append(output)

        # FIXME (attafosu) Reorder the encoder outputs to match the request ids.
        # This will be necessary after mm prefill batching constraints are removed # noqa E501

        # Cache the encoder outputs.
        for (mm_hash, pos_info), output in zip(
                mm_hashes_pos,
                encoder_outputs,
        ):
            if req_id not in self.encoder_cache:
                self.encoder_cache[req_id] = {}

            self.encoder_cache[mm_hash] = scatter_mm_placeholders(
                output,
                is_embed=pos_info.is_embed,
            )

    # modified from: vllm/v1/worker/gpu_model_runner.py
    def _gather_mm_embeddings(
        self,
        scheduler_output: "SchedulerOutput",
        req_ids: list[str],
        shift_computed_tokens: int = 0,
    ) -> list[torch.Tensor]:
        mm_embeds: list[torch.Tensor] = []
        for req_id in req_ids:
            num_scheduled_tokens = scheduler_output.num_scheduled_tokens[
                req_id]
            req_state = self.requests[req_id]
            num_computed_tokens = \
                req_state.num_computed_tokens + shift_computed_tokens
            mm_positions = req_state.mm_positions
            mm_hashes = req_state.mm_hashes
            for i, pos_info in enumerate(mm_positions):
                start_pos = pos_info.offset
                num_encoder_tokens = pos_info.length

                # The encoder output is needed if the two ranges overlap:
                # [num_computed_tokens,
                #  num_computed_tokens + num_scheduled_tokens) and
                # [start_pos, start_pos + num_encoder_tokens)
                if start_pos >= num_computed_tokens + num_scheduled_tokens:
                    # The encoder output is not needed in this step.
                    break
                if start_pos + num_encoder_tokens <= num_computed_tokens:
                    # The encoder output is already processed and stored
                    # in the decoder's KV cache.
                    continue

                start_idx = max(num_computed_tokens - start_pos, 0)
                end_idx = min(
                    num_computed_tokens - start_pos + num_scheduled_tokens,
                    num_encoder_tokens)
                assert start_idx < end_idx
                mm_hash = mm_hashes[i]
                encoder_output = self.encoder_cache.get(mm_hash, None)
                assert encoder_output is not None,\
                      f"Encoder cache miss for {mm_hash}."
                encoder_output = self.encoder_cache[mm_hash]

                if (is_embed := pos_info.is_embed) is not None:
                    is_embed = is_embed[start_idx:end_idx]

                mm_embeds_item = gather_mm_placeholders(
                    encoder_output[start_idx:end_idx],
                    is_embed=is_embed,
                )
                mm_embeds.append(mm_embeds_item)
        return mm_embeds

    def get_model(self) -> torch.nn.Module:
        assert self.model is not None
        return self.model

    def _get_prompts_and_decodes(
        self,
        scheduler_output: "SchedulerOutput",
    ) -> PromptDecodeInfo:
        total_num_scheduled_tokens = scheduler_output.total_num_scheduled_tokens
        assert total_num_scheduled_tokens > 0
        num_reqs = self.input_batch.num_reqs
        assert num_reqs > 0

        # Traverse decodes first
        decode_req_ids = []
        num_computed_tokens_decode = []
        for i in range(num_reqs):
            req_id = self.input_batch.req_ids[i]
            assert req_id is not None

            num_computed_tokens = self.input_batch.num_computed_tokens_cpu[i]
            num_prompt_tokens = self.input_batch.num_prompt_tokens[i]
            num_scheduled_tokens = scheduler_output.num_scheduled_tokens[
                req_id]

            if num_computed_tokens < num_prompt_tokens:
                # This is prompt
                break

            # This is decode
            # NOTE(chendi): To support spec decode,
            # we don't assume num_scheduled_tokens == 1.
            # assert num_scheduled_tokens == 1
            decode_req_ids.append(req_id)
            num_computed_tokens_decode.append(int(num_computed_tokens + 1))

        if self.profiler.enabled:
            self.profiler_counter_helper.capture_decode_seq_stats(
                num_computed_tokens_decode)

        # Traverse prompts
        prompt_req_ids = []
        prompt_scheduled_tokens = []
        for i in range(len(decode_req_ids), num_reqs):
            req_id = self.input_batch.req_ids[i]
            assert req_id is not None

            num_computed_tokens = self.input_batch.num_computed_tokens_cpu[i]
            num_prompt_tokens = self.input_batch.num_prompt_tokens[i]
            num_scheduled_tokens = scheduler_output.num_scheduled_tokens[
                req_id]

            # Must be prompt
            assert num_computed_tokens < num_prompt_tokens
            num_output_tokens = len(self.requests[req_id].output_token_ids)
            assert num_output_tokens == 0, \
                f'req_id: {req_id}, {num_output_tokens}'

            prompt_req_ids.append(req_id)
            prompt_scheduled_tokens.append(num_scheduled_tokens)

        return PromptDecodeInfo(prompt_req_ids, decode_req_ids,
                                prompt_scheduled_tokens)

    def _generate_req_id_output_token_ids_lst(
            self,
            request_ids: Optional[list[str]] = None,
            pad_to: Optional[int] = None):
        req_id_output_token_ids: dict[str, list[int]] = \
            {req_id: req.output_token_ids
                for req_id, req in self.requests.items()}
        if request_ids is not None:
            req_id_output_token_ids = {
                req_id: req_id_output_token_ids[req_id]
                for req_id in request_ids
            }
        req_id_output_token_ids_lst = list(req_id_output_token_ids.items())
        if pad_to is not None:
            while len(req_id_output_token_ids_lst) < pad_to:
                req_id_output_token_ids_lst.append(
                    req_id_output_token_ids_lst[0])
        return req_id_output_token_ids_lst

    def _prepare_sampling(self,
                          batch_changed: bool,
                          request_ids: Union[None, list[str]] = None,
                          pad_to: Optional[int] = None) -> SamplingMetadata:
        # Create the sampling metadata.
        req_id_output_token_ids_lst = \
            self._generate_req_id_output_token_ids_lst(request_ids, pad_to)
        sampling_metadata = self.input_batch.make_selective_sampling_metadata(
            req_id_output_token_ids_lst, skip_copy=not batch_changed)
        return sampling_metadata

    def get_habana_paged_attn_buffers(self, block_tables, slot_mapping,
                                      batch_size):
        last_block_usage = [
            slot[0] % self.block_size + 1 for slot in slot_mapping
        ]
        block_groups = [[i] * len(bt) for i, bt in enumerate(block_tables)]
        block_usage = [[self.block_size] * (len(bt) - 1) + [lbu]
                       for bt, lbu in zip(block_tables, last_block_usage)
                       if bt]
        block_list = flatten(block_tables)
        block_groups = flatten(block_groups)
        block_usage = flatten(block_usage)
        assert len(block_list) == len(block_groups)
        assert len(block_list) == len(block_usage)

        padding_fn = None
        block_bucket_size: int
        if self.use_contiguous_pa:
            block_bucket_size = max(max(block_list) + 1, len(block_list))
            block_bucket_size = \
                self.bucketing_manager.find_decode_bucket(batch_size,
                                                          block_bucket_size)[2]
            indices: list[Any]
            indices = [None] * block_bucket_size
            for i, bid in enumerate(block_list):
                indices[bid] = i

            def padding_fn(tensor, pad_value):
                return gather_list(tensor, indices, pad_value)
        else:
            block_bucket_size = \
                self.bucketing_manager.find_decode_bucket(batch_size,
                                                          len(block_list))[2]

            def padding_fn(tensor, pad_value):
                return pad_list(tensor, block_bucket_size,
                                itertools.repeat(pad_value))

        block_list = padding_fn(block_list, self._PAD_BLOCK_ID)
        block_groups = padding_fn(block_groups, -1)
        block_usage = padding_fn(block_usage, 1)

        block_list = torch.tensor(block_list, dtype=torch.long, device='cpu')
        block_groups = torch.tensor(block_groups,
                                    dtype=torch.long,
                                    device='cpu')
        block_usage = torch.tensor(block_usage,
                                   dtype=self.model_config.dtype,
                                   device='cpu')
        return block_list, block_groups, block_usage

    def _align_and_pad(self, data, bucketing, padding_gen):
        bs = len(data)
        target_bs, target_len = bucketing
        if target_bs == 1 and bs > 1:
            data = [list(itertools.chain(*data))]
        data = [pad_list(x, target_len, padding_gen) for x in data]
        padding = itertools.islice(padding_gen, target_len)
        data = pad_list(data, target_bs, itertools.repeat(padding))
        return data

    def _align_and_pad_mrope_positions(self, req_ids: list[str],
                                       context_lens: list[int],
                                       query_lens: list[int],
                                       bucketing: tuple[int, int],
                                       padding_gen: int) -> torch.Tensor:
        target_bs, target_len = bucketing
        out_shape = (3, target_len) if target_bs == 1 \
            else (target_bs, target_len)

        mrope_position_tensor = torch.full(out_shape,
                                           padding_gen,
                                           dtype=torch.int32,
                                           device='cpu')
        dst_start = 0
        dst_end = dst_start
        for b_idx, req_id in enumerate(req_ids):
            cl = context_lens[b_idx]
            qsl = query_lens[b_idx]
            input_mrope_position = \
                self.requests[req_id].mrope_positions[:, cl:cl + qsl]
            dst_end = dst_start + qsl
            mrope_position_tensor[:, dst_start:dst_end].copy_(
                input_mrope_position, non_blocking=True)

            # Update dst_start depending on if pos_ids of requests are meant to be adjacent # noqa 501
            if target_bs == 1:
                dst_start = dst_end
            else:
                dst_start += target_len
        return mrope_position_tensor

    def _bucketize_merged_prompt(self, seq_lens, num_blocks):
        seq = sum(seq_lens)
        num_blocks = sum(num_blocks)
        seq = self.bucketing_manager.find_prompt_bucket(1, seq, num_blocks)[1]
        num_blocks = round_up(num_blocks, 32)
        return (1, seq, num_blocks)

    def _bucketize_2d_prompt(self, seq_lens, num_blocks):
        bs = len(seq_lens)
        if bs > self.max_prefill_batch_size:
            raise BucketingFailedException
        seq = max(seq_lens)
        num_blocks = max(num_blocks) if len(num_blocks) > 0 else 0
        bs, seq, num_blocks = self.bucketing_manager.find_prompt_bucket(
            bs, seq, num_blocks)
        return (bs, seq, num_blocks)

    def _get_prompt_bucketing_fn(self):
        if self.use_merged_prefill:
            return self._bucketize_merged_prompt
        else:
            return self._bucketize_2d_prompt

    def _can_merge_prefill_contents(self, lhs, rhs):
        combined_num_tokens = lhs.get_num_tokens() + rhs.get_num_tokens()
        bucketing_fn = self._get_prompt_bucketing_fn()
        try:
            target_bs, target_seq, target_blocks = bucketing_fn(
                combined_num_tokens, [])
        except BucketingFailedException:
            return False
        target_bs, target_seq, target_blocks = bucketing_fn(
            combined_num_tokens, [])
        return target_bs <= self.max_prefill_batch_size and\
            target_bs * target_seq <= self.max_num_tokens

    def _extract_prefill_batch_contents(self, num_prefills, num_decodes,
                                        num_scheduled_tokens):
        # DECODES are the first num_decodes REQUESTS.
        # PREFILLS are the next num_reqs - num_decodes REQUESTS.
        num_reqs = num_prefills + num_decodes
        block_table_cpu_tensor = self.input_batch.block_table[
            0].get_cpu_tensor()
        all_batch_contents = [BatchContents()]

        for batch_idx in range(num_decodes, num_reqs):
            req_id = self.input_batch.req_ids[batch_idx]
            context_len = self.input_batch.num_computed_tokens_cpu[batch_idx]
            query_len = num_scheduled_tokens[batch_idx]

            token_ids = self.input_batch.token_ids_cpu[
                batch_idx, context_len:context_len + query_len].tolist()

            num_blocks = round_up(context_len + query_len,
                                  self.block_size) // self.block_size
            blocks = block_table_cpu_tensor[batch_idx, :num_blocks].tolist()
            blocks = [self.defragmenter.resolve(b) for b in blocks]

            prompt_tokens = self.input_batch.num_prompt_tokens[batch_idx]
            # TODO: Fix non-prompt case
            num_output_logits = context_len + query_len - prompt_tokens + 1
            logits_positions = list(
                range(query_len - num_output_logits, query_len))

            new_batch_contents = BatchContents(
                req_ids=[req_id],
                token_ids=[token_ids],
                context_lens=[context_len],
                blocks=[blocks],
                logits_positions=[logits_positions],
            )
            if self._can_merge_prefill_contents(all_batch_contents[-1],
                                                new_batch_contents):
                merge_contents(all_batch_contents[-1], new_batch_contents)
            else:
                all_batch_contents.append(new_batch_contents)
        return all_batch_contents

    def _make_attn_bias(self, context_groups, token_groups):
        dtype = self.dtype
        is_causal = True  # TODO: add support for non-causal tasks
        context_groups = torch.tensor(context_groups,
                                      device='cpu',
                                      dtype=torch.int16)
        context_groups = context_groups.repeat_interleave(self.block_size,
                                                          dim=-1)
        context_len = context_groups.size(-1)
        token_groups = torch.tensor(token_groups,
                                    device='cpu',
                                    dtype=torch.int16)
        num_queries = token_groups.size(-1)
        seq_groups = torch.cat([context_groups, token_groups], dim=-1)
        attn_mask = seq_groups.unflatten(-1,
                                         (1, -1)) != token_groups.unflatten(
                                             -1, (-1, 1))
        if is_causal:
            causal_mask = torch.ones(num_queries,
                                     num_queries,
                                     device='cpu',
                                     dtype=torch.bool)
            causal_mask = torch.triu(causal_mask, diagonal=1).unsqueeze(0)
            attn_mask[:, :, context_len:].logical_or_(causal_mask)
        attn_mask = attn_mask.to(dtype).masked_fill_(attn_mask, -math.inf)

        return attn_mask.unflatten(0, (1, -1))

    def _form_prefill_batch(self, contents):
        if len(contents.req_ids) == 0:
            return PrefillInputData()

        token_ids = contents.token_ids
        req_ids = contents.req_ids
        query_lens = [len(tids) for tids in contents.token_ids]
        if self.profiler.enabled:
            self.profiler_counter_helper.capture_prompt_seq_stats(query_lens)
        context_lens = contents.context_lens

        token_positions = [
            list(range(cl, cl + ql))
            for cl, ql in zip(context_lens, query_lens)
        ]

        block_assignment = [[
            divmod(pos, self.block_size) for pos in positions
        ] for positions in token_positions]

        token_slots = [[
            blocks[bi] * self.block_size + bo for bi, bo in assignment
        ] for blocks, assignment in zip(contents.blocks, block_assignment)]
        token_groups = [[i] * len(tid) for i, tid in enumerate(token_ids)]
        num_context_blocks = [
            round_up(ctx_len, self.block_size) // self.block_size
            for ctx_len in context_lens
        ]
        context_blocks: list = [
            blocks[:num]
            for blocks, num in zip(contents.blocks, num_context_blocks)
        ]
        num_context_blocks = [len(b) for b in context_blocks]
        context_groups = [[i] * b for i, b in enumerate(num_context_blocks)]
        has_context = sum(context_lens) > 0
        target_bs, target_seq, target_blocks = self._get_prompt_bucketing_fn()(
            query_lens, num_context_blocks)

        # NOTE: If model does not support multimodal inputs, we pad here.
        # For models with multimodal support, we may want to get embeddings
        # for the valid tokens before padding.
        # This would require getting multimodal input embeddings here as well
        token_ids = self._align_and_pad(contents.token_ids,
                                        (target_bs, target_seq),
                                        itertools.repeat(-1))
        # If the model uses M-RoPE, we need to fill
        # and pad the M-RoPE positions for the scheduled prefill tokens
        if self.uses_mrope:
            token_positions = self._align_and_pad_mrope_positions(
                contents.req_ids,
                context_lens,
                query_lens,
                (target_bs, target_seq),
                -1,
            )

        else:
            token_positions = self._align_and_pad(token_positions,
                                                  (target_bs, target_seq),
                                                  itertools.repeat(-1))
        token_slots = self._align_and_pad(token_slots, (target_bs, target_seq),
                                          itertools.repeat(-1))
        token_groups = self._align_and_pad(token_groups,
                                           (target_bs, target_seq),
                                           itertools.repeat(-1))
        context_blocks = self._align_and_pad(context_blocks,
                                             (target_bs, target_blocks),
                                             itertools.repeat(-1))
        context_groups = self._align_and_pad(context_groups,
                                             (target_bs, target_blocks),
                                             itertools.repeat(-1))

        # TODO: cycle through dummy slots and blocks
        # dummy_slots = itertools.cycle(
        #    range(self._PAD_SLOT_ID, self._PAD_SLOT_ID + self.block_size))

        cur_offset = 0
        logits_indices = []
        logits_requests = []
        for req_id, qlen, log_pos in zip(req_ids, query_lens,
                                         contents.logits_positions):
            source = [cur_offset + x for x in log_pos]
            dest = [req_id] * len(log_pos)
            logits_indices.extend(source)
            logits_requests.extend(dest)
            if self.use_merged_prefill:
                cur_offset += qlen
            else:
                cur_offset += len(token_ids[0])

        attn_bias = None
        if self.use_merged_prefill:
            attn_bias = self._make_attn_bias(context_groups, token_groups)
            attn_bias = attn_bias.to('hpu', non_blocking=True)
        else:
            attn_bias = None

        logits_indices = pad_list(
            logits_indices,
            round_up(len(logits_indices), self.logits_rounding),
            itertools.repeat(-1))

        query_lens = async_h2d_copy(query_lens, dtype=torch.int32)
        token_ids = async_h2d_copy(token_ids, dtype=torch.int32)
        token_positions = async_h2d_copy(token_positions, dtype=torch.int32)
        token_slots = async_h2d_copy(token_slots, dtype=torch.int64)
        logits_indices = async_h2d_copy(logits_indices, dtype=torch.int32)
        context_lens = async_h2d_copy(context_lens, dtype=torch.int32)
        context_blocks_t: Optional[torch.tensor]
        if has_context:
            context_blocks_t = async_h2d_copy(context_blocks,
                                              dtype=torch.int32).flatten()
        else:
            context_blocks_t = None

        attn_metadata = HPUAttentionMetadataV1.make_prefill_metadata(
            seq_lens_tensor=query_lens,
            context_lens_tensor=context_lens,
            slot_mapping=token_slots,
            block_list=context_blocks_t,
            attn_bias=attn_bias,
            block_size=self.block_size)
        return PrefillInputData(request_ids=[req_ids],
                                prompt_lens=[query_lens],
                                token_ids=[token_ids],
                                position_ids=[token_positions],
                                attn_metadata=[attn_metadata],
                                logits_indices=[logits_indices],
                                logits_requests=[logits_requests])

    def _prepare_prefill_inputs(
            self, num_prefills, num_decodes,
            num_scheduled_tokens: list[int]) -> PrefillInputData:

        all_batch_contents = self._extract_prefill_batch_contents(
            num_prefills, num_decodes, num_scheduled_tokens)
        all_batches = [
            self._form_prefill_batch(bc) for bc in all_batch_contents
        ]
        merge_contents(all_batches[0], *all_batches[1:])
        return all_batches[0]

    def _prepare_decode_inputs(self,
                               num_decodes,
                               num_scheduled_tokens,
                               scheduler_output=None) -> DecodeInputData:
        # Decodes run as one single padded batch with shape [batch, 1]
        #
        # We need to set _PAD_SLOT_ID for the padding tokens in the
        # slot_mapping, such that the attention KV cache insertion
        # logic knows to ignore those indicies. Otherwise, the
        # padding data can be dummy since we have a causal mask.

        block_table_cpu_tensor = self.input_batch.block_table[
            0].get_cpu_tensor()
        if num_decodes == 0:
            return DecodeInputData(num_decodes=0)
        # BLOCK_TABLE [batch, max_num_blocks_per_req]
        context_lens = self.input_batch.num_computed_tokens_cpu[:num_decodes]

        # NOTE(kzawora): the +1 is what causes this entire thing to work,
        # as in the paged attention, we don't fetch just the context from cache,
        # but also kvs for the current token
        num_blocks = np.ceil(
            (context_lens + 1) / self.block_size).astype(np.int32).tolist()

        # PAD FOR STATIC SHAPES.
        padded_batch_size: int
        padded_batch_size = self.bucketing_manager.find_decode_bucket(
            num_decodes, sum(num_blocks))[0]

        num_tokens_per_req = num_scheduled_tokens[:num_decodes]
        num_tokens = max(num_tokens_per_req)
        total_num_scheduled_tokens = sum(num_tokens_per_req)
        num_tokens_per_req = num_tokens_per_req + [0] * (padded_batch_size -
                                                         num_decodes)

        block_tables_list = []
        for i, n in enumerate(num_blocks):
            seq_block_table = block_table_cpu_tensor[i, :n].tolist()
            assert len(seq_block_table) == n
            block_tables_list.extend([seq_block_table] * num_tokens)

        ###################################
        # initialize positions with padding
        # POSITIONS. [batch, num_tokens]
        # NOTE(Chendi): Follow GPU_Model_Runner to use global
        # self.positions_cpu, which updated in prepare_inputs from
        # self.input_batch.num_computed_tokens_cpu[req_indices]
        positions = torch.zeros((padded_batch_size, num_tokens),
                                dtype=torch.int32)
        if num_tokens == 1:
            positions[:num_decodes] = self.positions_cpu[:num_decodes].view(
                -1, 1)
        else:
            # per request using universal self.positions_cpu then pad
            position_split_tensors = torch.split(
                self.positions_cpu[:total_num_scheduled_tokens],
                num_tokens_per_req)
            positions[:num_decodes] = \
                pad_sequence(list(position_split_tensors),
                                batch_first=True,
                                padding_value=0)[:num_decodes]

        padded_index = torch.zeros((padded_batch_size, num_tokens),
                                   dtype=torch.int64)
        index = positions.to(torch.int64)[:num_decodes]
        padded_index[:num_decodes] = index

        input_mrope_positions_list: list[list[int]] = [[] for _ in range(3)]
        if self.uses_mrope:
            for idx, req_id in enumerate(
                    self.input_batch.req_ids[:num_decodes]):
                seq_data = self.requests[req_id]
                context_len = context_lens[idx]
                position = context_len
                if seq_data.mrope_position_delta is not None:
                    pos_for_mrope = MRotaryEmbedding \
                        .get_next_input_positions(
                            seq_data.mrope_position_delta,
                            context_len=context_len,
                            seq_len=context_len + 1)
                else:
                    pos_for_mrope = [[position]] * 3
                for idx in range(3):
                    input_mrope_positions_list[idx].extend(pos_for_mrope[idx])

            positions = torch.tensor(input_mrope_positions_list,
                                     dtype=torch.int32,
                                     device='cpu')

            # Pad the right side of input_mrope_positions by padded_batch_size
            pad_size = padded_batch_size - positions.size(1)
            if pad_size > 0:
                positions = F.pad(positions, (0, pad_size),
                                  value=-1,
                                  mode='constant')

        ###################################
        # initialize token_ids with padding
        # TOKEN_IDS. [batch, num_tokens]
        # NOTE(Chendi): Follow GPU_Model_Runner to use global
        # self.input_ids_cpu, which updated in prepare_inputs from
        # self.input_batch.token_ids_cpu[:total_num_scheduled_tokens]
        token_ids = torch.zeros((padded_batch_size, num_tokens),
                                dtype=torch.int32)
        if num_tokens == 1:
            token_ids[:num_decodes] = self.input_ids_cpu[:num_decodes].view(
                -1, 1)
        else:
            token_ids_split_tensors = torch.split(
                self.input_ids_cpu[:total_num_scheduled_tokens],
                num_tokens_per_req)
            token_ids[:num_decodes] = \
                pad_sequence(list(token_ids_split_tensors),
                                batch_first=True,
                                padding_value=0)[:num_decodes]

        ###################################
        # SLOT_MAPPING [batch, 1]
        # The "slot" is the "physical index" of a token in the KV cache.
        # Look up the block_idx in the block table (logical<>physical map)
        # to compute this.
        block_number = torch.ones((padded_batch_size, num_tokens),
                                  dtype=torch.int32) * self._PAD_BLOCK_ID
        block_number[:num_decodes] = torch.gather(input=block_table_cpu_tensor,
                                                  dim=1,
                                                  index=(index //
                                                         self.block_size))
        block_number.apply_(self.defragmenter.resolve)

        block_offsets = padded_index % self.block_size
        slot_mapping = block_number * self.block_size + block_offsets
        # set an out of range value for the padding tokens so that they
        # are ignored when inserting into the KV cache.
        slot_mapping = slot_mapping[:padded_batch_size]
        dummy_slots = itertools.cycle(
            range(self._PAD_SLOT_ID, self._PAD_SLOT_ID + self.block_size))
        slot_mapping[num_decodes:].apply_(lambda _, ds=dummy_slots: next(ds))

        #####################################
        # NOTE(Chendi): Since we can't actually do num_tokens = 2,
        # convert to [batch_size * num_tokens, 1]
        if num_tokens > 1:
            token_ids = token_ids.view(-1, 1)
            positions = padded_index.view(-1, 1)
            slot_mapping = slot_mapping.view(-1, 1)

        block_tables_list = self.defragmenter.resolve_all(block_tables_list)

        # CONTEXT_LENS [batch_size]
        block_list, block_groups, block_usage = \
            self.get_habana_paged_attn_buffers(
                block_tables_list,
                slot_mapping.tolist(),
                padded_batch_size * num_tokens
            )

        logits_indices = torch.zeros(padded_batch_size,
                                     dtype=torch.int32,
                                     device='cpu')

        # NOTE(Chendi): num_tokens might be > 1 in spec decode case,
        # example:
        # num_scheduled_tokens = [2, 1, 2, 1]
        # padded tokens_id = \
        #     [[tok_0, tok_1], [tok_2, pad], [tok_4, tok_4], [tok_6, pad]]
        # num_tokens = 2
        # query_start_loc_list = [2, 3, 6, 7]
        # query_start_loc_cpu = [0, 2, 3, 6, 7]
        # logits_indices = [1, 2, 5, 6] => the last token of each request
        query_start_loc_list = [
            i * num_tokens + n
            for i, n in enumerate(num_scheduled_tokens[:num_decodes])
        ]
        query_start_loc_cpu = torch.empty((padded_batch_size + 1, ),
                                          dtype=torch.int32,
                                          device="cpu",
                                          pin_memory=self.pin_memory)
        query_start_loc_np = query_start_loc_cpu.numpy()
        query_start_loc_np[0] = 0
        query_start_loc_np[1:num_decodes + 1] = np.array(query_start_loc_list)

        logits_indices[:num_decodes] = query_start_loc_cpu[1:num_decodes +
                                                           1] - 1
        num_decode_tokens = torch.tensor(np.sum(context_lens), device='cpu')

        # call prepare_spec_decode_inputs to get the logits indices and
        logits_indices, spec_decode_metadata \
            = self._prepare_spec_decode_inputs(scheduler_output, logits_indices)

        # CPU<>HPU sync *should not* happen here.
        token_ids_device = async_h2d_copy(token_ids, device=self.device)
        positions_device = async_h2d_copy(positions, device=self.device)
        logits_indices_device = async_h2d_copy(logits_indices,
                                               device=self.device)
        block_list_device = async_h2d_copy(block_list, device=self.device)
        block_usage_device = async_h2d_copy(block_usage, device=self.device)
        block_groups_device = async_h2d_copy(block_groups, device=self.device)
        num_decode_tokens_device = async_h2d_copy(num_decode_tokens,
                                                  device=self.device)
        slot_mapping_device = async_h2d_copy(slot_mapping, device=self.device)
        query_start_loc = async_h2d_copy(query_start_loc_cpu,
                                         device=self.device)
        return DecodeInputData(
            num_decodes=num_decodes,
            token_ids=token_ids_device,
            position_ids=positions_device,
            logits_indices=logits_indices_device,
            attn_metadata=HPUAttentionMetadataV1.make_decode_metadata(
                block_list=block_list_device,
                block_usage=block_usage_device,
                block_groups=block_groups_device,
                input_positions=None,
                num_decode_tokens=num_decode_tokens_device,
                slot_mapping=slot_mapping_device,
                block_size=self.block_size,
                query_start_loc=query_start_loc,
            ),
            spec_decode_metadata=spec_decode_metadata)

    def _get_cumsum_and_arange(
        self,
        num_tokens: np.ndarray,
        cumsum_dtype: Optional[np.dtype] = None,
    ) -> tuple[np.ndarray, np.ndarray]:
        """Get the cumulative sum and batched arange of the given array.
        # E.g., [2, 5, 3] -> ([2, 7, 10], [0, 1, 0, 1, 2, 3, 4, 0, 1, 2])
        # Equivalent to but faster than:
        # np.concatenate([np.arange(n) for n in num_tokens])
        """
        # Step 1. [2, 5, 3] -> [2, 7, 10]
        cu_num_tokens = np.cumsum(num_tokens, dtype=cumsum_dtype)
        total_num_tokens = cu_num_tokens[-1]
        # Step 2. [2, 7, 10] -> [0, 0, 2, 2, 2, 2, 2, 7, 7, 7]
        cumsums_offsets = np.repeat(cu_num_tokens - num_tokens, num_tokens)
        # Step 3. [0, 1, 0, 1, 2, 3, 4, 0, 1, 2]
        arange = self.arange_np[:total_num_tokens] - cumsums_offsets

        return cu_num_tokens, arange

    # NOTE(Chendi): different from gpu_model_runner since we don't have
    # prefill and decode in same batch
    def _calc_spec_decode_metadata(
        self,
        num_draft_tokens: np.ndarray,
    ) -> SpecDecodeMetadata:
        # Inputs:
        # num_draft_tokens:         [3, 0, 2, 0, 1]
        #
        # Outputs
        # cu_num_draft_tokens       [3, 3, 5, 5, 6]
        # logits_indices:           [0, 1, 2, 3],[4],[8, 9, 10],[12],[16, 17]
        # target_logits_indices:    [0, 1, 2],[], [5, 6], [], [9]
        # bonus_logits_indices:     [3], [4], [7], [8], [10]

        num_sampled_tokens = num_draft_tokens + 1
        max_num_sampled_tokens = np.max(num_sampled_tokens)

        cu_num_sampled_tokens, arange = self._get_cumsum_and_arange(
            num_sampled_tokens, cumsum_dtype=np.int32)
        logits_indices = [
            batch_id * max_num_sampled_tokens + i
            for batch_id, n_tokens in enumerate(num_sampled_tokens)
            for i in range(n_tokens)
        ]
        logits_indices = np.array(logits_indices, dtype=np.int32)

        bonus_logits_indices = cu_num_sampled_tokens - 1

        cu_num_draft_tokens, arange = self._get_cumsum_and_arange(
            num_draft_tokens, cumsum_dtype=np.int32)

        target_logits_indices = np.repeat(
            cu_num_sampled_tokens - num_sampled_tokens, num_draft_tokens)
        target_logits_indices += arange

        # TODO: Optimize the CPU -> GPU copy.
        cu_num_draft_tokens = torch.from_numpy(cu_num_draft_tokens).to(
            self.device, non_blocking=True)

        ##################################################
        logits_indices = torch.from_numpy(logits_indices)
        target_logits_indices = torch.from_numpy(target_logits_indices).to(
            self.device, non_blocking=True)
        bonus_logits_indices = torch.from_numpy(bonus_logits_indices).to(
            self.device, non_blocking=True)
        draft_token_ids = self.input_ids_cpu[logits_indices]
        draft_token_ids_device = async_h2d_copy(draft_token_ids,
                                                device=self.device)
        draft_token_ids_device = draft_token_ids_device[target_logits_indices +
                                                        1]

        metadata = SpecDecodeMetadata(
            draft_token_ids=draft_token_ids_device,
            num_draft_tokens=num_draft_tokens.tolist(),
            cu_num_draft_tokens=cu_num_draft_tokens,
            target_logits_indices=target_logits_indices,
            bonus_logits_indices=bonus_logits_indices,
            logits_indices=logits_indices,
        )
        return metadata

    def _prepare_spec_decode_inputs(self, scheduler_output, logits_indices):
        use_spec_decode = len(
            scheduler_output.scheduled_spec_decode_tokens) > 0
        if not use_spec_decode:
            spec_decode_metadata = None
        else:
            # Get the number of draft tokens for each request.
            # Iterate over the dictionary rather than all requests since not all
            # requests have draft tokens.
            num_draft_tokens = np.zeros(logits_indices.numel(), dtype=np.int32)
            draft_token_ids = []
            for req_id, draft_token_ids_in_req in (
                    scheduler_output.scheduled_spec_decode_tokens.items()):
                req_idx = self.input_batch.req_id_to_index[req_id]
                num_draft_tokens[req_idx] = len(draft_token_ids_in_req)
                draft_token_ids += draft_token_ids_in_req

            spec_decode_metadata = self._calc_spec_decode_metadata(
                num_draft_tokens)
            logits_indices = spec_decode_metadata.logits_indices
        return logits_indices, spec_decode_metadata

    def _prepare_inputs(
        self,
        scheduler_output: "SchedulerOutput",
        num_prefills,
        num_decodes,
    ) -> tuple[PrefillInputData, Optional[DecodeInputData]]:

        total_num_scheduled_tokens = scheduler_output.total_num_scheduled_tokens
        assert total_num_scheduled_tokens > 0

        num_reqs = num_prefills + num_decodes

        ###############################################
        # NOTE(Chendi): Follow GPU_Model_Runner to use set global
        # self.input_ids_cpu and self.positions_cpu
        req_ids = self.input_batch.req_ids
        tokens = [scheduler_output.num_scheduled_tokens[i] for i in req_ids]
        num_scheduled_tokens = np.array(tokens, dtype=np.int32)
        req_indices = np.repeat(self.arange_np[:num_reqs],
                                num_scheduled_tokens)
        positions_np = self.positions_np[:total_num_scheduled_tokens]
        _, arange = self._get_cumsum_and_arange(num_scheduled_tokens)
        np.add(self.input_batch.num_computed_tokens_cpu[req_indices],
               arange,
               out=positions_np)
        token_indices = (positions_np +
                         req_indices * self.input_batch.token_ids_cpu.shape[1])
        torch.index_select(self.input_batch.token_ids_cpu_tensor.flatten(),
                           0,
                           torch.from_numpy(token_indices),
                           out=self.input_ids_cpu[:total_num_scheduled_tokens])
        ###############################################

        # Get the number of scheduled tokens for each request.
        # TODO: The Python loop can be slow. Optimize.
        num_scheduled_tokens = []
        num_prompt_tokens = []
        for idx, req_id in enumerate(self.input_batch.req_ids[:num_reqs]):
            assert req_id is not None
            seq_num_scheduled_tokens = scheduler_output.num_scheduled_tokens[
                req_id]
            seq_num_prompt_tokens = self.input_batch.num_prompt_tokens[idx]
            num_scheduled_tokens.append(seq_num_scheduled_tokens)
            num_prompt_tokens.append(seq_num_prompt_tokens)
            # NOTE: assert that all the decodes are "decodes".
        return (self._prepare_prefill_inputs(num_prefills, num_decodes,
                                             num_scheduled_tokens),
                self._prepare_decode_inputs(num_decodes, num_scheduled_tokens,
                                            scheduler_output))

    def _seq_len(self, attn_metadata):
        return attn_metadata.slot_mapping.size(-1)

    def _num_blocks(self, attn_metadata):
        if attn_metadata.block_list is None:
            return 0
        return attn_metadata.block_list.numel()

    def _check_config(self, batch_size, seq_len, num_blocks, attn_metadata,
                      warmup_mode):
        phase = "prompt" if attn_metadata.is_prompt else "decode"
        cfg = (phase, batch_size, seq_len, num_blocks)
        if self.debug_fwd:
            self.debug_fwd(cfg)
        seen = cfg in self.seen_configs
        self.seen_configs.add(cfg)
        if not seen and not warmup_mode:
            logger.warning("Configuration: %s was not warmed-up!", cfg)

    def _execute_model_generic(self,
                               token_ids,
                               position_ids,
                               attn_metadata,
                               logits_indices,
                               kv_caches,
                               warmup_mode=False,
                               inputs_embeds=None,
                               model_mm_kwargs=None):

        # FORWARD.
        batch_size = token_ids.size(0)
        seq_len = self._seq_len(attn_metadata)
        num_blocks = self._num_blocks(attn_metadata)
        self._check_config(batch_size, seq_len, num_blocks, attn_metadata,
                           warmup_mode)
        additional_kwargs = {}
        if htorch.utils.internal.is_lazy(
        ) and not self.model_config.enforce_eager:
            use_graphs = self._use_graphs()
            additional_kwargs.update({"bypass_hpu_graphs": not use_graphs})
        else:
            # no hpu graphs for t.compile?
            use_graphs = False
        trimmed_attn_metadata = trim_attn_metadata(attn_metadata)
        if self.is_driver_worker:
            model_event_name = ("model_forward_"
                                f"bs{batch_size}_"
                                f"seq{seq_len}_"
                                f"ctx{num_blocks}_"
                                f"graphs{'T' if use_graphs else 'F'}")
        else:
            model_event_name = 'model_executable'
        with self.profiler.record_event('internal', model_event_name):
            hidden_states = self.model.forward(
                input_ids=token_ids,
                positions=position_ids,
                attn_metadata=trimmed_attn_metadata,
                kv_caches=kv_caches,
                inputs_embeds=inputs_embeds,
                model_mm_kwargs=model_mm_kwargs)
        # NOTE(kzawora): returning hidden_states is required in prompt logprobs
        # scenarios, as they will do logit processing on their own
        non_flattened_hidden_states = hidden_states

        hidden_states = hidden_states.view(-1, hidden_states.shape[-1])
        hidden_states = hidden_states[logits_indices]
        with self.profiler.record_event('internal', ('compute_logits'
                                                     f'{batch_size}_'
                                                     f'seq{seq_len}_ctx'
                                                     f'{num_blocks}')):
            logits = self.model.compute_logits(hidden_states, None)
        return non_flattened_hidden_states, hidden_states, logits

    def _get_prompt_logprobs_dict(
        self,
        hidden_states: torch.Tensor,
        scheduler_output: "SchedulerOutput",
    ) -> dict[str, Optional[LogprobsTensors]]:
        num_prompt_logprobs_dict = self.input_batch.num_prompt_logprobs
        if not num_prompt_logprobs_dict:
            return {}

        prompt_logprobs_dict: dict[str, Optional[LogprobsTensors]] = {}

        # Since prompt logprobs are a rare feature, prioritize simple,
        # maintainable loop over optimal performance.
        completed_prefill_reqs = []
        for i, (req_id, num_prompt_logprobs) in enumerate(
                num_prompt_logprobs_dict.items()):

            num_tokens = scheduler_output.num_scheduled_tokens[req_id]

            # Get metadata for this request.
            request = self.requests[req_id]
            num_prompt_tokens = len(request.prompt_token_ids)
            prompt_token_ids = torch.tensor(request.prompt_token_ids).to(
                self.device, non_blocking=True)

            # Determine number of logits to retrieve.
            start_tok = request.num_computed_tokens + 1
            num_remaining_tokens = num_prompt_tokens - start_tok
            if num_tokens < num_remaining_tokens:
                # This is a chunk, more tokens remain.
                num_logits = num_tokens
            else:
                # This is the last chunk of prompt tokens to return.
                num_logits = num_remaining_tokens
                completed_prefill_reqs.append(req_id)

            # Get the logits corresponding to this req's prompt tokens.
            # If this is a partial request (i.e. chunked prefill),
            # then there is prompt logprob generated for each index.
            prompt_hidden_states = hidden_states[i, :num_logits]
            logits = self.model.compute_logits(prompt_hidden_states, None)

            # Get the "target" tokens for each index. For prompt at index i,
            # the token at prompt index i+1 is the "sampled" token we want
            # to gather the logprob for.
            tgt_token_ids = prompt_token_ids[start_tok:start_tok + num_logits]

            # Compute prompt logprobs.
            logprobs = self.sampler.compute_logprobs(logits)
            token_ids, logprobs, ranks = self.sampler.gather_logprobs(
                logprobs, num_prompt_logprobs, tgt_token_ids)

            # Transfer GPU->CPU async.
            prompt_logprobs_dict[req_id] = LogprobsTensors(
                token_ids.to("cpu", non_blocking=True),
                logprobs.to("cpu", non_blocking=True),
                ranks.to("cpu", non_blocking=True),
            )

        # Remove requests that have completed prefill from the batch
        # num_prompt_logprobs_dict.
        for req_id in completed_prefill_reqs:
            del num_prompt_logprobs_dict[req_id]

        # Must synchronize the non-blocking GPU->CPU transfers.
        torch.hpu.synchronize()

        return prompt_logprobs_dict

    def _is_quant_with_inc(self):
        quant_config = os.getenv("QUANT_CONFIG", None) is not None
        return (self.model_config.quantization == "inc" or quant_config)

    # Copied from vllm/v1/worker/gpu_model_runner.py
    def apply_grammar_bitmask(
        self,
        scheduler_output: "SchedulerOutput",
        logits: torch.Tensor,
    ):
        grammar_bitmask = scheduler_output.grammar_bitmask
        if grammar_bitmask is None:
            return

        # We receive the structured output bitmask from the scheduler,
        # compacted to contain bitmasks only for structured output requests.
        # The order of the requests in the bitmask is not guaranteed to be the
        # same as the order of the requests in the gpu runner's batch. We need
        # to sort the bitmask to match the order of the requests used here.

        # Get the batch indices of the structured output requests.
        # Keep track of the number of speculative tokens scheduled for every
        # request in the batch, as the logit indices are offset by this amount.
        struct_out_req_batch_indices: dict[str, int] = {}
        cumulative_offset = 0
        seq = sorted(self.input_batch.req_id_to_index.items(),
                     key=lambda x: x[1])
        for req_id, batch_index in seq:
            logit_index = batch_index + cumulative_offset
            cumulative_offset += len(
                scheduler_output.scheduled_spec_decode_tokens.get(req_id, []))
            if req_id in scheduler_output.structured_output_request_ids:
                struct_out_req_batch_indices[req_id] = logit_index

        out_indices = []

        # Reorder the bitmask to match the order of the requests in the batch.
        sorted_bitmask = np.zeros_like(grammar_bitmask,
                                       shape=(logits.shape[0],
                                              grammar_bitmask.shape[1]))
        cumulative_index = 0
        seq = sorted(scheduler_output.structured_output_request_ids.items(),
                     key=lambda x: x[1])

        for req_id, _ in seq:
            logit_index = struct_out_req_batch_indices[req_id]
            num_spec_tokens = len(
                scheduler_output.scheduled_spec_decode_tokens.get(req_id, []))
            for i in range(1 + num_spec_tokens):
                sorted_bitmask[logit_index + i] = \
                    grammar_bitmask[cumulative_index + i]
                out_indices.append(logit_index + i)
            cumulative_index += 1 + num_spec_tokens
        grammar_bitmask = sorted_bitmask

        # If the grammar bitmask and the logits have the same shape
        # we don't need to pass indices to the kernel,
        # since the bitmask is already aligned with the logits.
        skip_out_indices = grammar_bitmask.shape[0] == logits.shape[0]

        # Serialization of np.ndarray is much more efficient than a tensor,
        # so we receive it in that format.
        grammar_bitmask = torch.from_numpy(grammar_bitmask).contiguous()

        # Force use of the torch.compile implementation from xgrammar to work
        # around issues with the Triton kernel in concurrent structured output
        # scenarios. See PR #19565 and issues #19493, #18376 for details.

        # xgr_torch_compile.apply_token_bitmask_inplace_torch_compile(
        #     logits,
        #     grammar_bitmask.to(self.device, non_blocking=True),
        #     indices=out_indices if not skip_out_indices else None,
        # )

        # NOTE(tianmu-li): xgr_torch_compile uses torch.inductor by default.
        # Have to use the CPU backend, which has its overhead.
        logits_cpu = logits.cpu().to(torch.float32)
        xgr_cpu.apply_token_bitmask_inplace_cpu(
            logits_cpu,
            grammar_bitmask.to("cpu"),
            indices=out_indices if not skip_out_indices else None,
        )
        logits.copy_(
            logits_cpu.to(self.device, non_blocking=True).to(logits.dtype))

<<<<<<< HEAD
    def _run_sampling(
            self,
            batch_changed: bool,
            logits_device: torch.Tensor,
            request_ids: Optional[list[str]] = None,
            pad_to: Optional[int] = None
    ) -> tuple[torch.Tensor, SamplingMetadata]:
        htorch.core.mark_step()
        sampling_metadata = self._prepare_sampling(batch_changed, request_ids,
                                                   pad_to)
        sampler_output = self.sampler(logits=logits_device,
                                      sampling_metadata=sampling_metadata)
        htorch.core.mark_step()
        return sampler_output, sampling_metadata
=======
    def _pool(
        self,
        hidden_states: torch.Tensor,
        num_scheduled_tokens: int,
        num_scheduled_tokens_np: np.ndarray,
    ) -> ModelRunnerOutput:
        assert self.input_batch.num_reqs ==\
            len(self.input_batch.pooling_params), \
        "Either all or none of the requests in" \
        " a batch must be pooling request"
        hidden_states = hidden_states[:num_scheduled_tokens]

        pooling_metadata = self.input_batch.pooling_metadata
        pooling_metadata.build_pooling_cursor(num_scheduled_tokens_np.tolist(),
                                              device=hidden_states.device)

        num_reqs = self.input_batch.num_reqs

        seq_lens = (
            torch.tensor(self.input_batch.num_prompt_tokens[:num_reqs],
                         dtype=torch.int32,
                         device=self.device) +
            torch.tensor(self.input_batch.num_computed_tokens_cpu[:num_reqs],
                         dtype=torch.int32,
                         device=self.device))
        raw_pooler_output = self.model.pooler(
            hidden_states=hidden_states, pooling_metadata=pooling_metadata)

        pooler_output: list[Optional[torch.Tensor]] = []
        for raw_output, seq_len, prompt_len in zip(
                raw_pooler_output, seq_lens, pooling_metadata.prompt_lens):

            if seq_len == prompt_len:
                pooler_output.append(raw_output.data)
            else:
                pooler_output.append(None)

        return ModelRunnerOutput(
            req_ids=[self.input_batch.req_ids],
            req_id_to_index=self.input_batch.req_id_to_index,
            sampled_token_ids=[],
            logprobs=None,
            prompt_logprobs_dict={},
            pooler_output=pooler_output,
            kv_connector_output=None,
        )

    def _prepare_inputs_for_pooling(self, scheduler_output):
        """Gather inputs, positions, slot mapping, and build attn_metadata"""
        num_scheduled_tokens = []
        input_ids_list = []
        num_computed_tokens_cpu = self.input_batch.num_computed_tokens_cpu
        num_reqs = self.input_batch.num_reqs

        # Collect token ids and scheduled lengths
        for idx, req_id in enumerate(self.input_batch.req_ids[:num_reqs]):
            seq_num_scheduled = scheduler_output.num_scheduled_tokens[req_id]
            num_scheduled_tokens.append(seq_num_scheduled)

            scheduled_req = scheduler_output.scheduled_new_reqs[idx]
            token_ids = torch.as_tensor(scheduled_req.prompt_token_ids,
                                        dtype=torch.long).flatten()
            input_ids_list.append(token_ids)

        input_ids = torch.cat(input_ids_list, dim=0).to(self.device)

        # Absolute positions
        absolute_positions = []
        for i, n in enumerate(num_scheduled_tokens):
            prefix = num_computed_tokens_cpu[i]
            absolute_positions.append(prefix + np.arange(n, dtype=np.int64))
        position_ids = torch.from_numpy(np.concatenate(absolute_positions)).to(
            self.device)

        # Slot mapping + metadata
        total_scheduled_tokens = sum(num_scheduled_tokens)
        slot_mapping = torch.arange(total_scheduled_tokens,
                                    dtype=torch.long,
                                    device="hpu:0")
        seq_lens_tensor = torch.tensor([total_scheduled_tokens],
                                       device='hpu:0',
                                       dtype=torch.int32)
        context_lens_tensor = torch.tensor([0],
                                           device='hpu:0',
                                           dtype=torch.int32)

        attn_metadata = HPUAttentionMetadataV1.make_prefill_metadata(
            seq_lens_tensor=seq_lens_tensor,
            context_lens_tensor=context_lens_tensor,
            slot_mapping=slot_mapping,
            block_list=None,
            attn_bias=None,
            block_size=self.block_size,
        )

        return input_ids, position_ids, num_scheduled_tokens, attn_metadata, \
            total_scheduled_tokens
>>>>>>> 64f2142d

    @torch.inference_mode()
    def execute_model(
        self,
        scheduler_output: "SchedulerOutput",
        warmup_mode: bool = False,
    ) -> ModelRunnerOutput:
        # NOTE(kzawora): Since scheduler doesn't differentiate between prefills
        # and decodes, we must handle mixed batches. In _update_states we make
        # sure that first self.input_batch.num_decodes requests are decodes,
        # and remaining ones until the end are prefills. _update_states also
        # handles changes in request cache based on scheduler outputs and
        # previous iterations (e.g. keeping block tables and context lengths up
        # to date, creating, pruning and updating request caches,
        # and some more stuff)

        # If num_decodes == self.input_batch.num_reqs, then batch is all decode, and only a single decode forward pass will be executed in this method. # noqa
        # If num_decodes == 0, then batch is all prefill, and only prefill forward passes will be executed  in this method. # noqa
        # If neither apply, then batch is mixed, and both prefill and decode forward passes will be executed in this method. # noqa

        # First, we will execute all decodes (if any) in a single batch,
        # then we'll execute prefills in batches of up to max_prefill_batch_size elements. # noqa
        # All shapes used in forward passes are bucketed appropriately to mitigate risk of graph recompilations. # noqa

        # We perform sampling directly after executing each forward pass
        # Everything is done asynchronously - the only sync point is the place
        # where we copy the generated tokens back to the host.

        # Example: If a batch has 6 requests, 3 prefills and 3 decodes, the unprocessed sequences in batch will be laid as follows: # noqa
        # [D0, D1, D2, P0, P1, P2]
        # If we assume max_prefill_batch_size=2, the flow of this method will look as follows: # noqa
        # prepare_inputs: bucket [D0, D1, D2] -> [D0, D1, D2, 0] (BS=4 bucket, 1 seq padding) # noqa
        # prepare_inputs: bucket [P0, P1, P2] -> [P0, P1], [P2] (BS=2 + BS=1 bucket, no seqs padding) # noqa
        # decode forward pass BS4 [D0, D1, D2, 0]
        # decode compute_logits BS4 [D0, D1, D2, 0]
        # decode sampler BS4 [D0, D1, D2, 0] -> [tokD0, tokD1, tokD2, 0]
        # prefill[iter 0] forward pass BS2 [P0, P1]
        # prefill[iter 0] compute_logits BS2 [P0, P1]
        # prefill[iter 0] sampler BS2 [P0, P1] -> [tokP0, tokP1]
        # prefill[iter 1] forward pass BS1 [P0, P1]
        # prefill[iter 1] compute_logits BS1 [P0, P1]
        # prefill[iter 1] sampler BS1 [P0, P1] -> [tokP2]
        # prefill concat sampler results [tokP0, tokP1], [tokP2] -> [tokP0, tokP1, tokP2] # noqa
        # Join the prefill and decode on device into [tokD0, tokD1, tokD2, 0, tokP0, tokP1, tokP2] # noqa
        # Transfer [tokD0, tokD1, tokD2, 0, tokP0, tokP1, tokP2] to CPU
        # On CPU, sanitize [tokD0, tokD1, tokD2, 0, tokP0, tokP1, tokP2] -> [tokD0, tokD1, tokD2, tokP0, tokP1, tokP2] # noqa
        # Return [tokD0, tokD1, tokD2, tokP0, tokP1, tokP2]

        # Example2: Same thing, but with max_prefill_batch_size=4:
        # prepare_inputs: bucket [D0, D1, D2] -> [D0, D1, D2, 0] (BS=4 bucket, 1 seq padding) # noqa
        # prepare_inputs: bucket [P0, P1, P2] -> [P0, P1, P2, 0] (BS=4 bucket, 1 seq padding) # noqa
        # decode forward pass BS4 [D0, D1, D2, 0]
        # decode compute_logits BS4 [D0, D1, D2, 0]
        # decode sampler BS4 [D0, D1, D2, 0] -> [tokD0, tokD1, tokD2, 0]
        # prefill[iter 0] forward pass BS4 [P0, P1, P2, 0]
        # prefill[iter 0] compute_logits BS4 [P0, P1, P2, 0]
        # prefill[iter 0] sampler BS4 [P0, P1, P2, 0] -> [tokP0, tokP1, tokP2, 0] # noqa
        # Join the prefill and decode on device into [tokD0, tokD1, tokD2, 0, tokP0, tokP1, tokP2, 0] # noqa
        # Transfer [tokD0, tokD1, tokD2, 0, tokP0, tokP1, tokP2, 0] to CPU
        # On CPU, sanitize [tokD0, tokD1, tokD2, 0, tokP0, tokP1, tokP2, 0] -> [tokD0, tokD1, tokD2, tokP0, tokP1, tokP2] # noqa
        # Return [tokD0, tokD1, tokD2, tokP0, tokP1, tokP2]

        if self.defragmenter.enabled and self.kv_caches and not warmup_mode:
            new = {
                req.req_id: flatten(req.block_ids)
                for req in scheduler_output.scheduled_new_reqs if req.block_ids
            }
            #TODO: Add support for preempted blocks
            cached = {
                req_id: flatten(new_block_ids)
                for req_id, new_block_ids in zip(
                    scheduler_output.scheduled_cached_reqs.req_ids,
                    scheduler_output.scheduled_cached_reqs.new_block_ids)
                if new_block_ids
            }
            self.defragmenter.update_state(new | cached,
                                           scheduler_output.finished_req_ids)
            self.defragmenter.defragment()

        batch_changed = self._update_states(scheduler_output)
        if not scheduler_output.total_num_scheduled_tokens:
            # Return empty ModelRunnerOuptut if there's no work to do.
            return EMPTY_MODEL_RUNNER_OUTPUT
        if self.input_batch.pooling_params:
            (input_ids, position_ids, num_scheduled_tokens, attn_metadata,
             total_scheduled_tokens
             ) = self._prepare_inputs_for_pooling(scheduler_output)

            with set_forward_context(attn_metadata, self.vllm_config):
                hidden_states = self.model.forward(
                    input_ids=input_ids,
                    positions=position_ids,
                )

            flattened = hidden_states.view(-1, hidden_states.shape[-1])
            pooled_output = self._pool(
                flattened,
                total_scheduled_tokens,
                np.array(num_scheduled_tokens, dtype=np.int32),
            )
            return pooled_output
        # If necessary, swap decodes/prompts to have all decodes on the start
        ensure_decodes_first(self.input_batch)
        # Prepare prompts/decodes info
        pd_info = self._get_prompts_and_decodes(scheduler_output)
        num_decodes = len(pd_info.decode_req_ids)
        num_prefills = len(pd_info.prompt_req_ids)
        num_reqs = num_decodes + num_prefills
        with self.profiler.record_event('internal', 'prepare_input_tensors'):
            prefill_data, decode_data = self._prepare_inputs(
                scheduler_output, num_prefills, num_decodes)
        # FIXME(kzawora): Currently there's no handling of logprobs. Fix that
        # later.
        prefill_sampled_token_ids = []
        prefill_sampled_requests = []
        decode_sampled_token_ids = []
        decode_sampled_requests = []
        # NOTE(tianmu-li): For structured output, combine logits before
        # postprocessing. Should it be done for all requests?
        structured_output = False
        spec_decode_num_tokens = None
        if scheduler_output.grammar_bitmask is not None:
            logits_prompt = []
            logits_decode = []
            structured_output = True

        ######################### PREFILLS #########################
        if num_prefills > 0:
            htorch.core.mark_step()
            for idx, (req_id, prompt_len, token_ids, position_ids,
                      attn_metadata, logits_indices,
                      logits_requests) in enumerate(
                          zip(*shallow_tuple(prefill_data))):

                inputs_embeds = None
                model_mm_kwargs = None
                if self.supports_mm_inputs:
                    # Run the multimodal encoder if any.
                    with self.profiler.record_event('internal',
                                                    'prepare_input_encoders'):
                        self._execute_mm_encoder(scheduler_output, req_id)

                    mm_embeds = self._gather_mm_embeddings(
                        scheduler_output, req_id)
                    # TODO: Only get embeddings for valid token_ids. Ignore token_ids[<pad_idxs>] # noqa E501
                    # This may require moving multimodal input preps into _prepare_inputs,        # noqa E501
                    # to avoid padding issues.
                    inputs_embeds = self.model.get_input_embeddings(
                        input_ids=token_ids,
                        multimodal_embeddings=mm_embeds or None,
                    )

                    model_mm_kwargs = self._extract_mm_kwargs(scheduler_output)
                    model_mm_kwargs = MultiModalKwargs.as_kwargs(
                        model_mm_kwargs,
                        device=self.device,
                    )

                self.event_start = self.profiler.get_timestamp_us()
                self.profiler.start("internal", "prefill")
                # Align behavior of incomplete prompt with gpu_model_runner
                # If logits_indices is smaller than req_id,
                # add the last token position
                if structured_output and logits_indices.shape[0] < len(req_id):
                    logits_append = torch.tensor([torch.sum(prompt_len) - 1],
                                                 device=token_ids.device,
                                                 dtype=torch.int32)
                    logits_indices = torch.cat([logits_indices, logits_append])
                htorch.core.mark_step()
                _, sample_hidden_states, logits_device = \
                    self._execute_model_generic(
                        token_ids, position_ids, attn_metadata, logits_indices,
                        self.kv_caches,
                        inputs_embeds=inputs_embeds,
                        model_mm_kwargs=model_mm_kwargs,
                        warmup_mode=warmup_mode)
                htorch.core.mark_step()
                # Skip separate sampling for structured output
                if structured_output:
                    logits_prompt.append(logits_device)
                    prefill_sampled_requests.extend(logits_requests)
                else:
                    with self.profiler.record_event('internal', "sampler"):
                        sampler_output, _sampling_metadata = self._run_sampling(
                            batch_changed, logits_device, req_id,
                            logits_device.shape[0])
                        prefill_sampled_token_ids.append(
                            sampler_output.sampled_token_ids.flatten())
                        prefill_sampled_requests.extend(logits_requests)
                if self.is_driver_worker and self.profiler.enabled:
                    # Stop recording 'execute_model_generic' event
                    self.profiler.end()
                    event_end = self.profiler.get_timestamp_us()
                    counters = self.profiler_counter_helper.get_counter_dict(
                        cache_config=self.cache_config,
                        duration=event_end - self.event_start,
                        seq_len=self._seq_len(attn_metadata),
                        batch_size_padded=token_ids.size(0),
                        real_batch_size=len(req_id),
                        prompt_batch_idx=idx,
                        is_prompt=True)
                    self.profiler.record_counter(self.event_start, counters)
            if self.is_driver_worker and self.profiler.enabled:
                self.profiler_counter_helper.reset_prompt_seq_stats()

        ######################### DECODES #########################
        # Decodes run as one single batch with [padded_decode_bs, 1]
        if num_decodes > 0:
            self.event_start = self.profiler.get_timestamp_us()
            self.profiler.start("internal", "decode")
            assert decode_data is not None
            htorch.core.mark_step()
            non_flattened_hidden_states, sample_hidden_states, logits_device = \
            self._execute_model_generic(
                decode_data.token_ids,
                decode_data.position_ids,
                decode_data.attn_metadata,
                decode_data.logits_indices,
                self.kv_caches,
                warmup_mode=warmup_mode)
            htorch.core.mark_step()

            if structured_output:
                logits_decode.append(logits_device[:num_decodes])
                decode_sampled_requests.extend(
                    self.input_batch.req_ids[:num_decodes])
            else:
                with self.profiler.record_event('internal', "sampler"):
                    ##### Sampling Start #####
                    spec_decode_metadata = decode_data.spec_decode_metadata
                    sampler_output, sampling_metadata = self._run_sampling(
                        batch_changed, logits_device
                        if spec_decode_metadata is None else logits_device[
                            spec_decode_metadata.bonus_logits_indices],
                        pd_info.decode_req_ids, logits_device.shape[0])

                    if spec_decode_metadata is None:
                        decode_sampled_token_ids.append(
                            sampler_output.sampled_token_ids.flatten())
                    else:
                        # Handling spec decode sampling.
                        bonus_token_ids = \
                            sampler_output.sampled_token_ids.squeeze()
                        target_logits = logits_device[
                            spec_decode_metadata.target_logits_indices]

                        output_token_ids = self.rejection_sampler(
                            spec_decode_metadata,
                            None,  # draft_probs
                            target_logits,
                            bonus_token_ids,
                            sampling_metadata,
                        )
                        sampler_output.sampled_token_ids = output_token_ids
                    decode_sampled_requests.extend(
                        self.input_batch.req_ids[:num_decodes])
                    ##### Sampling End #####

            if self.is_driver_worker and self.profiler.enabled:
                # Stop recording 'execute_model' event
                self.profiler.end()
                event_end = self.profiler.get_timestamp_us()
                counters = self.profiler_counter_helper.get_counter_dict(
                    cache_config=self.cache_config,
                    duration=event_end - self.event_start,
                    seq_len=self._seq_len(decode_data.attn_metadata),
                    batch_size_padded= \
                        decode_data.token_ids.size(0), # type: ignore
                    real_batch_size=decode_data.num_decodes,
                    prompt_batch_idx=None,
                    is_prompt=False)
                self.profiler.record_counter(self.event_start, counters)

            ################## Spec Decode ##################
            # work on spec decode if max_gen_len > 1
            if not structured_output:
                sampled_token_ids = sampler_output.sampled_token_ids
                max_gen_len = sampled_token_ids.shape[-1]
            else:
                max_gen_len = 1
            if max_gen_len > 1:
                decode_sampled_token_ids = self.rejection_sampler.parse_output(
                    sampler_output.sampled_token_ids,
                    self.input_batch.vocab_size,
                )
                # convert decode_sampled_token_ids as list of tensor
                spec_decode_num_tokens = [
                    len(v) for v in decode_sampled_token_ids
                ]
                decode_sampled_token_ids = [
                    torch.tensor(v, device='cpu').int()
                    for v in decode_sampled_token_ids
                ]
            # Now, we will call drafter to propose draft token ids
            if self.speculative_config:
                spec_decode_metadata = decode_data.spec_decode_metadata
                spec_decode_common_attn_metadata = \
                    decode_data.attn_metadata
                hidden_states = non_flattened_hidden_states.view(
                    -1, non_flattened_hidden_states.shape[-1])
                aux_hidden_states = None
                self._draft_token_ids = self.propose_draft_token_ids(
                    scheduler_output, decode_sampled_token_ids,
                    sampler_output.sampled_token_ids, sampling_metadata,
                    hidden_states, sample_hidden_states, aux_hidden_states,
                    spec_decode_metadata, spec_decode_common_attn_metadata,
                    decode_data)[:num_decodes]
            ################## Spec Decode end ##################

        if structured_output:
            # Scheduler places cached before prompt
            logits_combined = logits_decode + logits_prompt
            logits = torch.cat(logits_combined, dim=0)
            # Apply structured output bitmasks if present
            if scheduler_output.grammar_bitmask is not None:
                self.apply_grammar_bitmask(scheduler_output, logits)
            sampler_output, _sampling_metadata = self._run_sampling(
                batch_changed, logits,
                pd_info.prompt_req_ids + pd_info.decode_req_ids,
                logits.shape[0])
            # Deal with the case of incomplete prompt
            for i in range(logits.shape[0] - num_decodes):
                prefill_sampled_token_ids.append(
                    sampler_output.sampled_token_ids[num_decodes +
                                                     i].flatten())
            decode_sampled_token_ids.append(
                sampler_output.sampled_token_ids[:num_decodes].flatten())

        # From this point onward, all operations are done on CPU.
        # We already have tokens. Let's copy the data to
        # CPU as is, and then discard padded tokens.
        with self.profiler.record_event('internal', "sampler_postprocessing"):
            prefill_sampled_token_ids = [
                tensor.cpu() for tensor in prefill_sampled_token_ids
            ]
            decode_sampled_token_ids = [
                tensor.cpu()[:num_decodes]
                for tensor in decode_sampled_token_ids
            ]
            sampled_token_ids_list = torch.cat(
                decode_sampled_token_ids + prefill_sampled_token_ids).tolist()
            sampled_token_requests = \
                decode_sampled_requests + prefill_sampled_requests
            max_req_index = max(self.input_batch.req_id_to_index.values())
            postprocessed_sampled_token_ids: list[list]
            postprocessed_sampled_token_ids = [[]
                                               for _ in range(max_req_index +
                                                              1)]
            # NOTE(Chendi): in post-processing, spec_decode might
            # return more than 1 token during decode.
            start_idx = 0
            for i, req_id in enumerate(sampled_token_requests):
                if spec_decode_num_tokens is not None:
                    num_tokens = spec_decode_num_tokens[i]
                else:
                    num_tokens = 1
                postprocessed_sampled_token_ids[
                    self.input_batch.
                    req_id_to_index[req_id]] += sampled_token_ids_list[
                        start_idx:start_idx + num_tokens]
                start_idx += num_tokens

        ################## RETURN ##################
        # NOTE(kzawora): idk what happens if part of batch doesn't have logprobs

        ######### UPDATE REQUEST STATE WITH GENERATED TOKENS #########
        for req_id in self.input_batch.req_ids[:num_reqs]:
            req_state = self.requests[req_id]
            i = self.input_batch.req_id_to_index[req_id]
            seq_len = (req_state.num_computed_tokens +
                       scheduler_output.num_scheduled_tokens[req_id])
            token_ids = postprocessed_sampled_token_ids[i]
            num_tokens = len(token_ids)
            self.input_batch.token_ids_cpu[i, seq_len:seq_len +
                                           num_tokens] = token_ids
            self.input_batch.num_tokens[i] += len(token_ids)
            req_state.output_token_ids.extend(token_ids)
        # NOTE(chendi): enable cache based on PR(#20291)
        # Cache the sampled tokens in the model runner, so that the scheduler
        # doesn't need to send them back.
        # NOTE(woosuk): As an exception, when using PP, the scheduler sends
        # the sampled tokens back, because there's no direct communication
        # between the first-stage worker and the last-stage worker.
        for req_idx, sampled_ids in enumerate(
                postprocessed_sampled_token_ids[:num_reqs]):
            if not sampled_ids:
                continue

            start_idx = self.input_batch.num_tokens_no_spec[req_idx]
            end_idx = start_idx + len(sampled_ids)
            # NOTE(adobrzyn): assert for full max prompt length including
            # max_model_len and one token that's going to be generated
            # especially needed for biggest prompt in warm-up phase
            full_max_prompt = self.max_model_len + 1
            assert end_idx <= full_max_prompt, (
                "Sampled token IDs exceed the max model length. "
                f"Total number of tokens: {end_idx} > max_model_len: "
                f"{full_max_prompt}")

            self.input_batch.token_ids_cpu[req_idx,
                                           start_idx:end_idx] = sampled_ids
            self.input_batch.num_tokens_no_spec[req_idx] = end_idx
            self.input_batch.num_tokens[req_idx] = end_idx
            req_id = self.input_batch.req_ids[req_idx]
            req_state = self.requests[req_id]
            req_state.output_token_ids.extend(sampled_ids)

        # Create output.
        all_req_ids = pd_info.decode_req_ids + pd_info.prompt_req_ids
        # prompt_logprobs_dict: dict[
        #    str, Optional[LogprobsTensors]] = self._get_prompt_logprobs_dict(
        #        prefill_hidden_states_device, scheduler_output)
        prompt_logprobs_dict: dict[str, Optional[LogprobsTensors]] = {}
        all_req_ids = pd_info.decode_req_ids + pd_info.prompt_req_ids
        logprobs = None

        model_runner_output = ModelRunnerOutput(
            req_ids=all_req_ids,
            req_id_to_index=self.input_batch.req_id_to_index,
            sampled_token_ids=postprocessed_sampled_token_ids,
            logprobs=logprobs,
            prompt_logprobs_dict=prompt_logprobs_dict,  # type: ignore[arg-type]
            pooler_output=[],
        )
        return model_runner_output

    def load_model(self) -> None:
        import habana_frameworks.torch.core as htcore
        if self.model_config.quantization == 'inc' or \
                self.model_config.quantization == 'fp8':
            htcore.hpu_set_env()
        logger.info("Starting to load model %s...", self.model_config.model)
        with HabanaMemoryProfiler() as m:  # noqa: SIM117
            self.model = get_model(vllm_config=self.vllm_config)
        self.model_memory_usage = m.consumed_device_memory
        logger.info("Loading model weights took %.4f GB",
                    self.model_memory_usage / float(2**30))

        if self._is_quant_with_inc():
            logger.info("Preparing model with INC..")
            with HabanaMemoryProfiler() as m_inc:
                from neural_compressor.torch.quantization import (FP8Config,
                                                                  convert,
                                                                  prepare)
                config = FP8Config.from_json_file(os.getenv(
                    "QUANT_CONFIG", ""))
                if config.measure:
                    self.model = prepare(self.model, config)
                elif config.quantize:
                    self.model = convert(self.model, config)
                else:
                    raise ValueError(
                        "Unknown quantization config mode,"
                        "please validate quantization config file")
                htcore.hpu_initialize(self.model,
                                      mark_only_scales_as_const=True)
            self.inc_initialized_successfully = True
            self.model_memory_usage = m_inc.consumed_device_memory
            logger.info("Preparing model with INC took %.4f GB",
                        self.model_memory_usage / float(2**30))
        elif not is_fake_hpu():
            self.model = self.model.to("hpu")
            htcore.mark_step()

        hidden_layer_markstep_interval = int(
            os.getenv('VLLM_CONFIG_HIDDEN_LAYERS', '1'))
        model_config = getattr(self.model, "config", None)
        modify_model_layers(
            self.model,
            get_target_layer_suffix_list(
                model_config.model_type if model_config is not None else None),
            hidden_layer_markstep_interval)
        torch.hpu.synchronize()

        if not self.is_pooling_model:
            with HabanaMemoryProfiler() as m:
                self.model = _maybe_wrap_in_hpu_graph(
                    self.model,
                    vllm_config=self.vllm_config,
                )
        self.model_memory_usage = m.consumed_device_memory
        logger.info("Wrapping in HPUGraph took %.4f GB",
                    self.model_memory_usage / float(2**30))

        ########### Spec Decode model ############
        if hasattr(self, "drafter"):
            with HabanaMemoryProfiler() as m:  # noqa: SIM117
                logger.info(
                    "Loading drafter model %s...",
                    self.vllm_config.speculative_config.draft_model_config)
                self.drafter.load_model(self.model.model)
            self.model_memory_usage = m.consumed_device_memory
            logger.info("Loading drafter model weights took %.4f GB",
                        self.model_memory_usage / float(2**30))
            if hasattr(self.drafter, "model"):
                self.drafter.model = self.drafter.model.to("hpu")
                torch.hpu.synchronize()
                with HabanaMemoryProfiler() as m:  # noqa: SIM117
                    self.drafter.model = _maybe_wrap_in_hpu_graph(
                        self.drafter.model, vllm_config=self.vllm_config)
                self.model_memory_usage = m.consumed_device_memory
                logger.info("Wrapping in HPUGraph took %.4f GB",
                            self.model_memory_usage / float(2**30))
        #############################################

        with HabanaMemoryProfiler() as m:
            self._maybe_compile(self.model)
        self.model_memory_usage = m.consumed_device_memory
        logger.info("Compilation took %.4f GB",
                    self.model_memory_usage / float(2**30))

    def _maybe_compile(self, *args, **kwargs):
        """Entrypoint for a torch.compilation of the model"""
        if (not is_fake_hpu() and not htorch.utils.internal.is_lazy()
                and not self.vllm_config.model_config.enforce_eager):
            # force_parameter_static_shapes = False  alows to use dynamic
            # shapes on tensors added to module via register_buffer()
            torch._dynamo.config.force_parameter_static_shapes = False
            self.compile_config = HPUCompileConfig()
            if self.compile_config.regional_compilation:
                self._compile_methods()
                self.regional_compilation_layers_list = [
                    RMSNorm, VocabParallelEmbedding
                ]
                self._regional_compilation(self.model)
            else:
                self.model = self._compile(self.model)

    def _compile_methods(self):
        """
        Compile methods which are not part of the compiled model i.e. those
        which will not be compiled during model's compilation.
        """
        compiled_methods = ['_update_metadata', '_rotary_prepare_cos_sin']
        for method_name in compiled_methods:
            method = getattr(self.model, method_name)
            if method is not None:
                self._compile_region(self.model, method_name, method)

    def _regional_compilation(self,
                              module,
                              parent_module=None,
                              module_name=None):
        """
        Recursively traverses a PyTorch module and compiles its regions, which
        can be one of two:
        1. Children of the nn.ModuleList
        2. Member of regional_compilation_layers_list
        """
        if isinstance(module, torch.nn.ModuleList):
            for children_name, children_module in module.named_children():
                self._compile_region(module, children_name, children_module)
        elif any(
                isinstance(module, layer)
                for layer in self.regional_compilation_layers_list):
            self._compile_region(
                parent_module,
                module_name,
                module,
            )
        else:
            for children_name, children_module in module.named_children():
                self._regional_compilation(children_module, module,
                                           children_name)

    def _compile_region(self, model, name, module):
        module = self._compile(module)
        setattr(model, name, module)

    def _compile(self, module):
        return torch.compile(module, **self.compile_config.get_compile_args())

    def _use_graphs(self):
        return not self.model_config.enforce_eager

    def log_graph_warmup_summary(self, buckets, is_prompt, total_mem):
        phase = f'Graph/{"Prompt" if is_prompt else "Decode"}'
        msg = (f'{phase} captured:{len(buckets)} '
               f'used_mem:{format_bytes(total_mem)}')
        logger.info(msg)

    def log_warmup(self, phase, i, max_i, batch_size, seq_len, num_blocks):
        free_mem = format_bytes(
            HabanaMemoryProfiler.current_free_device_memory())
        msg = (f"[Warmup][{phase}][{i + 1}/{max_i}] "
               f"batch_size:{batch_size} "
               f"query_len:{seq_len} "
               f"num_blocks:{num_blocks} "
               f"free_mem:{free_mem}")
        logger.info(msg)

    def warmup_sampler(self):
        """
        Warmup the sampler with different temperature, top-p, and top-k values.
        """
        # Choose batch sizes for warmup based on bucketing
        test_batch_sizes = list(
            dict.fromkeys([0, 1] + [
                bucket[0] for bucket in self.bucketing_manager.decode_buckets
            ]))

        # Test different sampling configurations
        sampling_configs = [
            # (temperature, top_p, top_k, batch_changed)
            (0.0, 1.0, 0, True),  # Greedy sampling
            (1.0, 1.0, 0, True),  # Random sampling with temp=1.0
            (0.7, 0.9, 50, True),  # Common creative settings
            (0.3, 0.95, 20, True),  # Conservative settings
            (1.2, 0.8, 100, True),  # High temperature settings
            (0.8, 0.85, 0, True),  # Different top-p sampling
            (0.0, 1.0, 0, False),  # Greedy sampling
            (1.0, 1.0, 0, False),  # Random sampling with temp=1.0
            (0.7, 0.9, 50, False),  # Common creative settings
            (0.3, 0.95, 20, False),  # Conservative settings
            (1.2, 0.8, 100, False),  # High temperature settings
            (0.8, 0.85, 0, False),  # Different top-p sampling
        ]

        logger.info(
            "Warming up sampler with batch sizes: %s and following configs:",
            test_batch_sizes)
        for temp, top_p, top_k, batch_changed in sampling_configs:
            logger.info("temp=%s, top_p=%s, top_k=%s, batch_changed=%s", temp,
                        top_p, top_k, batch_changed)
        logger.info("Starting sampler warmup...")

        for batch_size in test_batch_sizes:
            dummy_hidden_states = torch.randn(batch_size,
                                              self.hidden_size,
                                              dtype=self.dtype,
                                              device=self.device)
            dummy_logits = self.model.compute_logits(dummy_hidden_states, None)

            # Create dummy requests for this specific configuration
            dummy_req_ids = [
                f"warmup_req_{batch_size}_{i}"
                for i in [0] + list(range(1, batch_size))
            ]

            for i, req_id in enumerate(dummy_req_ids):
                self.requests[req_id] = CachedRequestState(
                    req_id=req_id,
                    prompt_token_ids=list(range(10)),  # Dummy prompt
                    mm_kwargs=[],
                    mm_positions=[],
                    mm_hashes=[],
                    sampling_params=SamplingParams(),
                    pooling_params=None,
                    generator=None,
                    block_ids=[[0]],
                    num_computed_tokens=10,
                    output_token_ids=[],
                )
                self.input_batch.req_id_to_index[req_id] = i

            for temp, top_p, top_k, batch_changed in sampling_configs:
                # Add dummy requests to cache with consistent sampling params
                for i, req_id in enumerate(dummy_req_ids):
                    self.requests[req_id].sampling_params = SamplingParams(
                        temperature=temp,
                        top_p=top_p,
                        top_k=top_k,
                    )

                    if temp == 0.0:  # Greedy sampling
                        self.input_batch.greedy_reqs.add(req_id)
                    else:  # Random sampling
                        self.input_batch.random_reqs.add(req_id)

                self.input_batch.req_output_token_ids = [
                    item[1]
                    for item in self._generate_req_id_output_token_ids_lst(
                        dummy_req_ids, pad_to=batch_size)
                ]
                self.input_batch.refresh_sampling_metadata()

                _sampler_output, _sampling_metadata = self._run_sampling(
                    batch_changed=batch_changed,
                    logits_device=dummy_logits,
                    request_ids=dummy_req_ids,
                    pad_to=dummy_logits.shape[0])

                # Cleanup after sampling
                self.input_batch.greedy_reqs = set()
                self.input_batch.random_reqs = set()
                self.input_batch.req_output_token_ids = []

            # Cleanup after batch has been warmed up
            self.input_batch.req_id_to_index = {}

        # Final synchronization to ensure all operations are completed
        torch.hpu.synchronize()

        logger.info("Sampler warmup completed successfully")

    def warmup_graphs(self,
                      buckets,
                      is_prompt,
                      kv_caches,
                      starting_mem=0,
                      total_batch_seq=0.001):
        total_mem = starting_mem
        idx = 0
        num_candidates = len(buckets)
        captured_all = True
        for idx, (batch_size, seq_len,
                  num_blocks) in enumerate(reversed(buckets)):
            # Graph memory usage is proportional to seq dimension in a batch
            phase = f"Graph/{'prompt' if is_prompt else 'decode'}"
            if is_prompt:
                if num_blocks:
                    batch_seq = batch_size * seq_len * num_blocks
                else:
                    batch_seq = batch_size * seq_len
            else:
                batch_seq = batch_size

            graphed_bucket = (batch_size, seq_len, num_blocks, is_prompt)
            if graphed_bucket in self.graphed_buckets:
                continue
            self.graphed_buckets.add(graphed_bucket)
            self.log_warmup(phase, idx, num_candidates, batch_size, seq_len,
                            num_blocks)
            prompt_cfg, decode_cfg = None, None
            with HabanaMemoryProfiler() as mem_prof:
                if is_prompt:
                    prompt_cfg = (batch_size, seq_len, num_blocks)
                else:
                    decode_cfg = (batch_size, 1, num_blocks)
                self._execute_dummy_scenario(prompt_cfg, decode_cfg)
            # TODO(kzawora): align_workers
            used_mem = mem_prof.consumed_device_memory
            total_mem += used_mem
            total_batch_seq += batch_seq

        return total_mem, total_batch_seq, captured_all

    def _add_dummy_request(self,
                           requests,
                           num_scheduled_tokens,
                           num_computed_tokens,
                           total_tokens,
                           scheduled_tokens,
                           block_id=0):
<<<<<<< HEAD
=======
        from vllm.sampling_params import SamplingParams
        from vllm.pooling_params import PoolingParams
>>>>>>> 64f2142d
        from vllm.v1.core.sched.output import NewRequestData
        num_blocks = round_up(total_tokens, self.block_size) // self.block_size
        prompt_token_ids = list(range(total_tokens))

        req_id = f'{len(requests)}'
        block_ids = [block_id] * num_blocks
        sampling_params = SamplingParams(temperature=0.0)
        pooling_params = PoolingParams(task='embed')

        req = NewRequestData(
            req_id=req_id,
            prompt_token_ids=prompt_token_ids,
            mm_kwargs=[],
            mm_hashes=[],
            mm_positions=[],
            sampling_params=sampling_params,
            pooling_params=pooling_params,
            block_ids=[block_ids],
            num_computed_tokens=num_computed_tokens,
            lora_request=None,
        )
        requests.append(req)
        num_scheduled_tokens[req_id] = scheduled_tokens

    @staticmethod
    def _generate_seq_lengths(num_samples, num_blocks, block_size):
        assert num_samples <= num_blocks
        blocks = [num_blocks // num_samples] * num_samples
        missing_blocks = num_blocks - sum(blocks)
        for i in range(missing_blocks):
            blocks[i] += 1
        seq_lengths = [b * block_size - 1 for b in blocks]
        return seq_lengths

    def _execute_dummy_scenario(self, prompt_cfg, decode_cfg):
        from vllm.v1.core.sched.output import (NewRequestData, SchedulerOutput,
                                               CachedRequestData)
        requests: list[NewRequestData] = []
        scheduled_tokens: dict[str, int] = {}

        if prompt_cfg:
            prompt_bs, prompt_query_len, prompt_blocks = prompt_cfg
            prompt_ctx_len = prompt_blocks * self.block_size
            prompt_total_tokens = prompt_query_len + prompt_ctx_len
            for _ in range(prompt_bs):
                self._add_dummy_request(requests,
                                        scheduled_tokens,
                                        num_computed_tokens=prompt_ctx_len,
                                        total_tokens=prompt_total_tokens,
                                        scheduled_tokens=prompt_query_len)
        if decode_cfg:
            decode_bs, decode_query_len, decode_blocks = decode_cfg
            if self.use_contiguous_pa:
                decode_seq_lengths = [self.block_size] * decode_bs
                block_id = decode_blocks - 1
            else:
                decode_seq_lengths = self._generate_seq_lengths(
                    decode_bs, decode_blocks, self.block_size)
                block_id = 0
            for dsl in decode_seq_lengths:
                self._add_dummy_request(requests,
                                        scheduled_tokens,
                                        num_computed_tokens=dsl,
                                        total_tokens=dsl,
                                        scheduled_tokens=1,
                                        block_id=block_id)

        sched_output = SchedulerOutput(
            scheduled_new_reqs=requests,
            scheduled_cached_reqs=CachedRequestData.make_empty(),
            num_scheduled_tokens=scheduled_tokens,
            total_num_scheduled_tokens=sum(scheduled_tokens.values()),
            scheduled_spec_decode_tokens={},
            scheduled_encoder_inputs={},
            num_common_prefix_blocks=0,
            finished_req_ids=set(),
            free_encoder_mm_hashes=[],
            structured_output_request_ids={},
            grammar_bitmask=None,
        )
        cleanup = SchedulerOutput(
            scheduled_new_reqs=[],
            scheduled_cached_reqs=CachedRequestData.make_empty(),
            num_scheduled_tokens={},
            total_num_scheduled_tokens=0,
            scheduled_spec_decode_tokens={},
            scheduled_encoder_inputs={},
            num_common_prefix_blocks=0,
            finished_req_ids=set(req.req_id for req in requests),
            free_encoder_mm_hashes=[],
            structured_output_request_ids={},
            grammar_bitmask=None,
        )
        self.execute_model(sched_output, warmup_mode=True)
        self.execute_model(cleanup, warmup_mode=True)

    def _generate_profiling(self, prompt_cfg, decode_cfg):
        steps = 3
        profiler = setup_profiler(warmup=steps - 1, active=1)
        torch.hpu.synchronize()
        profiler.start()
        for _ in range(steps):
            self._execute_dummy_scenario(prompt_cfg, decode_cfg)
            torch.hpu.synchronize()
            profiler.step()
        profiler.stop()

    @staticmethod
    def _parse_profile_cfg(profile_cfg):
        if profile_cfg:
            return tuple(map(int, profile_cfg.split(',')))
        return None

    @staticmethod
    def _parse_legacy_profile_cfg(profile_cfg):
        if profile_cfg:
            cfg = profile_cfg.split('_')
            assert cfg[0] in ['prompt', 'decode']
            return (cfg[0], int(cfg[1]), int(cfg[2]), cfg[3] == 't')
        return None

    def _read_profiling_cfg(self):
        prompt_cfg = self._parse_profile_cfg(
            os.environ.get('VLLM_PROFILE_PROMPT', None))
        decode_cfg = self._parse_profile_cfg(
            os.environ.get('VLLM_PROFILE_DECODE', None))
        legacy_cfg = self._parse_legacy_profile_cfg(
            os.environ.get('VLLM_PT_PROFILE', None))
        if legacy_cfg and not (prompt_cfg or decode_cfg):
            phase, bs, seq_or_blocks, use_graphs = legacy_cfg
            assert use_graphs != self.model_config.enforce_eager, \
                "'use_graphs' is out of sync with model config. " \
                "Either change the flag or change vllm engine parameters"
            if phase == 'prompt':
                prompt_cfg = (bs, seq_or_blocks, 0)
            else:
                decode_cfg = (bs, seq_or_blocks)
        # align with current bucketing
        if decode_cfg:
            decode_cfg = (decode_cfg[0], 1, decode_cfg[1])
        return prompt_cfg, decode_cfg

    @torch.inference_mode()
    def warmup_model(self) -> None:
        self.defragmenter.initialize(self.kv_caches, self.block_size)
        if not self.enable_bucketing:
            return
        prompt_profile_cfg, decode_profile_cfg = self._read_profiling_cfg()
        if prompt_profile_cfg or decode_profile_cfg:
            self._generate_profiling(prompt_profile_cfg, decode_profile_cfg)
            raise AssertionError("Finished profiling")
        kv_caches = self.kv_caches
        self.bucketing_manager.generate_prompt_buckets()
        self.bucketing_manager.generate_decode_buckets()

        if not htorch.utils.internal.is_lazy(
        ) and not self.model_config.enforce_eager:
            multiplier = 5 if self.compile_config.regional_compilation else 1
            cache_size_limit = 1 + multiplier * (
                len(self.bucketing_manager.prompt_buckets) +
                len(self.bucketing_manager.decode_buckets))
            torch._dynamo.config.cache_size_limit = max(
                cache_size_limit, torch._dynamo.config.cache_size_limit)
            # Multiply by 8 to follow the original default ratio between
            # the cache_size_limit and accumulated_cache_size_limit
            torch._dynamo.config.accumulated_cache_size_limit = max(
                cache_size_limit * 8,
                torch._dynamo.config.accumulated_cache_size_limit)

        if self.skip_warmup or self.use_merged_prefill:
            logger.info("Skipping warmup...")
            return

        self.profiler.start('internal', 'warmup')
        start_mem = HabanaMemoryProfiler.current_device_memory_usage()
        start_time = time.perf_counter()

        compile_only_mode_context = functools.partial(bc.env_setting,
                                                      "PT_COMPILE_ONLY_MODE",
                                                      True)
        can_use_compile_only_mode = True
        try:
            with compile_only_mode_context():
                pass
            logger.debug("Using PT_COMPILE_ONLY_MODE.")
        except KeyError:
            can_use_compile_only_mode = False
            logger.warning('Cannot use PT_COMPILE_ONLY_MODE. '
                           'Warmup time will be negatively impacted. '
                           'Please update Gaudi Software Suite.')
        with compile_only_mode_context(
        ) if can_use_compile_only_mode else contextlib.nullcontext():
            if not self.model_config.enforce_eager:
                assert self.mem_margin is not None, \
                    ("HabanaWorker.determine_num_available_blocks needs "
                     "to be called before warming up the model.")

                self.warmup_sampler()

                # TODO(kzawora): align_workers
                mem_post_prompt, prompt_batch_seq, prompt_captured_all = \
                    self.warmup_graphs(
                        self.bucketing_manager.prompt_buckets,
                        True, kv_caches)
                mem_post_decode, decode_batch_seq, decode_captured_all = \
                    self.warmup_graphs(
                        self.bucketing_manager.decode_buckets,
                        False, kv_caches)

                self.log_graph_warmup_summary(
                    self.bucketing_manager.prompt_buckets, True,
                    mem_post_prompt)
                self.log_graph_warmup_summary(
                    self.bucketing_manager.decode_buckets, False,
                    mem_post_decode)

        end_time = time.perf_counter()
        end_mem = HabanaMemoryProfiler.current_device_memory_usage()
        if os.getenv('VLLM_FULL_WARMUP',
                     'false').strip().lower() in ("1", "true"):
            # Since the model is warmed up for all possible tensor sizes,
            # Dynamo can skip checking the guards
            torch.compiler.set_stance(skip_guard_eval_unsafe=True)
        elapsed_time = end_time - start_time
        msg = (
            f"Warmup finished in {elapsed_time:.0f} secs, "
            f"allocated {format_bytes(end_mem - start_mem)} of device memory")
        logger.info(msg)
        self.profiler.end()

    def shutdown_inc(self):
        can_finalize_inc = self._is_quant_with_inc() and \
            (self.model.model is not None) and \
            self.inc_initialized_successfully and \
            not self._is_inc_finalized
        if can_finalize_inc:
            from neural_compressor.torch.quantization import (
                finalize_calibration)
            finalize_calibration(self.model.model)
            self._is_inc_finalized = True

    def __del__(self):
        self.shutdown_inc()

    @torch.inference_mode()
    def profile_run(self) -> None:
        return
        """Profile to measure peak memory during forward pass."""

        # use an empty tensor instead of `None`` to force Dynamo to pass
        # it by reference, rather by specializing on the value `None`.
        # the `dtype` argument does not matter, and we use `float32` as
        # a placeholder (it has wide hardware support).
        # it is important to create tensors inside the loop, rather than
        # multiplying the list, to avoid Dynamo from treating them as
        # tensor aliasing.

        # Run empty prefill forwards - prefill max batch and prefill max seq
        self._execute_dummy_scenario((1, self.max_model_len, 0), None)
        max_seq_len = math.ceil(
            (self.max_num_tokens // self.max_prefill_batch_size) /
            self.block_size) * self.block_size
        self._execute_dummy_scenario(
            (self.max_prefill_batch_size, max_seq_len, 0), None)

    def initialize_kv_cache(self, kv_cache_config: KVCacheConfig) -> None:
        """
        Initialize KV cache based on `kv_cache_config`.
        Args:
            kv_cache_config: Configuration for the KV cache, including the KV
            cache size of each layer
        """
        if len(kv_cache_config.kv_cache_groups) > 1:
            raise NotImplementedError(
                "Hybrid models with more than one KV cache type are not "
                "supported yet.")

        kv_caches: dict[str, torch.Tensor] = {}

        for kv_cache_group in kv_cache_config.kv_cache_groups:
            kv_cache_spec = kv_cache_group.kv_cache_spec
            for kv_cache_tensor in kv_cache_config.kv_cache_tensors:
                assert kv_cache_tensor.size % kv_cache_spec.page_size_bytes == 0
                num_blocks = \
                    kv_cache_tensor.size // kv_cache_spec.page_size_bytes
                # `num_blocks` is the number of blocks the model runner can use.
                # `kv_cache_config.num_blocks` is the number of blocks that
                # KVCacheManager may allocate.
                # Since different GPUs may have different number of layers and
                # different memory capacities, `num_blocks` can be different on
                # different GPUs, and `kv_cache_config.num_blocks` is set to
                # the min of all `num_blocks`. Verify it here.
                assert num_blocks >= kv_cache_config.num_blocks
                if isinstance(kv_cache_spec, FullAttentionSpec):
                    kv_cache_shape = self.attn_backend.get_kv_cache_shape(
                        num_blocks + 1, kv_cache_spec.block_size,
                        kv_cache_spec.num_kv_heads, kv_cache_spec.head_size)
                    v_cache_shape = None if self.model_config.use_mla \
                        else kv_cache_shape
                    dtype = kv_cache_spec.dtype
                    key_cache = torch.zeros(kv_cache_shape,
                                            dtype=dtype,
                                            device=self.device)
                    if v_cache_shape is not None:
                        value_cache = torch.zeros(v_cache_shape,
                                                  dtype=dtype,
                                                  device=self.device)
                    else:
                        value_cache = None
                    for layer_name in kv_cache_tensor.shared_by:
                        kv_caches[layer_name] = (key_cache, value_cache)
                else:
                    # TODO: add new branches when introducing more types of
                    # KV cache specs.
                    raise ValueError("Unknown KV cache spec type.")
            layer_names = set()
            for group in kv_cache_config.kv_cache_groups:
                layer_names.update(group.layer_names)
            assert layer_names == set(
                kv_caches.keys()), "Some layers are not correctly initialized"
        bind_kv_cache(
            kv_caches,
            self.vllm_config.compilation_config.static_forward_context,
            self.kv_caches)

        if self.enable_bucketing:
            self.bucketing_manager.num_hpu_blocks = num_blocks
        self._PAD_BLOCK_ID = num_blocks
        self._PAD_SLOT_ID = num_blocks * self.block_size

        htorch.hpu.synchronize()

    def get_supported_generation_tasks(self) -> list[GenerationTask]:
        model = self.get_model()
        supported_tasks = list[GenerationTask]()

        if is_text_generation_model(model):
            supported_tasks.append("generate")

        if supports_transcription(model):
            if model.supports_transcription_only:
                return ["transcription"]

            supported_tasks.append("transcription")

        return supported_tasks

    def get_supported_pooling_tasks(self) -> list[PoolingTask]:
        model = self.get_model()
        if not is_pooling_model(model):
            return []

        return list(model.pooler.get_supported_tasks())

    def get_supported_tasks(self) -> tuple[SupportedTask, ...]:
        tasks = list[SupportedTask]()

        if self.model_config.runner_type == "generate":
            tasks.extend(self.get_supported_generation_tasks())
        if self.model_config.runner_type == "pooling":
            tasks.extend(self.get_supported_pooling_tasks())

        return tuple(tasks)

    def _get_nans_in_logits(
        self,
        logits: Optional[torch.Tensor],
    ) -> dict[str, int]:
        try:
            if logits is None:
                return {req_id: 0 for req_id in self.input_batch.req_ids}

            num_nans_in_logits = {}
            num_nans_for_index = logits.isnan().sum(dim=-1).cpu().numpy()
            for req_id in self.input_batch.req_ids:
                req_index = self.input_batch.req_id_to_index[req_id]
                num_nans_in_logits[req_id] = (
                    int(num_nans_for_index[req_index])
                    if num_nans_for_index is not None
                    and req_index < logits.shape[0] else 0)
            return num_nans_in_logits
        except IndexError:
            return {}

    def update_config(self, overrides: dict[str, Any]) -> None:
        allowed_config_names = {"load_config", "model_config"}
        for config_name, config_overrides in overrides.items():
            assert config_name in allowed_config_names, \
                f"Config `{config_name}` not supported. " \
                f"Allowed configs: {allowed_config_names}"
            config = getattr(self, config_name)
            new_config = update_config(config, config_overrides)
            setattr(self, config_name, new_config)

    def reload_weights(self) -> None:
        assert getattr(self, "model", None) is not None, \
            "Cannot reload weights before model is loaded."
        model_loader = get_model_loader(self.load_config)
        logger.info("Reloading weights inplace...")
        model_loader.load_weights(self.model, model_config=self.model_config)
        torch.hpu.synchronize()

    def take_draft_token_ids(self) -> Optional[DraftTokenIds]:
        if self._draft_token_ids is None:
            return None
        req_ids = self.input_batch.req_ids
        if isinstance(self._draft_token_ids, torch.Tensor):
            draft_token_ids = self._draft_token_ids.tolist()
        else:
            draft_token_ids = self._draft_token_ids
        self._draft_token_ids = None
        return DraftTokenIds(req_ids, draft_token_ids)

    def propose_draft_token_ids(
        self,
        scheduler_output: "SchedulerOutput",
        sampled_token_ids: list[list[int]],
        sampled_token_ids_tensor: torch.Tensor,
        sampling_metadata: SamplingMetadata,
        hidden_states: torch.Tensor,
        sample_hidden_states: torch.Tensor,
        aux_hidden_states: Optional[torch.Tensor],
        spec_decode_metadata: Optional[SpecDecodeMetadata],
        common_attn_metadata: Optional[HPUAttentionMetadataV1],
        decode_data: Optional[DecodeInputData] = None,
    ) -> Union[list[list[int]], torch.Tensor]:
        if self.speculative_config.method == "ngram":
            assert isinstance(self.drafter, NgramProposer)
            draft_token_ids = self.propose_ngram_draft_token_ids(
                sampled_token_ids)
        elif self.speculative_config.method == "medusa":
            assert isinstance(self.drafter, MedusaProposer)
            if sample_hidden_states.shape[0] == len(sampled_token_ids):
                # The input to the target model does not include draft tokens.
                hidden_states = sample_hidden_states
            else:
                assert spec_decode_metadata is not None, \
                    ("spec_decode_metadata is required when the input to the "
                     "target model includes draft tokens.")
                indices = []
                offset = 0
                for num_draft, tokens in zip(
                        spec_decode_metadata.num_draft_tokens,
                        sampled_token_ids):
                    indices.append(offset + len(tokens) - 1)
                    offset += num_draft + 1
                indices = torch.tensor(indices, device=self.device)
                hidden_states = sample_hidden_states[indices]

            draft_token_ids = self.drafter.propose(
                target_hidden_states=hidden_states,
                sampling_metadata=sampling_metadata,
            )
        elif self.speculative_config.use_eagle():
            assert isinstance(self.drafter, EagleProposer)
            assert decode_data is not None, \
                "decode_data is required for Eagle proposer."
            assert common_attn_metadata is not None, \
                "common_attn_metadata is required for Eagle proposer."
            assert decode_data.token_ids is not None, \
                "decode_data.token_ids is required when " \
                "spec_decode_metadata is None."
            assert decode_data.position_ids is not None, \
                "decode_data.position_ids is required when " \
                "spec_decode_metadata is None."
            if spec_decode_metadata is None:
                # input_ids can be None for multimodal models.
                target_token_ids = decode_data.token_ids.squeeze()
                target_positions = decode_data.position_ids.squeeze()
                if self.use_aux_hidden_state_outputs and \
                    aux_hidden_states is not None:
                    target_hidden_states = torch.cat(
                        [h for h in aux_hidden_states], dim=-1)
                else:
                    target_hidden_states = hidden_states
                assert common_attn_metadata.query_start_loc is not None, \
                    ("common_attn_metadata.query_start_loc is required "
                     "when spec_decode_metadata is None.")
                last_token_indices = common_attn_metadata.query_start_loc[
                    1:] - 1
            else:
                # TODO(woosuk): Refactor this.
                num_draft_tokens = spec_decode_metadata.num_draft_tokens
                max_num_draft_tokens = max(num_draft_tokens)
                num_rejected_tokens = [
                    n + 1 - len(sampled_token_ids[i]) if n > 0 else 0
                    for i, n in enumerate(num_draft_tokens)
                ]
                num_picked_token_indices = []
                last_token_indices = []
                starting_index = 0
                for n, r in zip(num_draft_tokens, num_rejected_tokens):
                    step = max_num_draft_tokens + 1
                    for j in range(step):
                        if j == n - r:
                            last_token_indices.append(starting_index + j)
                        if j < n + 1 - r:
                            num_picked_token_indices.append(starting_index + j)
                        else:
                            num_picked_token_indices.append(-1)
                    starting_index += step
                hidden_states_indices = torch.tensor(num_picked_token_indices,
                                                     device=self.device)
                last_token_indices = torch.tensor(last_token_indices,
                                                  device=self.device)

                empty_tensor = torch.tensor([0], device=self.device)
                target_token_ids = torch.cat([
                    sampled_token_ids_tensor.reshape(-1, 1).squeeze(),
                    empty_tensor
                ])[hidden_states_indices]

                target_positions = torch.cat(
                    [decode_data.position_ids.squeeze(),
                     empty_tensor])[hidden_states_indices]
                target_positions += 1
                common_attn_metadata.slot_mapping += 1

                if self.use_aux_hidden_state_outputs and \
                    aux_hidden_states is not None:
                    target_hidden_states = torch.cat(
                        [h[hidden_states_indices] for h in aux_hidden_states],
                        dim=-1)
                else:
                    target_hidden_states = hidden_states[hidden_states_indices]

            last_hidden_states, hidden_states = self.drafter.model(
                input_ids=target_token_ids.unsqueeze(1),
                positions=target_positions.unsqueeze(1),
                hidden_states=target_hidden_states.unsqueeze(1),
                inputs_embeds=None,
                attn_metadata=common_attn_metadata,
            )
            sample_hidden_states = last_hidden_states[last_token_indices]
            logits = self.drafter.model.compute_logits(sample_hidden_states,
                                                       None)
            draft_token_ids = logits.argmax(dim=-1)

            # Early exit if there is only one draft token to be generated.
            # [batch_size, 1]
            if self.speculative_config.num_speculative_tokens == 1:
                return draft_token_ids.view(-1, 1)  # type: ignore

        return draft_token_ids

    def propose_ngram_draft_token_ids(
        self,
        sampled_token_ids: list[list[int]],
    ) -> list[list[int]]:
        # TODO(woosuk): Optimize.
        draft_token_ids: list[list[int]] = []
        for i, sampled_ids in enumerate(sampled_token_ids):
            num_sampled_ids = len(sampled_ids)
            if not num_sampled_ids:
                # Skip speculative decoding.
                draft_token_ids.append([])
                continue

            # Skip requests that require sampling parameters that are not
            # supported with speculative decoding.
            if i >= len(self.input_batch.req_ids):
                logger.debug(
                    "Skipping speculative decoding for padding request %s, ",
                    i)
                continue
            req_id = self.input_batch.req_ids[i]
            if req_id in self.input_batch.spec_decode_unsupported_reqs:
                logger.debug("Skipping speculative decoding for request %s",
                             req_id)
                draft_token_ids.append([])
                continue

            num_tokens = self.input_batch.num_tokens_no_spec[i]
            if num_tokens >= self.max_model_len:
                # Skip requests that have already reached the max model length.
                draft_token_ids.append([])
                continue

            drafter_output = self.drafter.propose(
                self.input_batch.token_ids_cpu[i, :num_tokens])
            if drafter_output is None or len(drafter_output) == 0:
                logger.debug(
                    "Skipping speculative decoding for request %s, "
                    "drafter output is empty", req_id)
                draft_token_ids.append([])
            else:
                draft_token_ids.append(drafter_output.tolist())
        return draft_token_ids<|MERGE_RESOLUTION|>--- conflicted
+++ resolved
@@ -2194,7 +2194,6 @@
         logits.copy_(
             logits_cpu.to(self.device, non_blocking=True).to(logits.dtype))
 
-<<<<<<< HEAD
     def _run_sampling(
             self,
             batch_changed: bool,
@@ -2209,7 +2208,7 @@
                                       sampling_metadata=sampling_metadata)
         htorch.core.mark_step()
         return sampler_output, sampling_metadata
-=======
+
     def _pool(
         self,
         hidden_states: torch.Tensor,
@@ -2307,7 +2306,6 @@
 
         return input_ids, position_ids, num_scheduled_tokens, attn_metadata, \
             total_scheduled_tokens
->>>>>>> 64f2142d
 
     @torch.inference_mode()
     def execute_model(
@@ -3052,11 +3050,7 @@
                            total_tokens,
                            scheduled_tokens,
                            block_id=0):
-<<<<<<< HEAD
-=======
-        from vllm.sampling_params import SamplingParams
         from vllm.pooling_params import PoolingParams
->>>>>>> 64f2142d
         from vllm.v1.core.sched.output import NewRequestData
         num_blocks = round_up(total_tokens, self.block_size) // self.block_size
         prompt_token_ids = list(range(total_tokens))
