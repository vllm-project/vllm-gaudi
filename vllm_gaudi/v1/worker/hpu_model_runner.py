--- conflicted
+++ resolved
@@ -2939,19 +2939,14 @@
 
         return total_mem, total_batch_seq, captured_all
 
-<<<<<<< HEAD
-    def _add_dummy_request(self, requests, num_scheduled_tokens,
-                           num_computed_tokens, total_tokens, scheduled_tokens,
-                           is_prompt):
-=======
     def _add_dummy_request(self,
                            requests,
                            num_scheduled_tokens,
                            num_computed_tokens,
                            total_tokens,
                            scheduled_tokens,
+                           is_prompt
                            block_id=0):
->>>>>>> 64f2142d
         from vllm.sampling_params import SamplingParams
         from vllm.pooling_params import PoolingParams
         from vllm.v1.core.sched.output import NewRequestData
@@ -3057,12 +3052,8 @@
                                         num_computed_tokens=dsl,
                                         total_tokens=dsl,
                                         scheduled_tokens=1,
-<<<<<<< HEAD
-                                        is_prompt=False)
-=======
+                                        is_prompt=False,
                                         block_id=block_id)
-
->>>>>>> 64f2142d
         sched_output = SchedulerOutput(
             scheduled_new_reqs=requests,
             scheduled_cached_reqs=CachedRequestData.make_empty(),
