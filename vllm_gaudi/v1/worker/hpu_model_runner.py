--- conflicted
+++ resolved
@@ -3455,13 +3455,8 @@
         ctx_list = ctx_list if len(ctx_list) > 0 else [0] * len(prompt_list)
         return prompt_list, ctx_list
 
-<<<<<<< HEAD
     def _execute_dummy_scenario(self, prompt_cfg, decode_cfg, unified_cfg = None):
-        from vllm.v1.core.sched.output import (NewRequestData, SchedulerOutput, CachedRequestData)
-=======
-    def _execute_dummy_scenario(self, prompt_cfg, decode_cfg):
         from vllm.v1.core.sched.output import (SchedulerOutput, CachedRequestData)
->>>>>>> 963170cb
         requests: list[NewRequestData] = []
         scheduled_tokens: dict[str, int] = {}
 
