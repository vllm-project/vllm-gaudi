--- conflicted
+++ resolved
@@ -2904,10 +2904,9 @@
         block_table = self.input_batch.block_table[0].get_cpu_tensor()[:num_reqs, :max_blocks].clone()
         if self.defragmenter.enabled:
             block_table.apply_(self.defragmenter.resolve)
-<<<<<<< HEAD
         batch = create_unified_batch(self.input_batch.req_ids, all_token_ids, num_computed_tokens, num_scheduled_tokens,
                                      num_prompt_tokens, block_table, self.block_size, self.dtype,
-                                     self.unified_bucketing_fn)
+                                     self.unified_bucketing_fn, self.get_dp_padding)
 
         if self.uses_mrope:
             batch.token_positions = self.get_unified_mrope_position_ids(
@@ -2919,12 +2918,6 @@
                 padding_gen=-1,
             )
         return batch
-=======
-
-        return create_unified_batch(self.input_batch.req_ids, all_token_ids, num_computed_tokens, num_scheduled_tokens,
-                                    num_prompt_tokens, block_table, self.block_size, self.dtype,
-                                    self.unified_bucketing_fn, self.get_dp_padding)
->>>>>>> 2f287c32
 
     @torch.inference_mode()
     def unified_execute_model(
@@ -3147,7 +3140,6 @@
             for idx, (req_id, prompt_len, token_ids, position_ids, attn_metadata, logits_indices,
                       logits_requests) in enumerate(zip(*shallow_tuple(prefill_data))):
 
-<<<<<<< HEAD
                 # Prepare multimodal inputs if any
                 inputs_embeds, model_mm_kwargs = self._get_model_mm_inputs(
                     token_ids,
@@ -3155,35 +3147,6 @@
                     scheduler_output,
                     req_id,
                 )
-=======
-                inputs_embeds = None
-                model_mm_kwargs = None
-                if self.supports_mm_inputs:
-                    # Run the multimodal encoder if any.
-                    with self.profiler.record_event('internal', 'prepare_input_encoders'):
-                        self._execute_mm_encoder(scheduler_output, req_id)
-                    htorch.core.mark_step()
-
-                    mm_embeds, is_mm_embed = self._gather_mm_embeddings(scheduler_output,
-                                                                        req_id,
-                                                                        total_num_scheduled_tokens=token_ids.shape[-1])
-                    htorch.core.mark_step()
-
-                    # TODO: Only get embeddings for valid token_ids. Ignore token_ids[<pad_idxs>] # noqa E501
-                    # This may require moving multimodal input preps into _prepare_inputs,        # noqa E501
-                    # to avoid padding issues.
-                    inputs_embeds = self.model.get_input_embeddings(
-                        token_ids,
-                        multimodal_embeddings=mm_embeds,
-                        is_multimodal=is_mm_embed,
-                    )
-
-                    model_mm_kwargs = self._extract_mm_kwargs(scheduler_output)
-                    model_mm_kwargs = MultiModalKwargs.as_kwargs(
-                        model_mm_kwargs,
-                        device=self.device,
-                    )
->>>>>>> 2f287c32
 
                 lora_mask, lora_logits_mask = self._configure_lora(token_ids, self.requests, req_id, True)
 
