# SPDX-License-Identifier: Apache-2.0
import collections
import contextlib
import functools
import itertools
import math
import os
import time
from dataclasses import dataclass, field, fields
from typing import TYPE_CHECKING, Any, Callable, Optional, TypeAlias, Union

import habana_frameworks.torch as htorch
import habana_frameworks.torch.internal.bridge_config as bc
import numpy as np
import torch
import torch.distributed
import vllm_gaudi.extension.environment as environment
from vllm_gaudi.extension.bucketing.common import HPUBucketingManager
from vllm_gaudi.extension.profiler import (HabanaHighLevelProfiler,
                                           HabanaMemoryProfiler,
                                           HabanaProfilerCounterHelper,
                                           format_bytes)
from vllm_gaudi.extension.runtime import get_config

from vllm.attention.backends.abstract import AttentionType
from vllm.attention.layer import Attention
from vllm.attention.selector import get_attn_backend
from vllm.config import (VllmConfig, update_config)
from vllm.forward_context import set_forward_context
from vllm.model_executor.layers.fused_moe.layer import FusedMoE
from vllm.model_executor.layers.layernorm import RMSNorm
from vllm.model_executor.layers.sampler import get_sampler
from vllm.model_executor.layers.vocab_parallel_embedding import (
    VocabParallelEmbedding)
from vllm.model_executor.model_loader import get_model, get_model_loader
from vllm.sampling_params import SamplingType
from vllm.transformers_utils.tokenizer_group import init_tokenizer_from_configs
from vllm.utils import (STR_DTYPE_TO_TORCH_DTYPE, LayerBlockType, cdiv,
<<<<<<< HEAD
                        is_pin_memory_available)
from vllm_gaudi.utils import HPUCompileConfig, is_fake_hpu
=======
                        is_pin_memory_available, LazyLoader)
from vllm_gaudi.utils import is_fake_hpu
>>>>>>> 3e0c034b
from vllm_gaudi.v1.attention.backends.hpu_attn import HPUAttentionMetadataV1
from vllm.v1.kv_cache_interface import (FullAttentionSpec, KVCacheConfig,
                                        KVCacheSpec)
from vllm.v1.outputs import (EMPTY_MODEL_RUNNER_OUTPUT, LogprobsTensors,
                             ModelRunnerOutput)
from vllm.v1.sample.metadata import SamplingMetadata
from vllm.v1.worker.utils import bind_kv_cache
from vllm_gaudi.v1.worker.hpu_input_batch import InputBatch
from vllm.v1.worker.gpu_input_batch import CachedRequestState
from vllm.distributed.parallel_state import get_pp_group

from vllm.model_executor.models.interfaces import supports_transcription
from vllm.model_executor.models.interfaces_base import (
    is_pooling_model, is_text_generation_model)
from vllm.tasks import GenerationTask, PoolingTask, SupportedTask

if TYPE_CHECKING:
    import xgrammar as xgr
    import xgrammar.kernels.apply_token_bitmask_inplace_torch_compile as xgr_torch_compile  # noqa: E501
    import xgrammar.kernels.apply_token_bitmask_inplace_cpu as xgr_cpu
    from vllm.v1.core.scheduler import SchedulerOutput
else:
    xgr = LazyLoader("xgr", globals(), "xgrammar")
    xgr_cpu = LazyLoader("xgr_cpu", globals(),
                         "xgrammar.kernels.apply_token_bitmask_inplace_cpu")
    xgr_torch_compile = LazyLoader(
        "xgr_torch_compile", globals(),
        "xgrammar.kernels.apply_token_bitmask_inplace_torch_compile")

from vllm_gaudi.extension.logger import logger as init_logger

logger = init_logger()

_TYPE_CACHE: dict[str, dict[str, Any]] = {}


class BucketingFailedException(Exception):
    pass


def setup_profiler(warmup, active):
    schedule = torch.profiler.schedule(wait=0,
                                       warmup=warmup,
                                       active=active,
                                       repeat=1)
    activities = [
        torch.profiler.ProfilerActivity.CPU,
        torch.profiler.ProfilerActivity.HPU
    ]
    profiler = torch.profiler.profile(
        schedule=schedule,
        activities=activities,
        on_trace_ready=torch.profiler.tensorboard_trace_handler('.',
                                                                use_gzip=True),
        record_shapes=False,
        with_stack=True)
    return profiler


@dataclass
class PromptDecodeInfo:
    prompt_req_ids: list[str]
    decode_req_ids: list[str]
    prompt_scheduled_tokens: list[int]


@dataclass
class PromptData:
    input_tokens: torch.Tensor
    input_positions: torch.Tensor
    attn_metadata: HPUAttentionMetadataV1


@dataclass
class DecodeData:
    input_tokens: Optional[torch.Tensor] = None
    input_positions: Optional[torch.Tensor] = None
    attn_metadata: Optional[HPUAttentionMetadataV1] = None


empty_list: Callable[[], list] = lambda: field(default_factory=list)


@dataclass
class BatchContents:
    req_ids: list[str] = empty_list()
    token_ids: list[list[int]] = empty_list()
    context_lens: list[int] = empty_list()
    blocks: list[list[int]] = empty_list()
    logits_positions: list[list[int]] = empty_list()

    def get_num_tokens(self):
        return [len(t) for t in self.token_ids]


#TODO(kzawora): remove this
@dataclass
class PrefillInputData:
    request_ids: list = empty_list()
    prompt_lens: list = empty_list()
    token_ids: list = empty_list()
    position_ids: list = empty_list()
    attn_metadata: list = empty_list()
    logits_indices: list = empty_list()
    logits_requests: list = empty_list()


#TODO(kzawora): remove this
@dataclass
class DecodeInputData:
    num_decodes: int
    token_ids: Optional[torch.Tensor] = None
    position_ids: Optional[torch.Tensor] = None
    attn_metadata: Optional[HPUAttentionMetadataV1] = None
    logits_indices: Optional[torch.Tensor] = None


def bool_helper(value):
    value = value.lower()
    return value in ("y", "yes", "t", "true", "on", "1")


Mergeable: TypeAlias = Union[BatchContents, PrefillInputData]


def shallow_tuple(obj: Mergeable) -> tuple:
    """Returns a shallow tuple with dataclass field values"""
    # Unfortunately dataclasses.astuple deepcopies the data
    # se we can't use it
    return tuple(getattr(obj, field.name) for field in fields(obj))


def merge_contents(lhs: Mergeable, *rhs: Mergeable):
    """Extends all internal lists of a dataclass with """
    """values from given objects"""
    lhs_type = type(lhs)
    lhs_tuple = shallow_tuple(lhs)
    for other in rhs:
        assert lhs_type is type(other),\
            'Only objects of the same type can be merged'
        for dst, src in zip(lhs_tuple, shallow_tuple(other)):
            dst.extend(src)


def flatten(in_list):
    """Return a flattened representation of a list"""
    return list(itertools.chain(*in_list))


def gather_list(input, indices, v):
    """Gather values from input using indices"""
    return [input[i] if i is not None else v for i in indices]


def _async_h2d_tensor(data, dtype, device='hpu'):
    return torch.tensor(data, dtype=dtype, device='cpu').to(device,
                                                            non_blocking=True)


def _async_h2d_tensor_copy(source, device='hpu'):
    assert source.device.type == 'cpu', \
        "Source tensor is not present in host memory!"
    target = torch.empty(source.shape, dtype=source.dtype, device=device)
    target.copy_(source, non_blocking=True)
    return target


def ensure_decodes_first(b: InputBatch):
    num_reqs = b.num_reqs
    while True:
        # Find the first prompt index
        first_prompt_index = None
        for i in range(num_reqs):
            if b.num_computed_tokens_cpu[i] < b.num_prompt_tokens[i]:
                first_prompt_index = i
                break
        if first_prompt_index is None:
            break

        # Find the last decode index
        last_decode_index = None
        for i in reversed(range(num_reqs)):
            if b.num_computed_tokens_cpu[i] >= b.num_prompt_tokens[i]:
                last_decode_index = i
                break
        if last_decode_index is None:
            break

        # Sanity
        assert first_prompt_index != last_decode_index

        # Check if done
        if first_prompt_index > last_decode_index:
            break

        # Swap
        b.swap_states(first_prompt_index, last_decode_index)


def get_target_layer_suffix_list(model_type) -> list[str]:
    # This sets the suffix for the hidden layer name, which is controlled by
    # VLLM_CONFIG_HIDDEN_LAYERS. The default suffix is "DecoderLayer," which is
    # applicable for most language models such as LLaMA, Qwen, and BART. If the
    # model's decoder layer name differs from the default, it will need to
    # be specified here.
    decoder_layer_table = {
        "gpt_bigcode": "BigCodeBlock",
    }

    return [
        decoder_layer_table.get(model_type, "DecoderLayer"), "EncoderLayer"
    ]


def modify_model_layers(module: torch.nn.Module,
                        suffix_list: list[str],
                        n=1,
                        counter=None):
    """Currently add mark_step at the end of specified layers.
    """

    def forward_hook(module, args, output):
        htorch.core.mark_step()
        return output

    if counter is None:
        counter = [0]

    for child_name, child_module in module.named_children():
        if any(
                child_module.__class__.__name__.endswith(layer)
                for layer in suffix_list):
            counter[0] += 1
            if counter[0] % n == 0:
                child_module.register_forward_hook(forward_hook)
        else:
            modify_model_layers(child_module, suffix_list, n, counter)


class HpuModelAdapter(torch.nn.Module):

    def __init__(self, model, vllm_config):
        super().__init__()
        self.model = model
        self.prefill_use_fusedsdpa = get_config(
        ).prompt_attn_impl == 'fsdpa_impl'
        self.recompute_cos_sin = os.getenv('VLLM_COS_SIN_RECOMPUTE',
                                           'false').lower() in ['1', 'true']
        self.vllm_config = vllm_config
        self.block_size = vllm_config.cache_config.block_size
        self.dtype = vllm_config.model_config.dtype
        self._rotary_embed_module = self._get_rotary_embedding_module(
            self.model)
        self._rotary_prepare_cos_sin = self._get_prepare_cos_sin()

    def _get_rotary_embedding_module(self, model: torch.nn.Module):
        """
        Dynamically get the RotaryEmbedding layer in the model.
        This function will recursively search through the module 
        hierarchy to find and return a RotaryEmbedding layer.
        If no such layer is found, it returns None.
        """
        if model is None:
            return None

        if model.__class__.__name__.endswith("RotaryEmbedding"):
            return model

        if hasattr(model, 'children'):
            for child in model.children():
                result = self._get_rotary_embedding_module(child)
                if result is not None:
                    return result
        return None

    def _get_prepare_cos_sin(self):
        if self._rotary_embed_module is not None and hasattr(
                self._rotary_embed_module, 'prepare_cos_sin'):
            return self._rotary_embed_module.prepare_cos_sin
        return None

    def _reset_rotary_cos_sin(self):
        if hasattr(self._rotary_embed_module, "cos"):
            delattr(self._rotary_embed_module, "cos")
        if hasattr(self._rotary_embed_module, "sin"):
            delattr(self._rotary_embed_module, "sin")

    def _set_attn_bias(self, attn_metadata, batch_size, seq_len, device,
                       dtype):
        if (attn_metadata is None or
            (self.prefill_use_fusedsdpa and attn_metadata.block_list is None)
                or not attn_metadata.is_prompt):
            return attn_metadata

        if attn_metadata.attn_bias is not None:
            return attn_metadata

        prefill_metadata = attn_metadata

        seq_lens_t = prefill_metadata.seq_lens_tensor
        context_lens_t = prefill_metadata.context_lens_tensor

        block_list = attn_metadata.block_list
        max_context_len = (block_list.size(-1) //
                           batch_size if block_list is not None else 0)
        max_context_len = max_context_len * self.block_size
        past_mask = torch.arange(0,
                                 max_context_len,
                                 dtype=torch.int32,
                                 device=device)
        past_mask = (past_mask.view(1, -1).expand(batch_size, -1).ge(
            context_lens_t.view(-1, 1)).view(batch_size, 1, -1).expand(
                batch_size, seq_len, -1).view(batch_size, 1, seq_len, -1))

        len_mask = (torch.arange(0, seq_len, device=device,
                                 dtype=torch.int32).view(1, seq_len).ge(
                                     seq_lens_t.unsqueeze(-1)).view(
                                         batch_size, 1, 1, seq_len))
        causal_mask = torch.triu(torch.ones((batch_size, 1, seq_len, seq_len),
                                            device=device,
                                            dtype=torch.bool),
                                 diagonal=1)
        mask = causal_mask.logical_or(len_mask)
        mask = torch.concat((past_mask, mask), dim=-1)
        attn_bias = (torch.zeros_like(mask, dtype=dtype).masked_fill_(
            mask, -math.inf))
        attn_metadata = custom_tuple_replace(prefill_metadata,
                                             "TrimmedAttentionMetadata",
                                             attn_bias=attn_bias)
        return attn_metadata

    def _set_block_mapping(self, metadata, batch_size, device, dtype):
        mask = torch.arange(0,
                            self.block_size,
                            device=device,
                            dtype=torch.int32).unsqueeze(0)
        mask = mask >= metadata.block_usage.unsqueeze(-1)
        attn_bias = (torch.zeros_like(mask, dtype=dtype).masked_fill_(
            mask, -math.inf))

        if not is_fake_hpu():
            block_mapping = torch.nn.functional.one_hot(metadata.block_groups,
                                                        num_classes=batch_size)
        else:
            # Unfortunately one_hot on CPU
            # doesn't handle out of bounds classes so we need to convert
            # all negative values to 0 (block_mapping) or bs (block_groups)
            block_groups = metadata.block_groups.to(torch.long)
            block_mapping = torch.nn.functional.relu(block_groups)
            block_mapping = torch.nn.functional.one_hot(block_mapping,
                                                        num_classes=batch_size)
            oob_values = block_groups.lt(0)
            block_mapping.masked_fill_(oob_values.unsqueeze(-1), 0)
            block_groups.masked_fill_(oob_values, batch_size)
            metadata = custom_tuple_replace(metadata,
                                            "TrimmedAttentionMetadata",
                                            block_groups=block_groups)
        block_mapping = block_mapping.to(dtype)
        metadata = custom_tuple_replace(metadata,
                                        "TrimmedAttentionMetadata",
                                        block_mapping=block_mapping,
                                        attn_bias=attn_bias)
        return metadata

    def _update_metadata(self, attn_metadata, batch_size, seq_len, device,
                         dtype):
        if attn_metadata.is_prompt:
            attn_metadata = self._set_attn_bias(attn_metadata, batch_size,
                                                seq_len, device, dtype)
        else:
            attn_metadata = self._set_block_mapping(attn_metadata, batch_size,
                                                    device, dtype)
        return attn_metadata

    def forward(self, *args, **kwargs):
        # TODO(kzawora): something goes VERY WRONG when operating on
        # kwargs['attn_metadata'].slot_mapping, compared to untrimmed metadata
        kwargs = kwargs.copy()
        #        selected_token_indices = kwargs.pop('selected_token_indices')
        if 'warmup_mode' in kwargs:
            kwargs.pop('warmup_mode')
        input_ids = kwargs['input_ids']
        kwargs['attn_metadata'] = self._update_metadata(
            kwargs['attn_metadata'], input_ids.size(0), input_ids.size(1),
            input_ids.device, self.dtype)
        if self._rotary_prepare_cos_sin is not None:
            self._rotary_prepare_cos_sin(
                kwargs['positions'], recompute_cos_sin=self.recompute_cos_sin)
        attn_meta = kwargs.pop('attn_metadata')
        if 'kv_caches' in kwargs:
            kwargs.pop('kv_caches')
        with set_forward_context(attn_meta, self.vllm_config):
            hidden_states = self.model(*args, **kwargs)
            if self._rotary_prepare_cos_sin is not None:
                self._reset_rotary_cos_sin()
        return hidden_states

    def compute_logits(self, *args, **kwargs):
        return self.model.compute_logits(*args, **kwargs)

    # def sample(self, *args, **kwargs):
    #    return self.sampler(*args, **kwargs)

    def generate_proposals(self, *args, **kwargs):
        return self.model.generate_proposals(*args, **kwargs)

    # sampler property will be used by spec_decode_worker
    # don't rename
    # @property
    # def sampler(self):
    #    return self.model.sampler


def _maybe_wrap_in_hpu_graph(*args, **kwargs):
    return htorch.hpu.wrap_in_hpu_graph(
        HpuModelAdapter(*args, **kwargs), disable_tensor_cache=True
    ) if htorch.utils.internal.is_lazy() else HpuModelAdapter(*args, **kwargs)


def subtuple(obj: object,
             typename: str,
             to_copy: list[str],
             to_override: Optional[dict[str, object]] = None):
    if obj is None:
        return None
    if to_override is None:
        to_override = {}
    fields = set(to_copy) | set(to_override.keys())
    if type(obj) is dict:
        values = {key: obj[key] for key in fields if key in obj}
    else:
        values = {f: to_override.get(f, getattr(obj, f)) for f in fields}
    if typename not in _TYPE_CACHE:
        _TYPE_CACHE[typename] = {
            'type': collections.namedtuple(typename, ' '.join(fields)),
            'fields': fields
        }
    return _TYPE_CACHE[typename]['type'](**values)  # type: ignore


def custom_tuple_replace(obj: object, typename: str, **to_override):
    # Torch compile dynamo doesn't support calling any named tuple
    # dynamic methods other than len and get_attr. This function is
    # a torch.compile friendly version of tuple._replace

    cached_type = _TYPE_CACHE[typename]['type']
    fields = _TYPE_CACHE[typename]['fields']
    values = {
        field: getattr(obj, field)
        for field in fields  # type: ignore
    }
    values.update(to_override)
    return cached_type(**values)  # type: ignore


def trim_attn_metadata(metadata: HPUAttentionMetadataV1) -> object:
    # NOTE(kzawora): To anyone working on this in the future:
    # Trimming metadata is required when using HPUGraphs.
    # Attention metadata is going to be hashed by PT bridge, and
    # appropriate HPUGraphs will be matched based on all inputs' hash.

    # Before you put more keys in here, make sure you know their
    # value type and make sure you know how it's going to be hashed.
    # You can find that information in input_hash function
    # in habana_frameworks/torch/hpu/graphs.py. You can also hash
    # it manually with torch.hpu.graphs.input_hash(attention_metadata)

    # If you use primitive types here - they will get hashed based
    # on their value. You *will* get lots of excessive graph captures
    # (and an OOM eventually) if you decide to put something like
    # seq_len int here.
    # If you absolutely need a scalar, put it in a tensor. Tensors
    # get hashed using their metadata, not their values:
    # input_hash(torch.tensor(123)) == input_hash(torch.tensor(321))
    # input_hash(123) != input_hash(321)
    # input_hash("abc") != input_hash("cba")
    attention_metadata = subtuple(metadata, 'TrimmedAttentionMetadata', [
        'attn_bias', 'seq_lens_tensor', 'context_lens_tensor', 'block_list',
        'block_mapping', 'block_usage', 'slot_mapping', 'is_prompt',
        'block_size', 'block_groups'
    ])
    return attention_metadata


def next_pow2(value: int, base: int):
    res = base
    while value > 1:
        value = (value + 1) // 2
        res *= 2
    return res


def round_up(value: int, k: int):
    return (value + k - 1) // k * k


def pad_list(input, target_len, val_generator):
    padding = target_len - len(input)
    if padding > 0:
        input.extend(itertools.islice(val_generator, padding))
    return input


class HPUModelRunner:

    def __init__(
        self,
        vllm_config: VllmConfig,
        device: torch.device = 'hpu',
        is_driver_worker: bool = False,
    ):
        # TODO: use ModelRunnerBase.__init__(self, vllm_config=vllm_config)
        environment.set_vllm_config(vllm_config)
        self.vllm_config = vllm_config
        self.model_config = vllm_config.model_config
        self.cache_config = vllm_config.cache_config
        self.lora_config = vllm_config.lora_config
        self.load_config = vllm_config.load_config
        self.parallel_config = vllm_config.parallel_config
        self.scheduler_config = vllm_config.scheduler_config
        self.speculative_config = vllm_config.speculative_config
        self.observability_config = vllm_config.observability_config
        self.is_driver_worker = is_driver_worker

        self.sampler = get_sampler()

        # NOTE(kzawora) update_env is a hack to work around VLLMKVCache in
        # hpu-extension which selects fetch_from_cache implementation based
        # on env vars... this should be fixed in the future
        self.enable_bucketing = get_config().use_bucketing
        self.use_contiguous_pa = get_config().use_contiguous_pa
        self.skip_warmup = get_config().skip_warmup

        model_config = self.model_config
        cache_config = self.cache_config
        scheduler_config = self.scheduler_config
        self.device = device
        self.pin_memory = is_pin_memory_available()
        self.dtype = self.model_config.dtype
        if cache_config.cache_dtype == "auto":
            self.kv_cache_dtype = self.dtype
        else:
            self.kv_cache_dtype = STR_DTYPE_TO_TORCH_DTYPE[
                cache_config.cache_dtype]

        self.sliding_window = model_config.get_sliding_window()
        self.block_size = cache_config.block_size
        self.max_model_len = model_config.max_model_len
        self.max_num_blocks_per_req = cdiv(self.max_model_len, self.block_size)
        self.max_num_tokens = scheduler_config.max_num_batched_tokens

        # Model-related.
        self.num_attn_layers = self.model_config.get_num_layers_by_block_type(
            self.parallel_config, LayerBlockType.attention)
        self.num_query_heads = self.model_config.get_num_attention_heads(
            self.parallel_config)
        self.num_kv_heads = self.model_config.get_num_kv_heads(
            self.parallel_config)
        self.head_size = self.model_config.get_head_size()
        self.hidden_size = self.model_config.get_hidden_size()

        self.attn_backend = get_attn_backend(
            self.head_size,
            self.dtype,
            self.kv_cache_dtype,
            self.block_size,
            self.model_config.is_attention_free,
            use_mla=self.model_config.use_mla,
        )

        # Lazy initialization
        # self.model: nn.Module  # set after load_model
        self.kv_caches: list[torch.Tensor] = []
        self.inc_initialized_successfully = False
        self._is_inc_finalized = False

        # Request states.
        self.requests: dict[str, CachedRequestState] = {}
        # Persistent batch.
        self.input_batch = InputBatch(
            max_num_reqs=self.scheduler_config.max_num_seqs,
            max_model_len=self.max_model_len,
            max_num_batched_tokens=self.max_num_tokens,
            device=self.device,
            pin_memory=self.pin_memory,
            vocab_size=self.model_config.get_vocab_size(),
            block_sizes=[self.block_size])
        self.mem_margin = None

        self.use_hpu_graph = not self.model_config.enforce_eager
        self.max_batch_size = self.scheduler_config.max_num_seqs
        self.max_num_seqs = self.scheduler_config.max_num_seqs
        self.max_prefill_batch_size = 1  # TODO(kzawora): add knob for that
        self.seen_configs: set = set()
        self.max_num_batched_tokens = \
            self.scheduler_config.max_num_batched_tokens
        self.use_merged_prefill = get_config().merged_prefill
        self.use_prefix_caching = (
            self.vllm_config.cache_config.enable_prefix_caching)
        self.bucketing_manager = HPUBucketingManager()
        if self.enable_bucketing:
            logger.info("Bucketing is ON.")
            self.bucketing_manager.initialize(
                max_num_seqs=self.max_num_seqs,
                max_num_prefill_seqs=self.max_prefill_batch_size,
                block_size=self.block_size,
                max_num_batched_tokens=self.max_num_batched_tokens,
                max_model_len=self.max_model_len)
            self.graphed_buckets: set[Any] = set()
        else:
            logger.info("Bucketing is OFF.")
        self._PAD_SLOT_ID = -1
        self._PAD_BLOCK_ID = -1
        self._tokenizer = init_tokenizer_from_configs(
            model_config=vllm_config.model_config,
            scheduler_config=vllm_config.scheduler_config,
            lora_config=vllm_config.lora_config).tokenizer

        # TODO(madamczyk-intel): add a knob for that
        # TODO(madamczyk-intel): debug why increasing it lowers acc
        self.logits_rounding = 1
        # High-level profiler
        self.profiler = HabanaHighLevelProfiler()
        self.profiler_counter_helper = HabanaProfilerCounterHelper()

    def get_kv_cache_spec(self) -> dict[str, KVCacheSpec]:
        """
        Generates the KVCacheSpec by parsing the kv cache format from each
        Attention module in the static forward context.
        Returns:
            KVCacheSpec: A dictionary mapping layer names to their KV cache
            format. Layers that do not need KV cache are not included.
        """

        forward_ctx = self.vllm_config.compilation_config.static_forward_context
        block_size = self.vllm_config.cache_config.block_size
        use_mla = self.vllm_config.model_config.use_mla
        kv_cache_spec: dict[str, KVCacheSpec] = {}
        for layer_name, attn_module in forward_ctx.items():
            if isinstance(attn_module, FusedMoE):
                continue

            # TODO: Support other attention modules, e.g., sliding window,
            # cross-attention
            assert isinstance(attn_module, Attention)
            if attn_module.attn_type == AttentionType.DECODER:
                kv_cache_spec[layer_name] = FullAttentionSpec(
                    block_size=block_size,
                    num_kv_heads=attn_module.num_kv_heads,
                    head_size=attn_module.head_size,
                    dtype=self.kv_cache_dtype,
                    use_mla=use_mla)
            elif attn_module.attn_type in (AttentionType.ENCODER,
                                           AttentionType.ENCODER_ONLY):
                # encoder-only attention does not need KV cache.
                continue
            elif attn_module.attn_type == AttentionType.ENCODER_DECODER:
                raise NotImplementedError
            else:
                raise ValueError(
                    f"Unknown attention type: {attn_module.attn_type}")

        return kv_cache_spec

    def _update_states(self, scheduler_output: "SchedulerOutput") -> bool:
        """Update the cached states and the persistent batch with the scheduler
        output.

        The updated states are used by the `_prepare_inputs` function to create
        the input GPU tensors for the model.

        The SamplingMetadata is updated and copied to the GPU if there is a
        new/resumed/paused/finished request in the batch.
        """
        # Remove finished requests from the cached states.
        for req_id in scheduler_output.finished_req_ids:
            self.requests.pop(req_id, None)
        # Remove the finished requests from the persistent batch.
        # NOTE(woosuk): There could be an edge case where finished_req_ids and
        # scheduled_req_ids overlap. This happens when a request is aborted and
        # then resubmitted with the same ID. In this case, we treat them as two
        # distinct requests - clearing the cached states for the first request
        # and handling the second as a new request.
        removed_req_indices: list[int] = []
        for req_id in scheduler_output.finished_req_ids:
            req_index = self.input_batch.remove_request(req_id)
            if req_index is not None:
                removed_req_indices.append(req_index)

        # Remove the unscheduled requests from the persistent batch.
        # NOTE(woosuk): The unscheduled requests are either preempted requests
        # or running requests that are not scheduled in this step. We remove
        # them from the persistent batch but keep their cached states since
        # they will be scheduled again sometime in the future.
        scheduled_req_ids = scheduler_output.num_scheduled_tokens.keys()
        cached_req_ids = self.input_batch.req_id_to_index.keys()
        unscheduled_req_ids = cached_req_ids - scheduled_req_ids
        # NOTE(woosuk): The persistent batch optimization assumes that
        # consecutive batches contain mostly the same requests. If batches
        # have low request overlap (e.g., alternating between two distinct
        # sets of requests), this optimization becomes very inefficient.
        for req_id in unscheduled_req_ids:
            req_index = self.input_batch.remove_request(req_id)
            assert req_index is not None
            removed_req_indices.append(req_index)

        req_ids_to_add: list[str] = []
        # Add new requests to the cached states.
        for new_req_data in scheduler_output.scheduled_new_reqs:
            assert new_req_data.sampling_params is not None, \
                "Pooling is not supported in HPU yet"
            req_id = new_req_data.req_id
            sampling_params = new_req_data.sampling_params
            if sampling_params.sampling_type == SamplingType.RANDOM_SEED:
                generator = torch.Generator(device=self.device)
                generator.manual_seed(sampling_params.seed)
            else:
                generator = None

            self.requests[req_id] = CachedRequestState(
                req_id=req_id,
                prompt_token_ids=new_req_data.prompt_token_ids,
                mm_kwargs=new_req_data.mm_kwargs,
                mm_positions=new_req_data.mm_positions,
                sampling_params=sampling_params,
                pooling_params=None,
                generator=generator,
                block_ids=new_req_data.block_ids,
                num_computed_tokens=new_req_data.num_computed_tokens,
                output_token_ids=[],
                lora_request=new_req_data.lora_request,
            )

            req_ids_to_add.append(req_id)
        # Update the states of the running/resumed requests.
        is_last_rank = get_pp_group().is_last_rank
        req_data = scheduler_output.scheduled_cached_reqs
        for i, req_id in enumerate(req_data.req_ids):
            req_state = self.requests[req_id]
            num_computed_tokens = req_data.num_computed_tokens[i]
            new_block_ids = req_data.new_block_ids[i]
            resumed_from_preemption = req_data.resumed_from_preemption[i]
            req_state.num_computed_tokens = num_computed_tokens

            if not is_last_rank:
                # When using PP, the scheduler sends the sampled tokens back,
                # because there's no direct communication between the first-
                # stage worker and the last-stage worker.
                new_token_ids = req_data.new_token_ids[i]
                # Add the sampled token(s) from the previous step (if any).
                # This doesn't include "unverified" tokens like spec tokens.
                num_new_tokens = (num_computed_tokens + len(new_token_ids) -
                                  req_state.num_tokens)
                if num_new_tokens == 1:
                    # Avoid slicing list in most common case.
                    req_state.output_token_ids.append(new_token_ids[-1])
                elif num_new_tokens > 0:
                    req_state.output_token_ids.extend(
                        new_token_ids[-num_new_tokens:])

            # Update the block IDs.
            if not resumed_from_preemption:
                for block_ids, new_ids in zip(req_state.block_ids,
                                              new_block_ids):
                    block_ids.extend(new_ids)
            else:
                req_state.block_ids = new_block_ids

            req_index = self.input_batch.req_id_to_index.get(req_id)
            if req_index is None:
                # The request is not in the persistent batch.
                # The request was either preempted and resumed later, or was not
                # scheduled in the previous step and needs to be added again.
                req_ids_to_add.append(req_id)
                continue

            # Update the persistent batch.
            self.input_batch.num_computed_tokens_cpu[req_index] = (
                num_computed_tokens)
            self.input_batch.block_table.append_row(new_block_ids, req_index)

            # For the last rank, we don't need to update the token_ids_cpu
            # because the sampled tokens are already cached.
            if not is_last_rank:
                # Add new_token_ids to token_ids_cpu.
                start_token_index = num_computed_tokens
                end_token_index = num_computed_tokens + len(new_token_ids)
                self.input_batch.token_ids_cpu[
                    req_index,
                    start_token_index:end_token_index] = new_token_ids
                self.input_batch.num_tokens_no_spec[
                    req_index] = end_token_index
                # Add spec_token_ids to token_ids_cpu.
                spec_token_ids = \
                    scheduler_output.scheduled_spec_decode_tokens.get(
                        req_id, ())
                if spec_token_ids:
                    start_index = end_token_index
                    end_token_index += len(spec_token_ids)
                    self.input_batch.token_ids_cpu[
                        req_index,
                        start_index:end_token_index] = spec_token_ids
                # NOTE(woosuk): `num_tokens` here may include spec decode tokens
                self.input_batch.num_tokens[req_index] = end_token_index

        # Check if the batch has changed. If not, we can skip copying the
        # sampling metadata from CPU to GPU.
        batch_changed = len(removed_req_indices) > 0 or len(req_ids_to_add) > 0

        # Add the new or resumed requests to the persistent batch.
        # The smaller empty indices are filled first.
        removed_req_indices = sorted(removed_req_indices, reverse=True)
        for req_id in req_ids_to_add:
            req_state = self.requests[req_id]
            if removed_req_indices:
                # Fill the empty index.
                req_index = removed_req_indices.pop()
            else:
                # Append to the end.
                req_index = None
            self.input_batch.add_request(req_state, req_index)

        # Condense the batched states if there are empty indices.
        if removed_req_indices:
            self.input_batch.condense(removed_req_indices)

        if batch_changed:
            self.input_batch.refresh_sampling_metadata()
        return batch_changed

    def get_model(self) -> torch.nn.Module:
        assert self.model is not None
        return self.model

    def _get_prompts_and_decodes(
        self,
        scheduler_output: "SchedulerOutput",
    ) -> PromptDecodeInfo:
        total_num_scheduled_tokens = scheduler_output.total_num_scheduled_tokens
        assert total_num_scheduled_tokens > 0
        num_reqs = self.input_batch.num_reqs
        assert num_reqs > 0

        # Traverse decodes first
        decode_req_ids = []
        num_computed_tokens_decode = []
        for i in range(num_reqs):
            req_id = self.input_batch.req_ids[i]
            assert req_id is not None

            num_computed_tokens = self.input_batch.num_computed_tokens_cpu[i]
            num_prompt_tokens = self.input_batch.num_prompt_tokens[i]
            num_scheduled_tokens = scheduler_output.num_scheduled_tokens[
                req_id]

            if num_computed_tokens < num_prompt_tokens:
                # This is prompt
                break

            # This is decode
            assert num_scheduled_tokens == 1
            decode_req_ids.append(req_id)
            num_computed_tokens_decode.append(int(num_computed_tokens + 1))

        if self.profiler.enabled:
            self.profiler_counter_helper.capture_decode_seq_stats(
                num_computed_tokens_decode)

        # Traverse prompts
        prompt_req_ids = []
        prompt_scheduled_tokens = []
        for i in range(len(decode_req_ids), num_reqs):
            req_id = self.input_batch.req_ids[i]
            assert req_id is not None

            num_computed_tokens = self.input_batch.num_computed_tokens_cpu[i]
            num_prompt_tokens = self.input_batch.num_prompt_tokens[i]
            num_scheduled_tokens = scheduler_output.num_scheduled_tokens[
                req_id]

            # Must be prompt
            assert num_computed_tokens < num_prompt_tokens
            num_output_tokens = len(self.requests[req_id].output_token_ids)
            assert num_output_tokens == 0, \
                f'req_id: {req_id}, {num_output_tokens}'

            prompt_req_ids.append(req_id)
            prompt_scheduled_tokens.append(num_scheduled_tokens)

        return PromptDecodeInfo(prompt_req_ids, decode_req_ids,
                                prompt_scheduled_tokens)

    def _prepare_sampling(self,
                          batch_changed: bool,
                          request_ids: Union[None, list[str]] = None,
                          pad_to: Optional[int] = None) -> SamplingMetadata:
        # Create the sampling metadata.
        req_id_output_token_ids: dict[str, list[int]] = \
            {req_id: req.output_token_ids \
                for req_id, req in self.requests.items()}
        if request_ids is not None:
            req_id_output_token_ids = {
                req_id: req_id_output_token_ids[req_id] \
                    for req_id in request_ids}
        req_id_output_token_ids_lst = list(req_id_output_token_ids.items())
        if pad_to is not None:
            while len(req_id_output_token_ids_lst) < pad_to:
                req_id_output_token_ids_lst.append(
                    req_id_output_token_ids_lst[0])
        sampling_metadata = self.input_batch.make_selective_sampling_metadata(
            req_id_output_token_ids_lst, skip_copy=not batch_changed)
        return sampling_metadata

    def get_habana_paged_attn_buffers(self, block_tables, slot_mapping,
                                      batch_size):
        last_block_usage = [
            slot[0] % self.block_size + 1 for slot in slot_mapping
        ]
        block_groups = [[i] * len(bt) for i, bt in enumerate(block_tables)]
        block_usage = [[self.block_size] * (len(bt) - 1) + [lbu]
                       for bt, lbu in zip(block_tables, last_block_usage)
                       if bt]
        block_list = flatten(block_tables)
        block_groups = flatten(block_groups)
        block_usage = flatten(block_usage)
        assert len(block_list) == len(block_groups)
        assert len(block_list) == len(block_usage)

        padding_fn = None
        block_bucket_size: int
        if self.use_contiguous_pa:
            block_bucket_size = max(max(block_list) + 1, len(block_list))
            block_bucket_size = \
                self.bucketing_manager.find_decode_bucket(batch_size,
                                                          block_bucket_size)[2]
            indices: list[Any]
            indices = [None] * block_bucket_size
            for i, bid in enumerate(block_list):
                indices[bid] = i
            padding_fn = lambda tensor, pad_value: gather_list(
                tensor, indices, pad_value)
        else:
            block_bucket_size = \
                self.bucketing_manager.find_decode_bucket(batch_size,
                                                          len(block_list))[2]
            padding_fn = lambda tensor, pad_value: pad_list(
                tensor, block_bucket_size, itertools.repeat(pad_value))

        block_list = padding_fn(block_list, self._PAD_BLOCK_ID)
        block_groups = padding_fn(block_groups, -1)
        block_usage = padding_fn(block_usage, 1)

        block_list = torch.tensor(block_list, dtype=torch.long, device='cpu')
        block_groups = torch.tensor(block_groups,
                                    dtype=torch.long,
                                    device='cpu')
        block_usage = torch.tensor(block_usage,
                                   dtype=self.model_config.dtype,
                                   device='cpu')
        return block_list, block_groups, block_usage

    def _align_and_pad(self, data, bucketing, padding_gen):
        bs = len(data)
        target_bs, target_len = bucketing
        if target_bs == 1 and bs > 1:
            data = [list(itertools.chain(*data))]
        data = [pad_list(x, target_len, padding_gen) for x in data]
        padding = itertools.islice(padding_gen, target_len)
        data = pad_list(data, target_bs, itertools.repeat(padding))
        return data

    def _bucketize_merged_prompt(self, seq_lens, num_blocks):
        seq = sum(seq_lens)
        num_blocks = sum(num_blocks)
        seq = self.bucketing_manager.find_prompt_bucket(1, seq, num_blocks)[1]
        num_blocks = round_up(num_blocks, 32)
        return (1, seq, num_blocks)

    def _bucketize_2d_prompt(self, seq_lens, num_blocks):
        bs = len(seq_lens)
        if bs > self.max_prefill_batch_size:
            raise BucketingFailedException
        seq = max(seq_lens)
        num_blocks = max(num_blocks) if len(num_blocks) > 0 else 0
        bs, seq, num_blocks = self.bucketing_manager.find_prompt_bucket(
            bs, seq, num_blocks)
        return (bs, seq, num_blocks)

    def _get_prompt_bucketing_fn(self):
        if self.use_merged_prefill:
            return self._bucketize_merged_prompt
        else:
            return self._bucketize_2d_prompt

    def _can_merge_prefill_contents(self, lhs, rhs):
        combined_num_tokens = lhs.get_num_tokens() + rhs.get_num_tokens()
        bucketing_fn = self._get_prompt_bucketing_fn()
        try:
            target_bs, target_seq, target_blocks = bucketing_fn(
                combined_num_tokens, [])
        except BucketingFailedException:
            return False
        target_bs, target_seq, target_blocks = bucketing_fn(
            combined_num_tokens, [])
        return target_bs <= self.max_prefill_batch_size and\
            target_bs * target_seq <= self.max_num_tokens

    def _extract_prefill_batch_contents(self, num_prefills, num_decodes,
                                        num_scheduled_tokens):
        # DECODES are the first num_decodes REQUESTS.
        # PREFILLS are the next num_reqs - num_decodes REQUESTS.
        num_reqs = num_prefills + num_decodes
        block_table_cpu_tensor = self.input_batch.block_table[
            0].get_cpu_tensor()
        all_batch_contents = [BatchContents()]

        for batch_idx in range(num_decodes, num_reqs):
            req_id = self.input_batch.req_ids[batch_idx]
            context_len = self.input_batch.num_computed_tokens_cpu[batch_idx]
            query_len = num_scheduled_tokens[batch_idx]

            token_ids = self.input_batch.token_ids_cpu[
                batch_idx, context_len:context_len + query_len].tolist()

            num_blocks = round_up(context_len + query_len,
                                  self.block_size) // self.block_size
            blocks = block_table_cpu_tensor[batch_idx, :num_blocks].tolist()

            prompt_tokens = self.input_batch.num_prompt_tokens[batch_idx]
            #TODO: Fix non-prompt case
            num_output_logits = context_len + query_len - prompt_tokens + 1
            logits_positions = list(
                range(query_len - num_output_logits, query_len))

            new_batch_contents = BatchContents(
                req_ids=[req_id],
                token_ids=[token_ids],
                context_lens=[context_len],
                blocks=[blocks],
                logits_positions=[logits_positions],
            )
            if self._can_merge_prefill_contents(all_batch_contents[-1],
                                                new_batch_contents):
                merge_contents(all_batch_contents[-1], new_batch_contents)
            else:
                all_batch_contents.append(new_batch_contents)
        return all_batch_contents

    def _make_attn_bias(self, context_groups, token_groups):
        dtype = self.dtype
        is_causal = True  # TODO: add support for non-causal tasks
        context_groups = torch.tensor(context_groups,
                                      device='cpu',
                                      dtype=torch.int16)
        context_groups = context_groups.repeat_interleave(self.block_size,
                                                          dim=-1)
        context_len = context_groups.size(-1)
        token_groups = torch.tensor(token_groups,
                                    device='cpu',
                                    dtype=torch.int16)
        num_queries = token_groups.size(-1)
        seq_groups = torch.cat([context_groups, token_groups], dim=-1)
        attn_mask = seq_groups.unflatten(-1,
                                         (1, -1)) != token_groups.unflatten(
                                             -1, (-1, 1))
        if is_causal:
            causal_mask = torch.ones(num_queries,
                                     num_queries,
                                     device='cpu',
                                     dtype=torch.bool)
            causal_mask = torch.triu(causal_mask, diagonal=1).unsqueeze(0)
            attn_mask[:, :, context_len:].logical_or_(causal_mask)
        attn_mask = attn_mask.to(dtype).masked_fill_(attn_mask, -math.inf)

        return attn_mask.unflatten(0, (1, -1))

    def _form_prefill_batch(self, contents):
        if len(contents.req_ids) == 0:
            return PrefillInputData()

        token_ids = contents.token_ids
        req_ids = contents.req_ids
        query_lens = [len(tids) for tids in contents.token_ids]
        if self.profiler.enabled:
            self.profiler_counter_helper.capture_prompt_seq_stats(query_lens)
        context_lens = contents.context_lens

        token_positions = [
            list(range(cl, cl + ql))
            for cl, ql in zip(context_lens, query_lens)
        ]
        block_assignment = [[
            divmod(pos, self.block_size) for pos in positions
        ] for positions in token_positions]
        token_slots = [[
            blocks[bi] * self.block_size + bo for bi, bo in assignment
        ] for blocks, assignment in zip(contents.blocks, block_assignment)]
        token_groups = [[i] * len(tid) for i, tid in enumerate(token_ids)]
        num_context_blocks = [
            round_up(ctx_len, self.block_size) // self.block_size
            for ctx_len in context_lens
        ]
        context_blocks: list = [
            blocks[:num]
            for blocks, num in zip(contents.blocks, num_context_blocks)
        ]
        num_context_blocks = [len(b) for b in context_blocks]
        context_groups = [[i] * b for i, b in enumerate(num_context_blocks)]
        has_context = sum(context_lens) > 0

        target_bs, target_seq, target_blocks = self._get_prompt_bucketing_fn()(
            query_lens, num_context_blocks)
        token_ids = self._align_and_pad(contents.token_ids,
                                        (target_bs, target_seq),
                                        itertools.repeat(-1))
        token_positions = self._align_and_pad(token_positions,
                                              (target_bs, target_seq),
                                              itertools.repeat(-1))
        token_slots = self._align_and_pad(token_slots, (target_bs, target_seq),
                                          itertools.repeat(-1))
        token_groups = self._align_and_pad(token_groups,
                                           (target_bs, target_seq),
                                           itertools.repeat(-1))
        context_blocks = self._align_and_pad(context_blocks,
                                             (target_bs, target_blocks),
                                             itertools.repeat(-1))
        context_groups = self._align_and_pad(context_groups,
                                             (target_bs, target_blocks),
                                             itertools.repeat(-1))

        # TODO: cycle through dummy slots and blocks
        #dummy_slots = itertools.cycle(
        #    range(self._PAD_SLOT_ID, self._PAD_SLOT_ID + self.block_size))

        cur_offset = 0
        logits_indices = []
        logits_requests = []
        for req_id, qlen, log_pos in zip(req_ids, query_lens,
                                         contents.logits_positions):
            source = [cur_offset + x for x in log_pos]
            dest = [req_id] * len(log_pos)
            logits_indices.extend(source)
            logits_requests.extend(dest)
            if self.use_merged_prefill:
                cur_offset += qlen
            else:
                cur_offset += len(token_ids[0])

        attn_bias = None
        if self.use_merged_prefill:
            attn_bias = self._make_attn_bias(context_groups, token_groups)
            attn_bias = attn_bias.to('hpu', non_blocking=True)
        else:
            attn_bias = None

        logits_indices = pad_list(
            logits_indices,
            round_up(len(logits_indices), self.logits_rounding),
            itertools.repeat(-1))

        query_lens = _async_h2d_tensor(query_lens, torch.int32)
        token_ids = _async_h2d_tensor(token_ids, torch.int32)
        token_positions = _async_h2d_tensor(token_positions, torch.int32)
        token_slots = _async_h2d_tensor(token_slots, torch.int64)
        logits_indices = _async_h2d_tensor(logits_indices, torch.int32)
        context_lens = _async_h2d_tensor(context_lens, torch.int32)
        context_blocks_t: Optional[torch.tensor]
        if has_context:
            context_blocks_t = _async_h2d_tensor(context_blocks,
                                                 torch.int32).flatten()
        else:
            context_blocks_t = None

        attn_metadata = HPUAttentionMetadataV1.make_prefill_metadata(
            seq_lens_tensor=query_lens,
            context_lens_tensor=context_lens,
            slot_mapping=token_slots,
            block_list=context_blocks_t,
            attn_bias=attn_bias,
            block_size=self.block_size)

        return PrefillInputData(request_ids=[req_ids],
                                prompt_lens=[query_lens],
                                token_ids=[token_ids],
                                position_ids=[token_positions],
                                attn_metadata=[attn_metadata],
                                logits_indices=[logits_indices],
                                logits_requests=[logits_requests])

    def _prepare_prefill_inputs(
            self, num_prefills, num_decodes,
            num_scheduled_tokens: list[int]) -> PrefillInputData:

        all_batch_contents = self._extract_prefill_batch_contents(
            num_prefills, num_decodes, num_scheduled_tokens)
        all_batches = [
            self._form_prefill_batch(bc) for bc in all_batch_contents
        ]
        merge_contents(all_batches[0], *all_batches[1:])
        return all_batches[0]

    def _prepare_decode_inputs(self, num_decodes,
                               num_scheduled_tokens) -> DecodeInputData:
        # Decodes run as one single padded batch with shape [batch, 1]
        #
        # We need to set _PAD_SLOT_ID for the padding tokens in the
        # slot_mapping, such that the attention KV cache insertion
        # logic knows to ignore those indicies. Otherwise, the
        # padding data can be dummy since we have a causal mask.

        block_table_cpu_tensor = self.input_batch.block_table[
            0].get_cpu_tensor()
        if num_decodes == 0:
            return DecodeInputData(num_decodes=0)
        # BLOCK_TABLE [batch, max_num_blocks_per_req]
        context_lens = self.input_batch.num_computed_tokens_cpu[:num_decodes]

        # NOTE(kzawora): the +1 is what causes this entire thing to work,
        # as in the paged attention, we don't fetch just the context from cache,
        # but also kvs for the current token
        num_blocks = np.ceil(
            (context_lens + 1) / self.block_size).astype(np.int32).tolist()

        # PAD FOR STATIC SHAPES.
        padded_batch_size: int
        padded_batch_size = self.bucketing_manager.find_decode_bucket(
            num_decodes, sum(num_blocks))[0]

        block_tables_list = []
        for i, n in enumerate(num_blocks):
            seq_block_table = block_table_cpu_tensor[i, :n].tolist()
            assert len(seq_block_table) == n
            block_tables_list.append(seq_block_table)

        # POSITIONS. [batch, 1]
        # We slice at the end, since we use the positions for gathering.
        positions = torch.zeros((padded_batch_size, 1), dtype=torch.int32)
        positions[:num_decodes] = torch.from_numpy(
            self.input_batch.num_computed_tokens_cpu.reshape(-1,
                                                             1)[:num_decodes])
        positions = positions[:padded_batch_size]

        padded_index = torch.zeros((padded_batch_size, 1), dtype=torch.int64)
        index = positions.to(torch.int64)[:num_decodes]
        padded_index[:num_decodes] = index

        # TOKEN_IDS. [batch, 1]
        token_ids = torch.zeros((padded_batch_size, 1), dtype=torch.int32)
        token_ids[:num_decodes] = torch.gather(input=torch.from_numpy(
            self.input_batch.token_ids_cpu),
                                               dim=1,
                                               index=index)

        # SLOT_MAPPING [batch, 1]
        # The "slot" is the "physical index" of a token in the KV cache.
        # Look up the block_idx in the block table (logical<>physical map)
        # to compute this.
        block_number = torch.ones(
            (padded_batch_size, 1), dtype=torch.int32) * self._PAD_BLOCK_ID
        block_number[:num_decodes] = torch.gather(input=block_table_cpu_tensor,
                                                  dim=1,
                                                  index=(index //
                                                         self.block_size))
        block_offsets = padded_index % self.block_size
        slot_mapping = block_number * self.block_size + block_offsets
        # set an out of range value for the padding tokens so that they
        # are ignored when inserting into the KV cache.
        slot_mapping = slot_mapping[:padded_batch_size]
        dummy_slots = itertools.cycle(
            range(self._PAD_SLOT_ID, self._PAD_SLOT_ID + self.block_size))
        slot_mapping[num_decodes:].apply_(lambda _, ds=dummy_slots: next(ds))

        # CONTEXT_LENS [batch_size]
        block_list, block_groups, block_usage = \
            self.get_habana_paged_attn_buffers(
            block_tables_list, slot_mapping.tolist(), padded_batch_size)

        logits_indices = torch.zeros(padded_batch_size,
                                     dtype=torch.int32,
                                     device='cpu')
        query_start_loc = torch.empty((num_decodes + 1, ),
                                      dtype=torch.int32,
                                      device="cpu",
                                      pin_memory=self.pin_memory)
        query_start_loc_np = query_start_loc.numpy()
        query_start_loc_np[0] = 0
        np.cumsum(num_scheduled_tokens[:num_decodes],
                  out=query_start_loc_np[1:])
        logits_indices[:num_decodes] = query_start_loc[1:] - 1
        num_decode_tokens = torch.tensor(np.sum(context_lens), device='cpu')

        # CPU<>HPU sync *should not* happen here.
        token_ids_device = _async_h2d_tensor_copy(token_ids, self.device)
        positions_device = _async_h2d_tensor_copy(positions, self.device)
        logits_indices_device = _async_h2d_tensor_copy(logits_indices,
                                                       self.device)
        block_list_device = _async_h2d_tensor_copy(block_list, self.device)
        block_usage_device = _async_h2d_tensor_copy(block_usage, self.device)
        block_groups_device = _async_h2d_tensor_copy(block_groups, self.device)
        num_decode_tokens_device = _async_h2d_tensor_copy(
            num_decode_tokens, self.device)
        slot_mapping_device = _async_h2d_tensor_copy(slot_mapping, self.device)
        return DecodeInputData(
            num_decodes=num_decodes,
            token_ids=token_ids_device,
            position_ids=positions_device,
            logits_indices=logits_indices_device,
            attn_metadata=HPUAttentionMetadataV1.make_decode_metadata(
                block_list=block_list_device,
                block_usage=block_usage_device,
                block_groups=block_groups_device,
                input_positions=None,
                num_decode_tokens=num_decode_tokens_device,
                slot_mapping=slot_mapping_device,
                block_size=self.block_size,
            ))

    def _prepare_inputs(
        self,
        scheduler_output: "SchedulerOutput",
        num_prefills,
        num_decodes,
    ) -> tuple[PrefillInputData, Optional[DecodeInputData]]:

        total_num_scheduled_tokens = scheduler_output.total_num_scheduled_tokens
        assert total_num_scheduled_tokens > 0

        num_reqs = num_prefills + num_decodes

        # Get the number of scheduled tokens for each request.
        # TODO: The Python loop can be slow. Optimize.
        num_scheduled_tokens = []
        num_prompt_tokens = []
        for idx, req_id in enumerate(self.input_batch.req_ids[:num_reqs]):
            assert req_id is not None
            seq_num_scheduled_tokens = scheduler_output.num_scheduled_tokens[
                req_id]
            seq_num_prompt_tokens = self.input_batch.num_prompt_tokens[idx]
            num_scheduled_tokens.append(seq_num_scheduled_tokens)
            num_prompt_tokens.append(seq_num_prompt_tokens)
            # NOTE: assert that all the decodes are "decodes".
            if idx < num_decodes:
                assert seq_num_scheduled_tokens == 1
        return (self._prepare_prefill_inputs(num_prefills, num_decodes,
                                             num_scheduled_tokens),
                self._prepare_decode_inputs(num_decodes, num_scheduled_tokens))

    def _seq_len(self, attn_metadata):
        return attn_metadata.slot_mapping.size(-1)

    def _num_blocks(self, attn_metadata):
        if attn_metadata.block_list is None:
            return 0
        return attn_metadata.block_list.numel()

    def _check_config(self, batch_size, seq_len, num_blocks, attn_metadata,
                      warmup_mode):
        phase = "prompt" if attn_metadata.is_prompt else "decode"
        cfg = (batch_size, seq_len, num_blocks, phase)
        seen = cfg in self.seen_configs
        self.seen_configs.add(cfg)
        if not seen and not warmup_mode:
            logger.warning(
                "Configuration: (%s, %s, %s, %s) was not warmed-up!", phase,
                batch_size, seq_len, num_blocks)

    def _execute_model_generic(self,
                               token_ids,
                               position_ids,
                               attn_metadata,
                               logits_indices,
                               kv_caches,
                               warmup_mode=False):

        # FORWARD.
        batch_size = token_ids.size(0)
        seq_len = self._seq_len(attn_metadata)
        num_blocks = self._num_blocks(attn_metadata)
        self._check_config(batch_size, seq_len, num_blocks, attn_metadata,
                           warmup_mode)
        additional_kwargs = {}
        if htorch.utils.internal.is_lazy(
        ) and not self.model_config.enforce_eager:
            use_graphs = self._use_graphs()
            additional_kwargs.update({"bypass_hpu_graphs": not use_graphs})
        else:
            # no hpu graphs for t.compile?
            use_graphs = False
        trimmed_attn_metadata = trim_attn_metadata(attn_metadata)
        if self.is_driver_worker:
            model_event_name = ("model_forward_"
                                f"bs{batch_size}_"
                                f"seq{seq_len}_"
                                f"ctx{num_blocks}_"
                                f"graphs{'T' if use_graphs else 'F'}")
        else:
            model_event_name = 'model_executable'
        with self.profiler.record_event('internal', model_event_name):
            hidden_states = self.model.forward(
                input_ids=token_ids,
                positions=position_ids,
                attn_metadata=trimmed_attn_metadata,
                kv_caches=kv_caches)
        # NOTE(kzawora): returning hidden_states is required in prompt logprobs
        # scenarios, as they will do logit processing on their own
        non_flattened_hidden_states = hidden_states

        hidden_states = hidden_states.view(-1, hidden_states.shape[-1])
        hidden_states = hidden_states[logits_indices]
        with self.profiler.record_event('internal', ('compute_logits'
                                                     f'{batch_size}_'
                                                     f'seq{seq_len}_ctx'
                                                     f'{num_blocks}')):
            logits = self.model.compute_logits(hidden_states, None)
        return non_flattened_hidden_states, logits

    def _get_prompt_logprobs_dict(
        self,
        hidden_states: torch.Tensor,
        scheduler_output: "SchedulerOutput",
    ) -> dict[str, Optional[LogprobsTensors]]:
        num_prompt_logprobs_dict = self.input_batch.num_prompt_logprobs
        if not num_prompt_logprobs_dict:
            return {}

        prompt_logprobs_dict: dict[str, Optional[LogprobsTensors]] = {}

        # Since prompt logprobs are a rare feature, prioritize simple,
        # maintainable loop over optimal performance.
        completed_prefill_reqs = []
        for i, (req_id, num_prompt_logprobs) in enumerate(
                num_prompt_logprobs_dict.items()):

            num_tokens = scheduler_output.num_scheduled_tokens[req_id]

            # Get metadata for this request.
            request = self.requests[req_id]
            num_prompt_tokens = len(request.prompt_token_ids)
            prompt_token_ids = torch.tensor(request.prompt_token_ids).to(
                self.device, non_blocking=True)

            # Determine number of logits to retrieve.
            start_tok = request.num_computed_tokens + 1
            num_remaining_tokens = num_prompt_tokens - start_tok
            if num_tokens < num_remaining_tokens:
                # This is a chunk, more tokens remain.
                num_logits = num_tokens
            else:
                # This is the last chunk of prompt tokens to return.
                num_logits = num_remaining_tokens
                completed_prefill_reqs.append(req_id)

            # Get the logits corresponding to this req's prompt tokens.
            # If this is a partial request (i.e. chunked prefill),
            # then there is prompt logprob generated for each index.
            prompt_hidden_states = hidden_states[i, :num_logits]
            logits = self.model.compute_logits(prompt_hidden_states, None)

            # Get the "target" tokens for each index. For prompt at index i,
            # the token at prompt index i+1 is the "sampled" token we want
            # to gather the logprob for.
            tgt_token_ids = prompt_token_ids[start_tok:start_tok + num_logits]

            # Compute prompt logprobs.
            logprobs = self.sampler.compute_logprobs(logits)
            token_ids, logprobs, ranks = self.sampler.gather_logprobs(
                logprobs, num_prompt_logprobs, tgt_token_ids)

            # Transfer GPU->CPU async.
            prompt_logprobs_dict[req_id] = LogprobsTensors(
                token_ids.to("cpu", non_blocking=True),
                logprobs.to("cpu", non_blocking=True),
                ranks.to("cpu", non_blocking=True),
            )

        # Remove requests that have completed prefill from the batch
        # num_prompt_logprobs_dict.
        for req_id in completed_prefill_reqs:
            del num_prompt_logprobs_dict[req_id]

        # Must synchronize the non-blocking GPU->CPU transfers.
        torch.hpu.synchronize()

        return prompt_logprobs_dict

    def _is_quant_with_inc(self):
        quant_config = os.getenv("QUANT_CONFIG", None) is not None
        return (self.model_config.quantization == "inc" or quant_config)

    # Copied from vllm/v1/worker/gpu_model_runner.py
    def apply_grammar_bitmask(
        self,
        scheduler_output: "SchedulerOutput",
        logits: torch.Tensor,
    ):
        grammar_bitmask = scheduler_output.grammar_bitmask
        if grammar_bitmask is None:
            return

        # We receive the structured output bitmask from the scheduler,
        # compacted to contain bitmasks only for structured output requests.
        # The order of the requests in the bitmask is not guaranteed to be the
        # same as the order of the requests in the gpu runner's batch. We need
        # to sort the bitmask to match the order of the requests used here.

        # Get the batch indices of the structured output requests.
        # Keep track of the number of speculative tokens scheduled for every
        # request in the batch, as the logit indices are offset by this amount.
        struct_out_req_batch_indices: dict[str, int] = {}
        cumulative_offset = 0
        seq = sorted(self.input_batch.req_id_to_index.items(),
                     key=lambda x: x[1])
        for req_id, batch_index in seq:
            logit_index = batch_index + cumulative_offset
            cumulative_offset += len(
                scheduler_output.scheduled_spec_decode_tokens.get(req_id, []))
            if req_id in scheduler_output.structured_output_request_ids:
                struct_out_req_batch_indices[req_id] = logit_index

        out_indices = []

        # Reorder the bitmask to match the order of the requests in the batch.
        sorted_bitmask = np.zeros_like(grammar_bitmask,
                                       shape=(logits.shape[0],
                                              grammar_bitmask.shape[1]))
        cumulative_index = 0
        seq = sorted(scheduler_output.structured_output_request_ids.items(),
                     key=lambda x: x[1])

        for req_id, _ in seq:
            logit_index = struct_out_req_batch_indices[req_id]
            num_spec_tokens = len(
                scheduler_output.scheduled_spec_decode_tokens.get(req_id, []))
            for i in range(1 + num_spec_tokens):
                sorted_bitmask[logit_index + i] = \
                    grammar_bitmask[cumulative_index + i]
                out_indices.append(logit_index + i)
            cumulative_index += 1 + num_spec_tokens
        grammar_bitmask = sorted_bitmask

        # If the grammar bitmask and the logits have the same shape
        # we don't need to pass indices to the kernel,
        # since the bitmask is already aligned with the logits.
        skip_out_indices = grammar_bitmask.shape[0] == logits.shape[0]

        # Serialization of np.ndarray is much more efficient than a tensor,
        # so we receive it in that format.
        grammar_bitmask = torch.from_numpy(grammar_bitmask).contiguous()

        # Force use of the torch.compile implementation from xgrammar to work
        # around issues with the Triton kernel in concurrent structured output
        # scenarios. See PR #19565 and issues #19493, #18376 for details.

        # xgr_torch_compile.apply_token_bitmask_inplace_torch_compile(
        #     logits,
        #     grammar_bitmask.to(self.device, non_blocking=True),
        #     indices=out_indices if not skip_out_indices else None,
        # )

        # NOTE(tianmu-li): xgr_torch_compile uses torch.inductor by default.
        # Have to use the CPU backend, which has its overhead.
        logits_cpu = logits.cpu().to(torch.float32)
        xgr_cpu.apply_token_bitmask_inplace_cpu(
            logits_cpu,
            grammar_bitmask.to("cpu"),
            indices=out_indices if not skip_out_indices else None,
        )
        logits.copy_(
            logits_cpu.to(self.device, non_blocking=True).to(logits.dtype))

    @torch.inference_mode()
    def execute_model(
        self,
        scheduler_output: "SchedulerOutput",
    ) -> ModelRunnerOutput:
        # NOTE(kzawora): Since scheduler doesn't differentiate between prefills
        # and decodes, we must handle mixed batches. In _update_states we make
        # sure that first self.input_batch.num_decodes requests are decodes,
        # and remaining ones until the end are prefills. _update_states also
        # handles changes in request cache based on scheduler outputs and
        # previous iterations (e.g. keeping block tables and context lengths up
        # to date, creating, pruning and updating request caches,
        # and some more stuff)

        # If num_decodes == self.input_batch.num_reqs, then batch is all decode, and only a single decode forward pass will be executed in this method. # noqa
        # If num_decodes == 0, then batch is all prefill, and only prefill forward passes will be executed  in this method. # noqa
        # If neither apply, then batch is mixed, and both prefill and decode forward passes will be executed in this method. # noqa

        # First, we will execute all decodes (if any) in a single batch,
        # then we'll execute prefills in batches of up to max_prefill_batch_size elements. # noqa
        # All shapes used in forward passes are bucketed appropriately to mitigate risk of graph recompilations. # noqa

        # We perform sampling directly after executing each forward pass
        # Everything is done asynchronously - the only sync point is the place
        # where we copy the generated tokens back to the host.

        # Example: If a batch has 6 requests, 3 prefills and 3 decodes, the unprocessed sequences in batch will be laid as follows: # noqa
        # [D0, D1, D2, P0, P1, P2]
        # If we assume max_prefill_batch_size=2, the flow of this method will look as follows: # noqa
        # prepare_inputs: bucket [D0, D1, D2] -> [D0, D1, D2, 0] (BS=4 bucket, 1 seq padding) # noqa
        # prepare_inputs: bucket [P0, P1, P2] -> [P0, P1], [P2] (BS=2 + BS=1 bucket, no seqs padding) # noqa
        # decode forward pass BS4 [D0, D1, D2, 0]
        # decode compute_logits BS4 [D0, D1, D2, 0]
        # decode sampler BS4 [D0, D1, D2, 0] -> [tokD0, tokD1, tokD2, 0]
        # prefill[iter 0] forward pass BS2 [P0, P1]
        # prefill[iter 0] compute_logits BS2 [P0, P1]
        # prefill[iter 0] sampler BS2 [P0, P1] -> [tokP0, tokP1]
        # prefill[iter 1] forward pass BS1 [P0, P1]
        # prefill[iter 1] compute_logits BS1 [P0, P1]
        # prefill[iter 1] sampler BS1 [P0, P1] -> [tokP2]
        # prefill concat sampler results [tokP0, tokP1], [tokP2] -> [tokP0, tokP1, tokP2] # noqa
        # Join the prefill and decode on device into [tokD0, tokD1, tokD2, 0, tokP0, tokP1, tokP2] # noqa
        # Transfer [tokD0, tokD1, tokD2, 0, tokP0, tokP1, tokP2] to CPU
        # On CPU, sanitize [tokD0, tokD1, tokD2, 0, tokP0, tokP1, tokP2] -> [tokD0, tokD1, tokD2, tokP0, tokP1, tokP2] # noqa
        # Return [tokD0, tokD1, tokD2, tokP0, tokP1, tokP2]

        # Example2: Same thing, but with max_prefill_batch_size=4:
        # prepare_inputs: bucket [D0, D1, D2] -> [D0, D1, D2, 0] (BS=4 bucket, 1 seq padding) # noqa
        # prepare_inputs: bucket [P0, P1, P2] -> [P0, P1, P2, 0] (BS=4 bucket, 1 seq padding) # noqa
        # decode forward pass BS4 [D0, D1, D2, 0]
        # decode compute_logits BS4 [D0, D1, D2, 0]
        # decode sampler BS4 [D0, D1, D2, 0] -> [tokD0, tokD1, tokD2, 0]
        # prefill[iter 0] forward pass BS4 [P0, P1, P2, 0]
        # prefill[iter 0] compute_logits BS4 [P0, P1, P2, 0]
        # prefill[iter 0] sampler BS4 [P0, P1, P2, 0] -> [tokP0, tokP1, tokP2, 0] # noqa
        # Join the prefill and decode on device into [tokD0, tokD1, tokD2, 0, tokP0, tokP1, tokP2, 0] # noqa
        # Transfer [tokD0, tokD1, tokD2, 0, tokP0, tokP1, tokP2, 0] to CPU
        # On CPU, sanitize [tokD0, tokD1, tokD2, 0, tokP0, tokP1, tokP2, 0] -> [tokD0, tokD1, tokD2, tokP0, tokP1, tokP2] # noqa
        # Return [tokD0, tokD1, tokD2, tokP0, tokP1, tokP2]

        batch_changed = self._update_states(scheduler_output)
        if not scheduler_output.total_num_scheduled_tokens:
            # Return empty ModelRunnerOuptut if there's no work to do.
            return EMPTY_MODEL_RUNNER_OUTPUT
        # If necessary, swap decodes/prompts to have all decodes on the start
        ensure_decodes_first(self.input_batch)
        # Prepare prompts/decodes info
        pd_info = self._get_prompts_and_decodes(scheduler_output)
        num_decodes = len(pd_info.decode_req_ids)
        num_prefills = len(pd_info.prompt_req_ids)
        num_reqs = num_decodes + num_prefills
        with self.profiler.record_event('internal', 'prepare_input_tensors'):
            prefill_data, decode_data = self._prepare_inputs(
                scheduler_output, num_prefills, num_decodes)
        #FIXME(kzawora): Currently there's no handling of logprobs. Fix that
        # later.
        prefill_sampled_token_ids = []
        prefill_sampled_requests = []
        decode_sampled_token_ids = []
        decode_sampled_requests = []
        # NOTE(tianmu-li): For structured output, combine logits before
        # postprocessing. Should it be done for all requests?
        structured_output = False
        if scheduler_output.grammar_bitmask is not None:
            logits_prompt = []
            logits_decode = []
            structured_output = True

        ######################### PREFILLS #########################
        if num_prefills > 0:
            htorch.core.mark_step()
            for idx, (req_id, prompt_len, token_ids, position_ids,
                      attn_metadata, logits_indices,
                      logits_requests) in enumerate(
                          zip(*shallow_tuple(prefill_data))):
                self.event_start = self.profiler.get_timestamp_us()
                self.profiler.start("internal", "prefill")
                # Align behavior of incomplete prompt with gpu_model_runner
                # If logits_indices is smaller than req_id,
                # add the last token position
                if structured_output and logits_indices.shape[0] < len(req_id):
                    logits_append = torch.tensor([torch.sum(prompt_len) - 1],
                                                 device=token_ids.device,
                                                 dtype=torch.int32)
                    logits_indices = torch.cat([logits_indices, logits_append])
                htorch.core.mark_step()
                prefill_hidden_states_ts, logits_device = \
                    self._execute_model_generic(
                        token_ids, position_ids, attn_metadata, logits_indices,
                        self.kv_caches)
                htorch.core.mark_step()
                # Skip separate sampling for structured output
                if structured_output:
                    logits_prompt.append(logits_device)
                    prefill_sampled_requests.extend(logits_requests)
                else:
                    with self.profiler.record_event('internal', "sampler"):
                        sampling_metadata = self._prepare_sampling(
                            batch_changed,
                            req_id,
                            pad_to=logits_device.shape[0])
                        sampler_output = self.sampler(
                            logits=logits_device,
                            sampling_metadata=sampling_metadata)
                        prefill_sampled_token_ids.append(
                            sampler_output.sampled_token_ids.flatten())
                        prefill_sampled_requests.extend(logits_requests)
                    htorch.core.mark_step()
                if self.is_driver_worker and self.profiler.enabled:
                    # Stop recording 'execute_model_generic' event
                    self.profiler.end()
                    event_end = self.profiler.get_timestamp_us()
                    counters = self.profiler_counter_helper.get_counter_dict(
                        cache_config=self.cache_config,
                        duration=event_end - self.event_start,
                        seq_len=self._seq_len(attn_metadata),
                        batch_size_padded=token_ids.size(0),
                        real_batch_size=len(req_id),
                        prompt_batch_idx=idx,
                        is_prompt=True)
                    self.profiler.record_counter(self.event_start, counters)
            if self.is_driver_worker and self.profiler.enabled:
                self.profiler_counter_helper.reset_prompt_seq_stats()

        ######################### DECODES #########################
        # Decodes run as one single batch with [padded_decode_bs, 1]
        if num_decodes > 0:
            self.event_start = self.profiler.get_timestamp_us()
            self.profiler.start("internal", "decode")
            assert decode_data is not None
            htorch.core.mark_step()
            _, logits_device = self._execute_model_generic(
                decode_data.token_ids, decode_data.position_ids,
                decode_data.attn_metadata, decode_data.logits_indices,
                self.kv_caches)
            htorch.core.mark_step()

            if structured_output:
                logits_decode.append(logits_device[:num_decodes])
                decode_sampled_requests.extend(
                    self.input_batch.req_ids[:num_decodes])
            else:
                with self.profiler.record_event('internal', "sampler"):
                    sampling_metadata = self._prepare_sampling(
                        batch_changed,
                        pd_info.decode_req_ids,
                        pad_to=logits_device.shape[0])
                    sampler_output = self.sampler(
                        logits=logits_device,
                        sampling_metadata=sampling_metadata)
                    decode_sampled_token_ids.append(
                        sampler_output.sampled_token_ids.flatten())
                    decode_sampled_requests.extend(
                        self.input_batch.req_ids[:num_decodes])
                htorch.core.mark_step()
            if self.is_driver_worker and self.profiler.enabled:
                # Stop recording 'execute_model' event
                self.profiler.end()
                event_end = self.profiler.get_timestamp_us()
                counters = self.profiler_counter_helper.get_counter_dict(
                    cache_config=self.cache_config,
                    duration=event_end - self.event_start,
                    seq_len=self._seq_len(decode_data.attn_metadata),
                    batch_size_padded= \
                        decode_data.token_ids.size(0),  # type: ignore
                    real_batch_size=decode_data.num_decodes,
                    prompt_batch_idx=None,
                    is_prompt=False)
                self.profiler.record_counter(self.event_start, counters)

        if structured_output:
            # Scheduler places cached before prompt
            logits_combined = logits_decode + logits_prompt
            logits = torch.cat(logits_combined, dim=0)
            # Apply structured output bitmasks if present
            if scheduler_output.grammar_bitmask is not None:
                self.apply_grammar_bitmask(scheduler_output, logits)
            sampling_metadata = self._prepare_sampling(batch_changed,
                                                       pd_info.prompt_req_ids +
                                                       pd_info.decode_req_ids,
                                                       pad_to=logits.shape[0])
            # sampling_metadata = self.input_batch.sampling_metadata
            sampler_output = self.sampler(logits=logits,
                                          sampling_metadata=sampling_metadata)
            # Deal with the case of incomplete prompt
            for i in range(logits.shape[0] - num_decodes):
                prefill_sampled_token_ids.append(
                    sampler_output.sampled_token_ids[num_decodes +
                                                     i].flatten())
            decode_sampled_token_ids.append(
                sampler_output.sampled_token_ids[:num_decodes].flatten())

        # From this point onward, all operations are done on CPU.
        # We already have tokens. Let's copy the data to
        # CPU as is, and then discard padded tokens.
        with self.profiler.record_event('internal', "sampler_postprocessing"):
            prefill_sampled_token_ids = [
                tensor.cpu() for tensor in prefill_sampled_token_ids
            ]
            decode_sampled_token_ids = [
                tensor.cpu()[:num_decodes]
                for tensor in decode_sampled_token_ids
            ]
            sampled_token_ids_list = torch.cat(
                decode_sampled_token_ids + prefill_sampled_token_ids).tolist()
            sampled_token_requests = \
                decode_sampled_requests + prefill_sampled_requests
            max_req_index = max(self.input_batch.req_id_to_index.values())
            postprocessed_sampled_token_ids: list[list]
            postprocessed_sampled_token_ids = [[]
                                               for _ in range(max_req_index +
                                                              1)]
            for tok_id, req_id in zip(sampled_token_ids_list,
                                      sampled_token_requests):
                postprocessed_sampled_token_ids[
                    self.input_batch.req_id_to_index[req_id]].append(tok_id)

        # NOTE(kzawora): idk what happens if part of batch doesn't have logprobs

        ######### UPDATE REQUEST STATE WITH GENERATED TOKENS #########
        for req_id in self.input_batch.req_ids[:num_reqs]:
            req_state = self.requests[req_id]
            i = self.input_batch.req_id_to_index[req_id]
            seq_len = (req_state.num_computed_tokens +
                       scheduler_output.num_scheduled_tokens[req_id])
            token_ids = postprocessed_sampled_token_ids[i]
            num_tokens = len(token_ids)
            self.input_batch.token_ids_cpu[i, seq_len:seq_len +
                                           num_tokens] = token_ids
            self.input_batch.num_tokens[i] += len(token_ids)
            req_state.output_token_ids.extend(token_ids)

        # NOTE(chendi): enable cache based on PR(#20291)
        # Cache the sampled tokens in the model runner, so that the scheduler
        # doesn't need to send them back.
        # NOTE(woosuk): As an exception, when using PP, the scheduler sends
        # the sampled tokens back, because there's no direct communication
        # between the first-stage worker and the last-stage worker.
        for req_idx, sampled_ids in enumerate(
                postprocessed_sampled_token_ids[:num_reqs]):
            if not sampled_ids:
                continue

            start_idx = self.input_batch.num_tokens_no_spec[req_idx]
            end_idx = start_idx + len(sampled_ids)
            assert end_idx <= self.max_model_len, (
                "Sampled token IDs exceed the max model length. "
                f"Total number of tokens: {end_idx} > max_model_len: "
                f"{self.max_model_len}")

            self.input_batch.token_ids_cpu[req_idx,
                                           start_idx:end_idx] = sampled_ids
            self.input_batch.num_tokens_no_spec[req_idx] = end_idx
            self.input_batch.num_tokens[req_idx] = end_idx
            req_id = self.input_batch.req_ids[req_idx]
            req_state = self.requests[req_id]
            req_state.output_token_ids.extend(sampled_ids)
        ################## RETURN ##################
        # Create output.
        all_req_ids = pd_info.decode_req_ids + pd_info.prompt_req_ids
        #prompt_logprobs_dict: dict[
        #    str, Optional[LogprobsTensors]] = self._get_prompt_logprobs_dict(
        #        prefill_hidden_states_device, scheduler_output)
        prompt_logprobs_dict: dict[str, Optional[LogprobsTensors]] = {}
        all_req_ids = pd_info.decode_req_ids + pd_info.prompt_req_ids
        logprobs = None

        model_runner_output = ModelRunnerOutput(
            req_ids=all_req_ids,
            req_id_to_index=self.input_batch.req_id_to_index,
            sampled_token_ids=postprocessed_sampled_token_ids,
            logprobs=logprobs,
            spec_token_ids=None,
            prompt_logprobs_dict=prompt_logprobs_dict,  # type: ignore[arg-type]
            pooler_output=[],
        )
        return model_runner_output

    def load_model(self) -> None:
        import habana_frameworks.torch.core as htcore
        if self.model_config.quantization == 'inc' or \
            self.model_config.quantization == 'fp8':
            htcore.hpu_set_env()
        logger.info("Starting to load model %s...", self.model_config.model)
        with HabanaMemoryProfiler() as m:  # noqa: SIM117
            self.model = get_model(vllm_config=self.vllm_config)
        self.model_memory_usage = m.consumed_device_memory
        logger.info("Loading model weights took %.4f GB",
                    self.model_memory_usage / float(2**30))

        if self._is_quant_with_inc():
            logger.info("Preparing model with INC..")
            with HabanaMemoryProfiler() as m_inc:
                from neural_compressor.torch.quantization import (FP8Config,
                                                                  convert,
                                                                  prepare)
                config = FP8Config.from_json_file(os.getenv(
                    "QUANT_CONFIG", ""))
                if config.measure:
                    self.model = prepare(self.model, config)
                elif config.quantize:
                    self.model = convert(self.model, config)
                else:
                    raise ValueError(
                        "Unknown quantization config mode,"
                        "please validate quantization config file")
                htcore.hpu_initialize(self.model,
                                      mark_only_scales_as_const=True)
            self.inc_initialized_successfully = True
            self.model_memory_usage = m_inc.consumed_device_memory
            logger.info("Preparing model with INC took %.4f GB",
                        self.model_memory_usage / float(2**30))
        elif not is_fake_hpu():
            self.model = self.model.to("hpu")
            htcore.mark_step()

        hidden_layer_markstep_interval = int(
            os.getenv('VLLM_CONFIG_HIDDEN_LAYERS', '1'))
        model_config = getattr(self.model, "config", None)
        modify_model_layers(
            self.model,
            get_target_layer_suffix_list(
                model_config.model_type if model_config is not None else None),
            hidden_layer_markstep_interval)
        torch.hpu.synchronize()

        with HabanaMemoryProfiler() as m:  # noqa: SIM117
            self.model = _maybe_wrap_in_hpu_graph(self.model,
                                                  vllm_config=self.vllm_config)
        self.model_memory_usage = m.consumed_device_memory
        logger.info("Wrapping in HPUGraph took %.4f GB",
                    self.model_memory_usage / float(2**30))

        with HabanaMemoryProfiler() as m:
            self._maybe_compile(self.model)
        self.model_memory_usage = m.consumed_device_memory
        logger.info("Compilation took %.4f GB",
                    self.model_memory_usage / float(2**30))

    def _maybe_compile(self, *args, **kwargs):
        """Entrypoint for a torch.compilation of the model"""
        if (not is_fake_hpu() and not htorch.utils.internal.is_lazy()
                and not self.vllm_config.model_config.enforce_eager):
            self.compile_config = HPUCompileConfig()
            if self.compile_config.regional_compilation:
                self._compile_methods()
                self.regional_compilation_layers_list = [
                    RMSNorm, VocabParallelEmbedding
                ]
                self._regional_compilation(self.model)
            else:
                self.model = self._compile(self.model)

    def _compile_methods(self):
        """
        Compile methods which are not part of the compiled model i.e. those
        which will not be compiled during model's compilation.
        """
        compiled_methods = ['_update_metadata', '_rotary_prepare_cos_sin']
        for method_name in compiled_methods:
            method = getattr(self.model, method_name)
            if method is not None:
                self._compile_region(self.model, method_name, method)

    def _regional_compilation(self,
                              module,
                              parent_module=None,
                              module_name=None):
        """
        Recursively traverses a PyTorch module and compiles its regions, which
        can be one of two:
        1. Children of the nn.ModuleList
        2. Member of regional_compilation_layers_list
        """
        if isinstance(module, torch.nn.ModuleList):
            for children_name, children_module in module.named_children():
                self._compile_region(module, children_name, children_module)
        elif any(
                isinstance(module, layer)
                for layer in self.regional_compilation_layers_list):
            self._compile_region(
                parent_module,
                module_name,
                module,
            )
        else:
            for children_name, children_module in module.named_children():
                self._regional_compilation(children_module, module,
                                           children_name)

    def _compile_region(self, model, name, module):
        module = self._compile(module)
        setattr(model, name, module)

    def _compile(self, module):
        return torch.compile(module, **self.compile_config.get_compile_args())

    def _use_graphs(self):
        return not self.model_config.enforce_eager

    def log_graph_warmup_summary(self, buckets, is_prompt, total_mem):
        phase = f'Graph/{"Prompt" if is_prompt else "Decode"}'
        msg = (f'{phase} captured:{len(buckets)} '
               f'used_mem:{format_bytes(total_mem)}')
        logger.info(msg)

    def warmup_scenario(self,
                        batch_size,
                        seq_or_block,
                        num_blocks,
                        is_prompt,
                        kv_caches,
                        is_pt_profiler_run=True) -> None:
        """Dummy warmup run for memory usage and graph compilation."""

        query_seq_len = seq_or_block if is_prompt else 1
        input_ids = torch.zeros((batch_size, query_seq_len),
                                dtype=torch.int32,
                                device='cpu')
        position_ids = torch.zeros((batch_size, query_seq_len),
                                   dtype=torch.int32,
                                   device='cpu')
        slot_mapping = torch.zeros((batch_size, query_seq_len),
                                   dtype=torch.int64,
                                   device='cpu')

        input_ids_device = _async_h2d_tensor_copy(input_ids, self.device)
        position_ids_device = _async_h2d_tensor_copy(position_ids, self.device)
        slot_mapping_device = _async_h2d_tensor_copy(slot_mapping, self.device)

        use_graphs = self._use_graphs()
        phase = "prompt" if is_prompt else "decode"
        scenario_name = ("warmup_"
                         f"{phase}_"
                         f"bs{batch_size}_"
                         f"seq{query_seq_len}_"
                         f"ctx{num_blocks}_"
                         f"graphs{'T' if use_graphs else 'F'}")
        input_ids = torch.zeros((batch_size, query_seq_len),
                                dtype=torch.int32,
                                device='cpu')
        position_ids = torch.zeros((batch_size, query_seq_len),
                                   dtype=torch.int32,
                                   device='cpu')
        slot_mapping = torch.zeros((batch_size, query_seq_len),
                                   dtype=torch.int64,
                                   device='cpu')

        input_ids_device = _async_h2d_tensor_copy(input_ids, self.device)
        position_ids_device = _async_h2d_tensor_copy(position_ids, self.device)
        slot_mapping_device = _async_h2d_tensor_copy(slot_mapping, self.device)
        self.profiler.start('internal', scenario_name)

        times = 3 if use_graphs or is_pt_profiler_run else 1
        for time_index in range(times):
            if is_prompt:
                seq_lens = torch.zeros((batch_size),
                                       dtype=torch.int32,
                                       device='cpu')
                seq_lens.fill_(seq_or_block)
                seq_lens_device = _async_h2d_tensor_copy(seq_lens, self.device)
                block_list_device = None
                if num_blocks:
                    prefix_block_tables = torch.ones(
                        (batch_size, num_blocks),
                        dtype=torch.int32,
                        device='cpu') * self._PAD_BLOCK_ID
                    block_list_device = _async_h2d_tensor_copy(
                        prefix_block_tables.flatten(), self.device)
                attn_metadata = \
                    HPUAttentionMetadataV1.make_prefill_metadata(
                        attn_bias=None,
                        seq_lens_tensor=seq_lens_device,
                        context_lens_tensor=seq_lens_device,
                        slot_mapping=slot_mapping_device,
                        block_list=block_list_device,
                        block_size=self.block_size)
            else:
                block_tables = [
                    x.tolist()
                    for x in np.array_split(np.arange(num_blocks), batch_size)
                ]
                block_list, block_groups, block_usage = \
                    self.get_habana_paged_attn_buffers(
                        slot_mapping=slot_mapping,
                        block_tables=block_tables,
                        batch_size=batch_size)
                block_list_device = _async_h2d_tensor_copy(
                    block_list, self.device)
                block_usage_device = _async_h2d_tensor_copy(
                    block_usage, self.device)
                block_groups_device = _async_h2d_tensor_copy(
                    block_groups, self.device)
                attn_metadata = HPUAttentionMetadataV1.make_decode_metadata(
                    block_list=block_list_device,
                    block_usage=block_usage_device,
                    block_groups=block_groups_device,
                    num_decode_tokens=batch_size,
                    input_positions=None,
                    slot_mapping=slot_mapping_device,
                    block_size=self.block_size)

        logits_indices = torch.arange(0, batch_size, device='cpu')
        logits_indices_device = _async_h2d_tensor_copy(logits_indices,
                                                       self.device)
        # Dummy run.
        htorch.core.mark_step()
        _ = self._execute_model_generic(input_ids_device, position_ids_device,
                                        attn_metadata, logits_indices_device,
                                        kv_caches, True)
        # TODO: do sampling on logits, warmup sampler and prefill joiner
        htorch.core.mark_step()
        self.profiler.end()
        return None

    def log_warmup(self, phase, i, max_i, batch_size, seq_len, num_blocks):
        free_mem = format_bytes(
            HabanaMemoryProfiler.current_free_device_memory())
        msg = (f"[Warmup][{phase}][{i+1}/{max_i}] "
               f"batch_size:{batch_size} "
               f"query_len:{seq_len} "
               f"num_blocks:{num_blocks} "
               f"free_mem:{free_mem}")
        logger.info(msg)

    def warmup_graphs(self,
                      buckets,
                      is_prompt,
                      kv_caches,
                      starting_mem=0,
                      total_batch_seq=0.001):
        total_mem = starting_mem
        idx = 0
        num_candidates = len(buckets)
        captured_all = True
        for idx, (batch_size, seq_len,
                  num_blocks) in enumerate(reversed(buckets)):
            # Graph memory usage is proportional to seq dimension in a batch
            phase = f"Graph/{'prompt' if is_prompt else 'decode'}"
            if is_prompt:
                if num_blocks:
                    batch_seq = batch_size * seq_len * num_blocks
                else:
                    batch_seq = batch_size * seq_len
            else:
                batch_seq = batch_size

            graphed_bucket = (batch_size, seq_len, num_blocks, is_prompt)
            if graphed_bucket in self.graphed_buckets:
                continue
            self.graphed_buckets.add(graphed_bucket)
            self.log_warmup(phase, idx, num_candidates, batch_size, seq_len,
                            num_blocks)
            with HabanaMemoryProfiler() as mem_prof:
                self.warmup_scenario(batch_size, seq_len, num_blocks,
                                     is_prompt, kv_caches)
            #TODO(kzawora): align_workers
            used_mem = mem_prof.consumed_device_memory
            total_mem += used_mem
            total_batch_seq += batch_seq

        return total_mem, total_batch_seq, captured_all

    def _add_dummy_request(self, requests, num_scheduled_tokens,
                           num_computed_tokens, total_tokens,
                           scheduled_tokens):
        from vllm.sampling_params import SamplingParams
        from vllm.v1.core.sched.output import NewRequestData

        num_blocks = round_up(total_tokens, self.block_size) // self.block_size
        prompt_token_ids = list(range(total_tokens))

        req_id = f'req-{len(requests)}'
        block_ids = [0] * num_blocks
        sampling_params = SamplingParams(temperature=0.0)

        req = NewRequestData(
            req_id=req_id,
            prompt_token_ids=prompt_token_ids,
            mm_kwargs=[],
            mm_hashes=[],
            mm_positions=[],
            sampling_params=sampling_params,
            pooling_params=None,
            block_ids=[block_ids],
            num_computed_tokens=num_computed_tokens,
            lora_request=None,
        )
        requests.append(req)
        num_scheduled_tokens[req_id] = scheduled_tokens

    @staticmethod
    def _generate_seq_lengths(num_samples, num_blocks, block_size):
        assert num_samples <= num_blocks
        blocks = [num_blocks // num_samples] * num_samples
        missing_blocks = num_blocks - sum(blocks)
        for i in range(missing_blocks):
            blocks[i] += 1
        seq_lengths = [b * block_size - 1 for b in blocks]
        return seq_lengths

    def _execute_dummy_scenario(self, prompt_cfg, decode_cfg):
        from vllm.v1.core.sched.output import (NewRequestData, SchedulerOutput,
                                               CachedRequestData)
        requests: list[NewRequestData] = []
        scheduled_tokens: dict[str, int] = {}

        if prompt_cfg:
            prompt_bs, prompt_query_len, prompt_blocks = prompt_cfg
            prompt_ctx_len = prompt_blocks * self.block_size
            prompt_total_tokens = prompt_query_len + prompt_ctx_len
            for _ in range(prompt_bs):
                self._add_dummy_request(requests,
                                        scheduled_tokens,
                                        num_computed_tokens=prompt_ctx_len,
                                        total_tokens=prompt_total_tokens,
                                        scheduled_tokens=prompt_query_len)
        if decode_cfg:
            decode_bs, decode_blocks = decode_cfg
            decode_seq_lengths = self._generate_seq_lengths(
                decode_bs, decode_blocks, self.block_size)
            for dsl in decode_seq_lengths:
                self._add_dummy_request(requests,
                                        scheduled_tokens,
                                        num_computed_tokens=dsl,
                                        total_tokens=dsl,
                                        scheduled_tokens=1)
        sched_output = SchedulerOutput(
            scheduled_new_reqs=requests,
            scheduled_cached_reqs=CachedRequestData.make_empty(),
            num_scheduled_tokens=scheduled_tokens,
            total_num_scheduled_tokens=sum(scheduled_tokens.values()),
            scheduled_spec_decode_tokens={},
            scheduled_encoder_inputs={},
            num_common_prefix_blocks=[0],
            finished_req_ids=set(),
            free_encoder_input_ids=[],
            structured_output_request_ids={},
            grammar_bitmask=None,
        )
        cleanup = SchedulerOutput(
            scheduled_new_reqs=[],
            scheduled_cached_reqs=CachedRequestData.make_empty(),
            num_scheduled_tokens={},
            total_num_scheduled_tokens=0,
            scheduled_spec_decode_tokens={},
            scheduled_encoder_inputs={},
            num_common_prefix_blocks=[0],
            finished_req_ids=set(req.req_id for req in requests),
            free_encoder_input_ids=[],
            structured_output_request_ids={},
            grammar_bitmask=None,
        )
        self.execute_model(sched_output)
        self.execute_model(cleanup)

    def _generate_profiling(self, prompt_cfg, decode_cfg):
        steps = 3
        profiler = setup_profiler(warmup=steps - 1, active=1)
        torch.hpu.synchronize()
        profiler.start()
        for _ in range(steps):
            self._execute_dummy_scenario(prompt_cfg, decode_cfg)
            torch.hpu.synchronize()
            profiler.step()
        profiler.stop()

    @staticmethod
    def _parse_profile_cfg(profile_cfg):
        if profile_cfg:
            return tuple(map(int, profile_cfg.split(',')))
        return None

    @staticmethod
    def _parse_legacy_profile_cfg(profile_cfg):
        if profile_cfg:
            cfg = profile_cfg.split('_')
            assert cfg[0] in ['prompt', 'decode']
            return (cfg[0], int(cfg[1]), int(cfg[2]), cfg[3] == 't')
        return None

    def _read_profiling_cfg(self):
        prompt_cfg = self._parse_profile_cfg(
            os.environ.get('VLLM_PROFILE_PROMPT', None))
        decode_cfg = self._parse_profile_cfg(
            os.environ.get('VLLM_PROFILE_DECODE', None))
        legacy_cfg = self._parse_legacy_profile_cfg(
            os.environ.get('VLLM_PT_PROFILE', None))
        if legacy_cfg and not (prompt_cfg or decode_cfg):
            phase, bs, seq_or_blocks, use_graphs = legacy_cfg
            assert use_graphs != self.model_config.enforce_eager, \
                "'use_graphs' is out of sync with model config. " \
                "Either change the flag or change vllm engine parameters"
            if phase == 'prompt':
                prompt_cfg = (bs, seq_or_blocks, 0)
            else:
                decode_cfg = (bs, seq_or_blocks)
        return prompt_cfg, decode_cfg

    @torch.inference_mode()
    def warmup_model(self) -> None:
        if not self.enable_bucketing:
            return
        prompt_profile_cfg, decode_profile_cfg = self._read_profiling_cfg()
        if prompt_profile_cfg or decode_profile_cfg:
            self._generate_profiling(prompt_profile_cfg, decode_profile_cfg)
            raise AssertionError("Finished profiling")
        kv_caches = self.kv_caches
        self.bucketing_manager.generate_prompt_buckets()
        self.bucketing_manager.generate_decode_buckets()

        if not htorch.utils.internal.is_lazy(
        ) and not self.model_config.enforce_eager:
            multiplier = 3 if self.compile_config.regional_compilation else 1
            cache_size_limit = 1 + multiplier * (
                len(self.bucketing_manager.prompt_buckets) +
                len(self.bucketing_manager.decode_buckets))
            torch._dynamo.config.cache_size_limit = max(
                cache_size_limit, torch._dynamo.config.cache_size_limit)
            # Multiply by 8 to follow the original default ratio between
            # the cache_size_limit and accumulated_cache_size_limit
            torch._dynamo.config.accumulated_cache_size_limit = max(
                cache_size_limit * 8,
                torch._dynamo.config.accumulated_cache_size_limit)

        if self.skip_warmup or self.use_merged_prefill:
            logger.info("Skipping warmup...")
            return

        self.profiler.start('internal', 'warmup')
        start_mem = HabanaMemoryProfiler.current_device_memory_usage()
        start_time = time.perf_counter()

        compile_only_mode_context = functools.partial(bc.env_setting,
                                                      "PT_COMPILE_ONLY_MODE",
                                                      True)
        can_use_compile_only_mode = True
        try:
            with compile_only_mode_context():
                pass
            logger.debug("Using PT_COMPILE_ONLY_MODE.")
        except KeyError:
            can_use_compile_only_mode = False
            logger.warning('Cannot use PT_COMPILE_ONLY_MODE. '
                           'Warmup time will be negatively impacted. '
                           'Please update Gaudi Software Suite.')
        with compile_only_mode_context(
        ) if can_use_compile_only_mode else contextlib.nullcontext():
            if not self.model_config.enforce_eager:
                assert self.mem_margin is not None, \
                    ("HabanaWorker.determine_num_available_blocks needs "
                    "to be called before warming up the model.")
                #TODO(kzawora): align_workers
                mem_post_prompt, prompt_batch_seq, prompt_captured_all = \
                    self.warmup_graphs(
                    self.bucketing_manager.prompt_buckets,
                    True, kv_caches)
                mem_post_decode, decode_batch_seq, decode_captured_all = \
                    self.warmup_graphs(
                    self.bucketing_manager.decode_buckets,
                    False, kv_caches)

                self.log_graph_warmup_summary(
                    self.bucketing_manager.prompt_buckets, True,
                    mem_post_prompt)
                self.log_graph_warmup_summary(
                    self.bucketing_manager.decode_buckets, False,
                    mem_post_decode)

        end_time = time.perf_counter()
        end_mem = HabanaMemoryProfiler.current_device_memory_usage()
        if os.getenv('VLLM_FULL_WARMUP',
                     'false').strip().lower() in ("1", "true"):
            # Since the model is warmed up for all possible tensor sizes,
            # Dynamo can skip checking the guards
            torch.compiler.set_stance(skip_guard_eval_unsafe=True)
        elapsed_time = end_time - start_time
        msg = (
            f"Warmup finished in {elapsed_time:.0f} secs, "
            f"allocated {format_bytes(end_mem - start_mem)} of device memory")
        logger.info(msg)
        self.profiler.end()

    def shutdown_inc(self):
        can_finalize_inc = self._is_quant_with_inc() and \
            (self.model.model is not None) and \
            self.inc_initialized_successfully and \
            not self._is_inc_finalized
        if can_finalize_inc:
            from neural_compressor.torch.quantization import (
                finalize_calibration)
            finalize_calibration(self.model.model)
            self._is_inc_finalized = True

    def __del__(self):
        self.shutdown_inc()

    @torch.inference_mode()
    def profile_run(self) -> None:
        return
        """Profile to measure peak memory during forward pass."""

        # use an empty tensor instead of `None`` to force Dynamo to pass
        # it by reference, rather by specializing on the value `None`.
        # the `dtype` argument does not matter, and we use `float32` as
        # a placeholder (it has wide hardware support).
        # it is important to create tensors inside the loop, rather than
        # multiplying the list, to avoid Dynamo from treating them as
        # tensor aliasing.
        num_layers = self.model_config.get_num_layers(self.parallel_config)
        kv_caches = [None] * num_layers

        # Run empty prefill forwards - prefill max batch and prefill max seq
        self.warmup_scenario(batch_size=1,
                             seq_or_block=self.max_model_len,
                             is_prompt=True,
                             kv_caches=kv_caches)
        max_seq_len = math.ceil(
            (self.max_num_tokens // self.max_prefill_batch_size) /
            self.block_size) * self.block_size
        self.warmup_scenario(batch_size=self.max_prefill_batch_size,
                             seq_or_block=max_seq_len,
                             is_prompt=True,
                             kv_caches=kv_caches)

    def initialize_kv_cache(self, kv_cache_config: KVCacheConfig) -> None:
        """
        Initialize KV cache based on `kv_cache_config`.
        Args:
            kv_cache_config: Configuration for the KV cache, including the KV
            cache size of each layer
        """
        if len(kv_cache_config.kv_cache_groups) > 1:
            raise NotImplementedError(
                "Hybrid models with more than one KV cache type are not "
                "supported yet.")

        kv_caches: dict[str, torch.Tensor] = {}

        for kv_cache_group in kv_cache_config.kv_cache_groups:
            kv_cache_spec = kv_cache_group.kv_cache_spec
            for kv_cache_tensor in kv_cache_config.kv_cache_tensors:
                assert kv_cache_tensor.size % kv_cache_spec.page_size_bytes == 0
                num_blocks = \
                    kv_cache_tensor.size // kv_cache_spec.page_size_bytes
                # `num_blocks` is the number of blocks the model runner can use.
                # `kv_cache_config.num_blocks` is the number of blocks that
                # KVCacheManager may allocate.
                # Since different GPUs may have different number of layers and
                # different memory capacities, `num_blocks` can be different on
                # different GPUs, and `kv_cache_config.num_blocks` is set to
                # the min of all `num_blocks`. Verify it here.
                assert num_blocks >= kv_cache_config.num_blocks
                if isinstance(kv_cache_spec, FullAttentionSpec):
                    kv_cache_shape = self.attn_backend.get_kv_cache_shape(
                        num_blocks + 1, kv_cache_spec.block_size,
                        kv_cache_spec.num_kv_heads, kv_cache_spec.head_size)
                    v_cache_shape = None if self.model_config.use_mla \
                    else kv_cache_shape
                    dtype = kv_cache_spec.dtype
                    key_cache = torch.zeros(kv_cache_shape,
                                            dtype=dtype,
                                            device=self.device)
                    if v_cache_shape is not None:
                        value_cache = torch.zeros(v_cache_shape,
                                                  dtype=dtype,
                                                  device=self.device)
                    else:
                        value_cache = None
                    for layer_name in kv_cache_tensor.shared_by:
                        kv_caches[layer_name] = (key_cache, value_cache)
                else:
                    # TODO: add new branches when introducing more types of
                    # KV cache specs.
                    raise ValueError("Unknown KV cache spec type.")
            layer_names = set()
            for group in kv_cache_config.kv_cache_groups:
                layer_names.update(group.layer_names)
            assert layer_names == set(
                kv_caches.keys()), "Some layers are not correctly initialized"
        bind_kv_cache(
            kv_caches,
            self.vllm_config.compilation_config.static_forward_context,
            self.kv_caches)

        if self.enable_bucketing:
            self.bucketing_manager.num_hpu_blocks = num_blocks
        self._PAD_BLOCK_ID = num_blocks
        self._PAD_SLOT_ID = num_blocks * self.block_size

        htorch.hpu.synchronize()

    def get_supported_generation_tasks(self) -> list[GenerationTask]:
        model = self.get_model()
        supported_tasks = list[GenerationTask]()

        if is_text_generation_model(model):
            supported_tasks.append("generate")

        if supports_transcription(model):
            if model.supports_transcription_only:
                return ["transcription"]

            supported_tasks.append("transcription")

        return supported_tasks

    def get_supported_pooling_tasks(self) -> list[PoolingTask]:
        model = self.get_model()
        if not is_pooling_model(model):
            return []

        return list(model.pooler.get_supported_tasks())

    def get_supported_tasks(self) -> tuple[SupportedTask, ...]:
        tasks = list[SupportedTask]()

        if self.model_config.runner_type == "generate":
            tasks.extend(self.get_supported_generation_tasks())
        if self.model_config.runner_type == "pooling":
            tasks.extend(self.get_supported_pooling_tasks())

        return tuple(tasks)

    def _get_nans_in_logits(
        self,
        logits: Optional[torch.Tensor],
    ) -> dict[str, int]:
        try:
            if logits is None:
                return {req_id: 0 for req_id in self.input_batch.req_ids}

            num_nans_in_logits = {}
            num_nans_for_index = logits.isnan().sum(dim=-1).cpu().numpy()
            for req_id in self.input_batch.req_ids:
                req_index = self.input_batch.req_id_to_index[req_id]
                num_nans_in_logits[req_id] = (
                    int(num_nans_for_index[req_index])
                    if num_nans_for_index is not None
                    and req_index < logits.shape[0] else 0)
            return num_nans_in_logits
        except IndexError:
            return {}

    def update_config(self, overrides: dict[str, Any]) -> None:
        allowed_config_names = {"load_config", "model_config"}
        for config_name, config_overrides in overrides.items():
            assert config_name in allowed_config_names, \
                f"Config `{config_name}` not supported. " \
                f"Allowed configs: {allowed_config_names}"
            config = getattr(self, config_name)
            new_config = update_config(config, config_overrides)
            setattr(self, config_name, new_config)

    def reload_weights(self) -> None:
        assert getattr(self, "model", None) is not None, \
            "Cannot reload weights before model is loaded."
        model_loader = get_model_loader(self.load_config)
        logger.info("Reloading weights inplace...")
        model_loader.load_weights(self.model, model_config=self.model_config)
        torch.hpu.synchronize()<|MERGE_RESOLUTION|>--- conflicted
+++ resolved
@@ -36,13 +36,8 @@
 from vllm.sampling_params import SamplingType
 from vllm.transformers_utils.tokenizer_group import init_tokenizer_from_configs
 from vllm.utils import (STR_DTYPE_TO_TORCH_DTYPE, LayerBlockType, cdiv,
-<<<<<<< HEAD
-                        is_pin_memory_available)
+                        is_pin_memory_available, LazyLoader)
 from vllm_gaudi.utils import HPUCompileConfig, is_fake_hpu
-=======
-                        is_pin_memory_available, LazyLoader)
-from vllm_gaudi.utils import is_fake_hpu
->>>>>>> 3e0c034b
 from vllm_gaudi.v1.attention.backends.hpu_attn import HPUAttentionMetadataV1
 from vllm.v1.kv_cache_interface import (FullAttentionSpec, KVCacheConfig,
                                         KVCacheSpec)
