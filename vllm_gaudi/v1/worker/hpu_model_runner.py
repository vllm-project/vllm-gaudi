# SPDX-License-Identifier: Apache-2.0
import collections
import contextlib
import functools
import itertools
import math
import os
import time
from dataclasses import dataclass, field, fields
from typing import TYPE_CHECKING, Any, Callable, Optional, TypeAlias, Union

import habana_frameworks.torch as htorch
import habana_frameworks.torch.internal.bridge_config as bc
import numpy as np
import torch
import torch.distributed
import torch.nn.functional as F
import vllm_gaudi.extension.environment as environment
from vllm_gaudi.extension.bucketing.common import HPUBucketingManager
from vllm_gaudi.extension.profiler import (HabanaHighLevelProfiler,
                                           HabanaMemoryProfiler,
                                           HabanaProfilerCounterHelper,
                                           format_bytes)
from vllm_gaudi.extension.runtime import get_config

from vllm.attention.backends.abstract import AttentionType
from vllm.attention.layer import Attention
from vllm.attention.selector import get_attn_backend
from vllm.config import (VllmConfig, update_config)
from vllm.forward_context import set_forward_context
from vllm.model_executor.layers.fused_moe.layer import FusedMoE
from vllm.model_executor.layers.layernorm import RMSNorm
from vllm.model_executor.layers.sampler import get_sampler
from vllm.model_executor.layers.vocab_parallel_embedding import (
    VocabParallelEmbedding)
from vllm.model_executor.model_loader import get_model, get_model_loader
<<<<<<< HEAD
from vllm.model_executor.models import supports_multimodal
from vllm.multimodal import MULTIMODAL_REGISTRY
from vllm.multimodal.inputs import (BatchedTensorInputs, MultiModalKwargs,
                                MultiModalKwargsItem, PlaceholderRange)
from vllm.multimodal.utils import group_mm_kwargs_by_modality
from vllm.model_executor.layers.rotary_embedding import MRotaryEmbedding
from vllm.multimodal.inputs import PlaceholderRange
=======
>>>>>>> a9accecb
from vllm.sampling_params import SamplingType
from vllm.transformers_utils.tokenizer_group import init_tokenizer_from_configs
from vllm.utils import (STR_DTYPE_TO_TORCH_DTYPE, LayerBlockType, cdiv,
                        is_pin_memory_available, LazyLoader)
from vllm_gaudi.utils import is_fake_hpu
from vllm_gaudi.v1.attention.backends.hpu_attn import HPUAttentionMetadataV1
from vllm.v1.kv_cache_interface import (FullAttentionSpec, KVCacheConfig,
                                        KVCacheSpec)
from vllm.v1.outputs import (EMPTY_MODEL_RUNNER_OUTPUT, LogprobsTensors,
                             ModelRunnerOutput)
from vllm.v1.sample.metadata import SamplingMetadata
from vllm.v1.worker.utils import bind_kv_cache
from vllm_gaudi.v1.worker.hpu_input_batch import InputBatch
from vllm.v1.worker.gpu_input_batch import CachedRequestState
from vllm.distributed.parallel_state import get_pp_group

from vllm.model_executor.models.interfaces import supports_transcription
from vllm.model_executor.models.interfaces_base import (
    is_pooling_model, is_text_generation_model)
from vllm.tasks import GenerationTask, PoolingTask, SupportedTask

<<<<<<< HEAD
from .utils import (gather_mm_placeholders, 
                    sanity_check_mm_encoder_outputs, scatter_mm_placeholders)

=======
>>>>>>> a9accecb
if TYPE_CHECKING:
    import xgrammar as xgr
    import xgrammar.kernels.apply_token_bitmask_inplace_torch_compile as xgr_torch_compile  # noqa: E501
    import xgrammar.kernels.apply_token_bitmask_inplace_cpu as xgr_cpu
    from vllm.v1.core.scheduler import SchedulerOutput
else:
    xgr = LazyLoader("xgr", globals(), "xgrammar")
    xgr_cpu = LazyLoader("xgr_cpu", globals(),
                         "xgrammar.kernels.apply_token_bitmask_inplace_cpu")
    xgr_torch_compile = LazyLoader(
        "xgr_torch_compile", globals(),
        "xgrammar.kernels.apply_token_bitmask_inplace_torch_compile")

from vllm_gaudi.extension.logger import logger as init_logger

logger = init_logger()

_TYPE_CACHE: dict[str, dict[str, Any]] = {}


class BucketingFailedException(Exception):
    pass


def setup_profiler(warmup, active):
    schedule = torch.profiler.schedule(wait=0,
                                       warmup=warmup,
                                       active=active,
                                       repeat=1)
    activities = [
        torch.profiler.ProfilerActivity.CPU,
        torch.profiler.ProfilerActivity.HPU
    ]
    profiler = torch.profiler.profile(
        schedule=schedule,
        activities=activities,
        on_trace_ready=torch.profiler.tensorboard_trace_handler('.',
                                                                use_gzip=True),
        record_shapes=False,
        with_stack=True)
    return profiler


@dataclass
class PromptDecodeInfo:
    prompt_req_ids: list[str]
    decode_req_ids: list[str]
    prompt_scheduled_tokens: list[int]


@dataclass
class PromptData:
    input_tokens: torch.Tensor
    input_positions: torch.Tensor
    attn_metadata: HPUAttentionMetadataV1


@dataclass
class DecodeData:
    input_tokens: Optional[torch.Tensor] = None
    input_positions: Optional[torch.Tensor] = None
    attn_metadata: Optional[HPUAttentionMetadataV1] = None


empty_list: Callable[[], list] = lambda: field(default_factory=list)


@dataclass
class BatchContents:
    req_ids: list[str] = empty_list()
    token_ids: list[list[int]] = empty_list()
    context_lens: list[int] = empty_list()
    blocks: list[list[int]] = empty_list()
    logits_positions: list[list[int]] = empty_list()

    def get_num_tokens(self):
        return [len(t) for t in self.token_ids]


#TODO(kzawora): remove this
@dataclass
class PrefillInputData:
    request_ids: list = empty_list()
    prompt_lens: list = empty_list()
    token_ids: list = empty_list()
    position_ids: list = empty_list()
    attn_metadata: list = empty_list()
    logits_indices: list = empty_list()
    logits_requests: list = empty_list()


#TODO(kzawora): remove this
@dataclass
class DecodeInputData:
    num_decodes: int
    token_ids: Optional[torch.Tensor] = None
    position_ids: Optional[torch.Tensor] = None
    attn_metadata: Optional[HPUAttentionMetadataV1] = None
    logits_indices: Optional[torch.Tensor] = None


def bool_helper(value):
    value = value.lower()
    return value in ("y", "yes", "t", "true", "on", "1")


Mergeable: TypeAlias = Union[BatchContents, PrefillInputData]


def shallow_tuple(obj: Mergeable) -> tuple:
    """Returns a shallow tuple with dataclass field values"""
    # Unfortunately dataclasses.astuple deepcopies the data
    # se we can't use it
    return tuple(getattr(obj, field.name) for field in fields(obj))


def merge_contents(lhs: Mergeable, *rhs: Mergeable):
    """Extends all internal lists of a dataclass with """
    """values from given objects"""
    lhs_type = type(lhs)
    lhs_tuple = shallow_tuple(lhs)
    for other in rhs:
        assert lhs_type is type(other),\
            'Only objects of the same type can be merged'
        for dst, src in zip(lhs_tuple, shallow_tuple(other)):
            dst.extend(src)


def flatten(in_list):
    """Return a flattened representation of a list"""
    return list(itertools.chain(*in_list))


def gather_list(input, indices, v):
    """Gather values from input using indices"""
    return [input[i] if i is not None else v for i in indices]


def _async_h2d_tensor(data, dtype, device='hpu'):
    return torch.tensor(data, dtype=dtype, device='cpu').to(device,
                                                            non_blocking=True)


def _async_h2d_tensor_copy(source, device='hpu'):
    assert source.device.type == 'cpu', \
        "Source tensor is not present in host memory!"
    target = torch.empty(source.shape, dtype=source.dtype, device=device)
    target.copy_(source, non_blocking=True)
    return target


def ensure_decodes_first(b: InputBatch):
    num_reqs = b.num_reqs
    while True:
        # Find the first prompt index
        first_prompt_index = None
        for i in range(num_reqs):
            if b.num_computed_tokens_cpu[i] < b.num_prompt_tokens[i]:
                first_prompt_index = i
                break
        if first_prompt_index is None:
            break

        # Find the last decode index
        last_decode_index = None
        for i in reversed(range(num_reqs)):
            if b.num_computed_tokens_cpu[i] >= b.num_prompt_tokens[i]:
                last_decode_index = i
                break
        if last_decode_index is None:
            break

        # Sanity
        assert first_prompt_index != last_decode_index

        # Check if done
        if first_prompt_index > last_decode_index:
            break

        # Swap
        b.swap_states(first_prompt_index, last_decode_index)


def get_target_layer_suffix_list(model_type) -> list[str]:
    # This sets the suffix for the hidden layer name, which is controlled by
    # VLLM_CONFIG_HIDDEN_LAYERS. The default suffix is "DecoderLayer," which is
    # applicable for most language models such as LLaMA, Qwen, and BART. If the
    # model's decoder layer name differs from the default, it will need to
    # be specified here.
    decoder_layer_table = {
        "gpt_bigcode": "BigCodeBlock",
    }

    return [
        decoder_layer_table.get(model_type, "DecoderLayer"), "EncoderLayer"
    ]


def modify_model_layers(module: torch.nn.Module,
                        suffix_list: list[str],
                        n=1,
                        counter=None):
    """Currently add mark_step at the end of specified layers.
    """

    def forward_hook(module, args, output):
        htorch.core.mark_step()
        return output

    if counter is None:
        counter = [0]

    for child_name, child_module in module.named_children():
        if any(
                child_module.__class__.__name__.endswith(layer)
                for layer in suffix_list):
            counter[0] += 1
            if counter[0] % n == 0:
                child_module.register_forward_hook(forward_hook)
        else:
            modify_model_layers(child_module, suffix_list, n, counter)


class HpuModelAdapter(torch.nn.Module):

    def __init__(self, model, vllm_config):
        super().__init__()
        self.model = model
        self.prefill_use_fusedsdpa = get_config(
        ).prompt_attn_impl == 'fsdpa_impl'
        self.recompute_cos_sin = os.getenv('VLLM_COS_SIN_RECOMPUTE',
                                           'false').lower() in ['1', 'true']
        self.vllm_config = vllm_config
        self.block_size = vllm_config.cache_config.block_size
        self.dtype = vllm_config.model_config.dtype
        self._rotary_embed_module = self._get_rotary_embedding_module(
            self.model)
        self._rotary_prepare_cos_sin = self._get_prepare_cos_sin()

    def _get_rotary_embedding_module(self, model: torch.nn.Module):
        """
        Dynamically get the RotaryEmbedding layer in the model.
        This function will recursively search through the module 
        hierarchy to find and return a RotaryEmbedding layer.
        If no such layer is found, it returns None.
        """
        if model is None:
            return None

        if model.__class__.__name__.endswith("RotaryEmbedding"):
            return model

        if hasattr(model, 'children'):
            for child in model.children():
                result = self._get_rotary_embedding_module(child)
                if result is not None:
                    return result
        return None

    def _get_prepare_cos_sin(self):
        if self._rotary_embed_module is not None and hasattr(
                self._rotary_embed_module, 'prepare_cos_sin'):
            return self._rotary_embed_module.prepare_cos_sin
        return None

    def _reset_rotary_cos_sin(self):
        if hasattr(self._rotary_embed_module, "cos"):
            delattr(self._rotary_embed_module, "cos")
        if hasattr(self._rotary_embed_module, "sin"):
            delattr(self._rotary_embed_module, "sin")

    def _set_attn_bias(self, attn_metadata, batch_size, seq_len, device,
                       dtype):
        if (attn_metadata is None or
            (self.prefill_use_fusedsdpa and attn_metadata.block_list is None)
                or not attn_metadata.is_prompt):
            return attn_metadata

        if attn_metadata.attn_bias is not None:
            return attn_metadata

        prefill_metadata = attn_metadata

        seq_lens_t = prefill_metadata.seq_lens_tensor
        context_lens_t = prefill_metadata.context_lens_tensor

        block_list = attn_metadata.block_list
        max_context_len = (block_list.size(-1) //
                           batch_size if block_list is not None else 0)
        max_context_len = max_context_len * self.block_size
        past_mask = torch.arange(0,
                                 max_context_len,
                                 dtype=torch.int32,
                                 device=device)
        past_mask = (past_mask.view(1, -1).expand(batch_size, -1).ge(
            context_lens_t.view(-1, 1)).view(batch_size, 1, -1).expand(
                batch_size, seq_len, -1).view(batch_size, 1, seq_len, -1))

        len_mask = (torch.arange(0, seq_len, device=device,
                                 dtype=torch.int32).view(1, seq_len).ge(
                                     seq_lens_t.unsqueeze(-1)).view(
                                         batch_size, 1, 1, seq_len))
        causal_mask = torch.triu(torch.ones((batch_size, 1, seq_len, seq_len),
                                            device=device,
                                            dtype=torch.bool),
                                 diagonal=1)
        mask = causal_mask.logical_or(len_mask)
        mask = torch.concat((past_mask, mask), dim=-1)
        attn_bias = (torch.zeros_like(mask, dtype=dtype).masked_fill_(
            mask, -math.inf))
        attn_metadata = custom_tuple_replace(prefill_metadata,
                                             "TrimmedAttentionMetadata",
                                             attn_bias=attn_bias)
        return attn_metadata

    def _set_block_mapping(self, metadata, batch_size, device, dtype):
        mask = torch.arange(0,
                            self.block_size,
                            device=device,
                            dtype=torch.int32).unsqueeze(0)
        mask = mask >= metadata.block_usage.unsqueeze(-1)
        attn_bias = (torch.zeros_like(mask, dtype=dtype).masked_fill_(
            mask, -math.inf))

        if not is_fake_hpu():
            block_mapping = torch.nn.functional.one_hot(metadata.block_groups,
                                                        num_classes=batch_size)
        else:
            # Unfortunately one_hot on CPU
            # doesn't handle out of bounds classes so we need to convert
            # all negative values to 0 (block_mapping) or bs (block_groups)
            block_groups = metadata.block_groups.to(torch.long)
            block_mapping = torch.nn.functional.relu(block_groups)
            block_mapping = torch.nn.functional.one_hot(block_mapping,
                                                        num_classes=batch_size)
            oob_values = block_groups.lt(0)
            block_mapping.masked_fill_(oob_values.unsqueeze(-1), 0)
            block_groups.masked_fill_(oob_values, batch_size)
            metadata = custom_tuple_replace(metadata,
                                            "TrimmedAttentionMetadata",
                                            block_groups=block_groups)
        block_mapping = block_mapping.to(dtype)
        metadata = custom_tuple_replace(metadata,
                                        "TrimmedAttentionMetadata",
                                        block_mapping=block_mapping,
                                        attn_bias=attn_bias)
        return metadata

    def _update_metadata(self, attn_metadata, batch_size, seq_len, device,
                         dtype):
        if attn_metadata.is_prompt:
            attn_metadata = self._set_attn_bias(attn_metadata, batch_size,
                                                seq_len, device, dtype)
        else:
            attn_metadata = self._set_block_mapping(attn_metadata, batch_size,
                                                    device, dtype)
        return attn_metadata
                
    def forward(self, *args, **kwargs):
        # TODO(kzawora): something goes VERY WRONG when operating on
        # kwargs['attn_metadata'].slot_mapping, compared to untrimmed metadata
        kwargs = kwargs.copy()
        #        selected_token_indices = kwargs.pop('selected_token_indices')
        if 'warmup_mode' in kwargs:
            kwargs.pop('warmup_mode')
        input_ids = kwargs['input_ids']
        kwargs['attn_metadata'] = self._update_metadata(
            kwargs['attn_metadata'], input_ids.size(0), input_ids.size(1),
            input_ids.device, self.dtype)
        if self._rotary_prepare_cos_sin is not None:
            self._rotary_prepare_cos_sin(
                kwargs['positions'], recompute_cos_sin=self.recompute_cos_sin)
        attn_meta = kwargs.pop('attn_metadata')
        if 'kv_caches' in kwargs:
            kwargs.pop('kv_caches')
        
        # If multimodal inputs, update kwargs
        model_mm_kwargs = kwargs.pop('model_mm_kwargs', None)
        if model_mm_kwargs is not None:
            kwargs.update(model_mm_kwargs)

        with set_forward_context(attn_meta, self.vllm_config):
            hidden_states = self.model(*args, **kwargs)
            if self._rotary_prepare_cos_sin is not None:
                self._reset_rotary_cos_sin()
        return hidden_states

    def get_input_embeddings(self, input_ids, multimodal_embeddings=None):
        return self.model.get_input_embeddings(
                            input_ids=input_ids,
                            multimodal_embeddings=multimodal_embeddings
                        )

    def get_multimodal_embeddings(self, **batched_mm_inputs):
        return self.model.get_multimodal_embeddings(**batched_mm_inputs)

    def compute_logits(self, *args, **kwargs):
        return self.model.compute_logits(*args, **kwargs)

    # def sample(self, *args, **kwargs):
    #    return self.sampler(*args, **kwargs)

    def generate_proposals(self, *args, **kwargs):
        return self.model.generate_proposals(*args, **kwargs)

    # sampler property will be used by spec_decode_worker
    # don't rename
    # @property
    # def sampler(self):
    #    return self.model.sampler


def _maybe_wrap_in_hpu_graph(*args, **kwargs):
    return htorch.hpu.wrap_in_hpu_graph(
        HpuModelAdapter(*args, **kwargs), disable_tensor_cache=True
    ) if htorch.utils.internal.is_lazy() else HpuModelAdapter(*args, **kwargs)


def subtuple(obj: object,
             typename: str,
             to_copy: list[str],
             to_override: Optional[dict[str, object]] = None):
    if obj is None:
        return None
    if to_override is None:
        to_override = {}
    fields = set(to_copy) | set(to_override.keys())
    if type(obj) is dict:
        values = {key: obj[key] for key in fields if key in obj}
    else:
        values = {f: to_override.get(f, getattr(obj, f)) for f in fields}
    if typename not in _TYPE_CACHE:
        _TYPE_CACHE[typename] = {
            'type': collections.namedtuple(typename, ' '.join(fields)),
            'fields': fields
        }
    return _TYPE_CACHE[typename]['type'](**values)  # type: ignore


def custom_tuple_replace(obj: object, typename: str, **to_override):
    # Torch compile dynamo doesn't support calling any named tuple
    # dynamic methods other than len and get_attr. This function is
    # a torch.compile friendly version of tuple._replace

    cached_type = _TYPE_CACHE[typename]['type']
    fields = _TYPE_CACHE[typename]['fields']
    values = {
        field: getattr(obj, field)
        for field in fields  # type: ignore
    }
    values.update(to_override)
    return cached_type(**values)  # type: ignore


def trim_attn_metadata(metadata: HPUAttentionMetadataV1) -> object:
    # NOTE(kzawora): To anyone working on this in the future:
    # Trimming metadata is required when using HPUGraphs.
    # Attention metadata is going to be hashed by PT bridge, and
    # appropriate HPUGraphs will be matched based on all inputs' hash.

    # Before you put more keys in here, make sure you know their
    # value type and make sure you know how it's going to be hashed.
    # You can find that information in input_hash function
    # in habana_frameworks/torch/hpu/graphs.py. You can also hash
    # it manually with torch.hpu.graphs.input_hash(attention_metadata)

    # If you use primitive types here - they will get hashed based
    # on their value. You *will* get lots of excessive graph captures
    # (and an OOM eventually) if you decide to put something like
    # seq_len int here.
    # If you absolutely need a scalar, put it in a tensor. Tensors
    # get hashed using their metadata, not their values:
    # input_hash(torch.tensor(123)) == input_hash(torch.tensor(321))
    # input_hash(123) != input_hash(321)
    # input_hash("abc") != input_hash("cba")
    attention_metadata = subtuple(metadata, 'TrimmedAttentionMetadata', [
        'attn_bias', 'seq_lens_tensor', 'context_lens_tensor', 'block_list',
        'block_mapping', 'block_usage', 'slot_mapping', 'is_prompt',
        'block_size', 'block_groups'
    ])
    return attention_metadata


def next_pow2(value: int, base: int):
    res = base
    while value > 1:
        value = (value + 1) // 2
        res *= 2
    return res


def round_up(value: int, k: int):
    return (value + k - 1) // k * k


def pad_list(input, target_len, val_generator):
    padding = target_len - len(input)
    if padding > 0:
        input.extend(itertools.islice(val_generator, padding))
    return input


class HPUModelRunner:

    def __init__(
        self,
        vllm_config: VllmConfig,
        device: torch.device = 'hpu',
        is_driver_worker: bool = False,
    ):
        # TODO: use ModelRunnerBase.__init__(self, vllm_config=vllm_config)
        environment.set_vllm_config(vllm_config)
        self.vllm_config = vllm_config
        self.model_config = vllm_config.model_config
        self.cache_config = vllm_config.cache_config
        self.lora_config = vllm_config.lora_config
        self.load_config = vllm_config.load_config
        self.parallel_config = vllm_config.parallel_config
        self.scheduler_config = vllm_config.scheduler_config
        self.speculative_config = vllm_config.speculative_config
        self.observability_config = vllm_config.observability_config
        self.is_driver_worker = is_driver_worker

        self.sampler = get_sampler()

        # NOTE(kzawora) update_env is a hack to work around VLLMKVCache in
        # hpu-extension which selects fetch_from_cache implementation based
        # on env vars... this should be fixed in the future
        self.enable_bucketing = get_config().use_bucketing
        self.use_contiguous_pa = get_config().use_contiguous_pa
        self.skip_warmup = get_config().skip_warmup

        model_config = self.model_config
        cache_config = self.cache_config
        scheduler_config = self.scheduler_config
        self.device = device
        self.pin_memory = is_pin_memory_available()
        self.dtype = self.model_config.dtype
        if cache_config.cache_dtype == "auto":
            self.kv_cache_dtype = self.dtype
        else:
            self.kv_cache_dtype = STR_DTYPE_TO_TORCH_DTYPE[
                cache_config.cache_dtype]

        self.sliding_window = model_config.get_sliding_window()
        self.block_size = cache_config.block_size
        self.max_model_len = model_config.max_model_len
        self.max_num_blocks_per_req = cdiv(self.max_model_len, self.block_size)
        self.max_num_tokens = scheduler_config.max_num_batched_tokens

        # Model-related.
        self.num_attn_layers = self.model_config.get_num_layers_by_block_type(
            self.parallel_config, LayerBlockType.attention)
        self.num_query_heads = self.model_config.get_num_attention_heads(
            self.parallel_config)
        self.num_kv_heads = self.model_config.get_num_kv_heads(
            self.parallel_config)
        self.head_size = self.model_config.get_head_size()
        self.hidden_size = self.model_config.get_hidden_size()

        self.attn_backend = get_attn_backend(
            self.head_size,
            self.dtype,
            self.kv_cache_dtype,
            self.block_size,
            self.model_config.is_attention_free,
            use_mla=self.model_config.use_mla,
        )

        # Mult-modal-related.
        self.mm_registry = MULTIMODAL_REGISTRY
        self.uses_mrope = model_config.uses_mrope
        self.supports_mm_inputs = self.mm_registry.supports_multimodal_inputs(
            model_config)
        self.is_multimodal_raw_input_supported = (
            model_config.is_multimodal_raw_input_supported)

        # Lazy initialization
        # self.model: nn.Module  # set after load_model
        self.kv_caches: list[torch.Tensor] = []
        self.inc_initialized_successfully = False
        self._is_inc_finalized = False

        # req_id -> (input_id -> encoder_output)
        self.encoder_cache: dict[str, dict[int, torch.Tensor]] = {}

        # Request states.
        self.requests: dict[str, CachedRequestState] = {}
        # Persistent batch.
        self.input_batch = InputBatch(
            max_num_reqs=self.scheduler_config.max_num_seqs,
            max_model_len=self.max_model_len,
            max_num_batched_tokens=self.max_num_tokens,
            device=self.device,
            pin_memory=self.pin_memory,
            vocab_size=self.model_config.get_vocab_size(),
            block_sizes=[self.block_size])
        self.mem_margin = None

        self.use_hpu_graph = not self.model_config.enforce_eager
        self.max_batch_size = self.scheduler_config.max_num_seqs
        self.max_num_seqs = self.scheduler_config.max_num_seqs
        self.max_prefill_batch_size = 1  # TODO(kzawora): add knob for that
        self.seen_configs: set = set()
        self.max_num_batched_tokens = \
            self.scheduler_config.max_num_batched_tokens
        self.use_merged_prefill = get_config().merged_prefill
        self.use_prefix_caching = (
            self.vllm_config.cache_config.enable_prefix_caching)
        self.bucketing_manager = HPUBucketingManager()
        if self.enable_bucketing:
            logger.info("Bucketing is ON.")
            self.bucketing_manager.initialize(
                max_num_seqs=self.max_num_seqs,
                max_num_prefill_seqs=self.max_prefill_batch_size,
                block_size=self.block_size,
                max_num_batched_tokens=self.max_num_batched_tokens,
                max_model_len=self.max_model_len)
            self.graphed_buckets: set[Any] = set()
        else:
            logger.info("Bucketing is OFF.")
        self._PAD_SLOT_ID = -1
        self._PAD_BLOCK_ID = -1
        self._tokenizer = init_tokenizer_from_configs(
            model_config=vllm_config.model_config,
            scheduler_config=vllm_config.scheduler_config,
            lora_config=vllm_config.lora_config).tokenizer

        # TODO(madamczyk-intel): add a knob for that
        # TODO(madamczyk-intel): debug why increasing it lowers acc
        self.logits_rounding = 1
        # High-level profiler
        self.profiler = HabanaHighLevelProfiler()
        self.profiler_counter_helper = HabanaProfilerCounterHelper()

    def get_kv_cache_spec(self) -> dict[str, KVCacheSpec]:
        """
        Generates the KVCacheSpec by parsing the kv cache format from each
        Attention module in the static forward context.
        Returns:
            KVCacheSpec: A dictionary mapping layer names to their KV cache
            format. Layers that do not need KV cache are not included.
        """

        forward_ctx = self.vllm_config.compilation_config.static_forward_context
        block_size = self.vllm_config.cache_config.block_size
        use_mla = self.vllm_config.model_config.use_mla
        kv_cache_spec: dict[str, KVCacheSpec] = {}
        for layer_name, attn_module in forward_ctx.items():
            if isinstance(attn_module, FusedMoE):
                continue

            # TODO: Support other attention modules, e.g., sliding window,
            # cross-attention
            assert isinstance(attn_module, Attention)
            if attn_module.attn_type == AttentionType.DECODER:
                kv_cache_spec[layer_name] = FullAttentionSpec(
                    block_size=block_size,
                    num_kv_heads=attn_module.num_kv_heads,
                    head_size=attn_module.head_size,
                    dtype=self.kv_cache_dtype,
                    use_mla=use_mla)
            elif attn_module.attn_type in (AttentionType.ENCODER,
                                           AttentionType.ENCODER_ONLY):
                # encoder-only attention does not need KV cache.
                continue
            elif attn_module.attn_type == AttentionType.ENCODER_DECODER:
                raise NotImplementedError
            else:
                raise ValueError(
                    f"Unknown attention type: {attn_module.attn_type}")

        return kv_cache_spec

    def _update_states(self, scheduler_output: "SchedulerOutput") -> bool:
        """Update the cached states and the persistent batch with the scheduler
        output.

        The updated states are used by the `_prepare_inputs` function to create
        the input GPU tensors for the model.

        The SamplingMetadata is updated and copied to the GPU if there is a
        new/resumed/paused/finished request in the batch.
        """
        # Remove finished requests from the cached states.
        for req_id in scheduler_output.finished_req_ids:
            self.requests.pop(req_id, None)
            self.encoder_cache.pop(req_id, None)

        # Remove the finished requests from the persistent batch.
        # NOTE(woosuk): There could be an edge case where finished_req_ids and
        # scheduled_req_ids overlap. This happens when a request is aborted and
        # then resubmitted with the same ID. In this case, we treat them as two
        # distinct requests - clearing the cached states for the first request
        # and handling the second as a new request.
        removed_req_indices: list[int] = []
        for req_id in scheduler_output.finished_req_ids:
            req_index = self.input_batch.remove_request(req_id)
            if req_index is not None:
                removed_req_indices.append(req_index)

        # Free the cached encoder outputs.
        for req_id, input_id in scheduler_output.free_encoder_input_ids:
            encoder_outputs = self.encoder_cache.get(req_id)
            if encoder_outputs is not None:
                encoder_outputs.pop(input_id, None)
                if not encoder_outputs:
                    self.encoder_cache.pop(req_id, None)

        # Remove the unscheduled requests from the persistent batch.
        # NOTE(woosuk): The unscheduled requests are either preempted requests
        # or running requests that are not scheduled in this step. We remove
        # them from the persistent batch but keep their cached states since
        # they will be scheduled again sometime in the future.
        scheduled_req_ids = scheduler_output.num_scheduled_tokens.keys()
        cached_req_ids = self.input_batch.req_id_to_index.keys()
        unscheduled_req_ids = cached_req_ids - scheduled_req_ids
        # NOTE(woosuk): The persistent batch optimization assumes that
        # consecutive batches contain mostly the same requests. If batches
        # have low request overlap (e.g., alternating between two distinct
        # sets of requests), this optimization becomes very inefficient.
        for req_id in unscheduled_req_ids:
            req_index = self.input_batch.remove_request(req_id)
            assert req_index is not None
            removed_req_indices.append(req_index)

        req_ids_to_add: list[str] = []
        # Add new requests to the cached states.
        for new_req_data in scheduler_output.scheduled_new_reqs:
            assert new_req_data.sampling_params is not None, \
                "Pooling is not supported in HPU yet"
            req_id = new_req_data.req_id
            sampling_params = new_req_data.sampling_params
            if sampling_params.sampling_type == SamplingType.RANDOM_SEED:
                generator = torch.Generator(device=self.device)
                generator.manual_seed(sampling_params.seed)
            else:
                generator = None

            self.requests[req_id] = CachedRequestState(
                req_id=req_id,
                prompt_token_ids=new_req_data.prompt_token_ids,
                mm_kwargs=new_req_data.mm_kwargs,
                mm_positions=new_req_data.mm_positions,
                sampling_params=sampling_params,
                pooling_params=None,
                generator=generator,
                block_ids=new_req_data.block_ids,
                num_computed_tokens=new_req_data.num_computed_tokens,
                output_token_ids=[],
                lora_request=new_req_data.lora_request,
            )

            # Only relevant for models using M-RoPE (e.g, Qwen2-VL)
            if self.uses_mrope:
                image_grid_thw = []
                video_grid_thw = []
                second_per_grid_ts = []
                audio_feature_lengths = []
                use_audio_in_video = False
                for mm_item in self.requests[req_id].mm_kwargs:
                    mm_input = mm_item.get_data()
                    if mm_input.get("image_grid_thw") is not None:
                        image_grid_thw.append(
                            mm_input["image_grid_thw"].tolist())
                    if mm_input.get("video_grid_thw") is not None:
                        video_grid_thw.append(
                            mm_input["video_grid_thw"].tolist())
                    if mm_input.get("second_per_grid_ts") is not None:
                        second_per_grid_ts.append(
                            mm_input["second_per_grid_ts"])
                    if mm_input.get("audio_feature_lengths") is not None:
                        audio_feature_lengths.append(
                            mm_input["audio_feature_lengths"])
                    if mm_input.get("use_audio_in_video") is True:
                        use_audio_in_video = True

                hf_config = self.model_config.hf_config

                self.requests[req_id].mrope_positions, \
                    self.requests[req_id].mrope_position_delta = \
                    MRotaryEmbedding.get_input_positions_tensor(
                        self.requests[req_id].prompt_token_ids,
                        hf_config=hf_config,
                        image_grid_thw=image_grid_thw,
                        video_grid_thw=video_grid_thw,
                        second_per_grid_ts=second_per_grid_ts,
                        audio_feature_lengths=audio_feature_lengths,
                        use_audio_in_video=use_audio_in_video,
                    )

            req_ids_to_add.append(req_id)
        # Update the states of the running/resumed requests.
        is_last_rank = get_pp_group().is_last_rank
        req_data = scheduler_output.scheduled_cached_reqs
        for i, req_id in enumerate(req_data.req_ids):
            req_state = self.requests[req_id]
            num_computed_tokens = req_data.num_computed_tokens[i]
            new_block_ids = req_data.new_block_ids[i]
            resumed_from_preemption = req_data.resumed_from_preemption[i]
            req_state.num_computed_tokens = num_computed_tokens

            if not is_last_rank:
                # When using PP, the scheduler sends the sampled tokens back,
                # because there's no direct communication between the first-
                # stage worker and the last-stage worker.
                new_token_ids = req_data.new_token_ids[i]
                # Add the sampled token(s) from the previous step (if any).
                # This doesn't include "unverified" tokens like spec tokens.
                num_new_tokens = (num_computed_tokens + len(new_token_ids) -
                                  req_state.num_tokens)
                if num_new_tokens == 1:
                    # Avoid slicing list in most common case.
                    req_state.output_token_ids.append(new_token_ids[-1])
                elif num_new_tokens > 0:
                    req_state.output_token_ids.extend(
                        new_token_ids[-num_new_tokens:])

            # Update the block IDs.
            if not resumed_from_preemption:
                for block_ids, new_ids in zip(req_state.block_ids,
                                              new_block_ids):
                    block_ids.extend(new_ids)
            else:
                req_state.block_ids = new_block_ids

            req_index = self.input_batch.req_id_to_index.get(req_id)
            if req_index is None:
                # The request is not in the persistent batch.
                # The request was either preempted and resumed later, or was not
                # scheduled in the previous step and needs to be added again.
                req_ids_to_add.append(req_id)
                continue

            # Update the persistent batch.
            self.input_batch.num_computed_tokens_cpu[req_index] = (
                num_computed_tokens)
            self.input_batch.block_table.append_row(new_block_ids, req_index)

            # For the last rank, we don't need to update the token_ids_cpu
            # because the sampled tokens are already cached.
            if not is_last_rank:
                # Add new_token_ids to token_ids_cpu.
                start_token_index = num_computed_tokens
                end_token_index = num_computed_tokens + len(new_token_ids)
                self.input_batch.token_ids_cpu[
                    req_index,
                    start_token_index:end_token_index] = new_token_ids
                self.input_batch.num_tokens_no_spec[
                    req_index] = end_token_index
                # Add spec_token_ids to token_ids_cpu.
                spec_token_ids = \
                    scheduler_output.scheduled_spec_decode_tokens.get(
                        req_id, ())
                if spec_token_ids:
                    start_index = end_token_index
                    end_token_index += len(spec_token_ids)
                    self.input_batch.token_ids_cpu[
                        req_index,
                        start_index:end_token_index] = spec_token_ids
                # NOTE(woosuk): `num_tokens` here may include spec decode tokens
                self.input_batch.num_tokens[req_index] = end_token_index

        # Check if the batch has changed. If not, we can skip copying the
        # sampling metadata from CPU to GPU.
        batch_changed = len(removed_req_indices) > 0 or len(req_ids_to_add) > 0

        # Add the new or resumed requests to the persistent batch.
        # The smaller empty indices are filled first.
        removed_req_indices = sorted(removed_req_indices, reverse=True)
        for req_id in req_ids_to_add:
            req_state = self.requests[req_id]
            if removed_req_indices:
                # Fill the empty index.
                req_index = removed_req_indices.pop()
            else:
                # Append to the end.
                req_index = None
            self.input_batch.add_request(req_state, req_index)

        # Condense the batched states if there are empty indices.
        if removed_req_indices:
            self.input_batch.condense(removed_req_indices)

        if batch_changed:
            self.input_batch.refresh_sampling_metadata()
        return batch_changed

    def _extract_mm_kwargs(
        self,
        scheduler_output: "SchedulerOutput",
    ) -> BatchedTensorInputs:
        if self.is_multimodal_raw_input_supported:  # noqa: SIM102
            if scheduler_output:
                mm_kwargs = list[MultiModalKwargsItem]()
                for req in scheduler_output.scheduled_new_reqs:
                    req_mm_kwargs = req.mm_kwargs
                    if not isinstance(req_mm_kwargs, list):
                        req_mm_kwargs = list(req_mm_kwargs)
                    mm_kwargs.extend(req_mm_kwargs)

                # Input all modalities at once
                mm_kwargs_combined: BatchedTensorInputs = {}
                for _, _, mm_kwargs_group in group_mm_kwargs_by_modality(
                        mm_kwargs,
                        device=self.device,
                        pin_memory=self.pin_memory,
                ):
                    mm_kwargs_combined.update(mm_kwargs_group)

                return mm_kwargs_combined

        return {}
        
    # source: vllm/v1/worker/gpu_model_runner.py
    def _execute_mm_encoder(self, 
                            scheduler_output: "SchedulerOutput",
                            req_ids: list[str]):
        scheduled_encoder_inputs = scheduler_output.scheduled_encoder_inputs
        if not scheduled_encoder_inputs:
            return

        # NOTE (attafosu): Utilize cached mm embeddings to speed up processing
        # After PR(#22711) mm_hashes for inputs will map to their cached embeddings, which can be reused for reqs sharing same mm_hash # noqa E501

        # Batch the multi-modal inputs.
        mm_kwargs = list[MultiModalKwargsItem]()
        req_ids_pos = list[tuple[str, int, PlaceholderRange]]()
        for req_id in req_ids:
            encoder_input_ids = scheduled_encoder_inputs[req_id]
            req_state = self.requests[req_id]

            for mm_input_id in encoder_input_ids:
                mm_kwargs.append(req_state.mm_kwargs[mm_input_id])
                req_ids_pos.append(
                    (req_id, mm_input_id, req_state.mm_positions[mm_input_id]))

        # Batch mm inputs as much as we can: if a request in the batch has
        # multiple modalities or a different modality than the previous one,
        # we process it separately to preserve item order.

        # TODO (attafosu): Follow-up on the resolution to this.
        # The ordering of the encoder outputs needs to match the request ids
        # after fetching the embeddings.
        # For now, we'll restrict mm support to just a single prefill at a time -
        # Or that requests in the batch should have distinct modalities,

        # FIXME(ywang96): This is a hacky way to deal with multiple modalities
        # in the same batch while still being able to benefit from batching
        # multimodal inputs. The proper solution should be reordering the
        # encoder outputs.
        encoder_outputs = []
        for _, num_items, mm_kwargs_group in group_mm_kwargs_by_modality(
                mm_kwargs,
                device=self.device,
                pin_memory=self.pin_memory,
        ):
            # Run the encoder.
            # `curr_group_outputs` is either of the following:
            # 1. A tensor of shape (num_items, feature_size, hidden_size)
            # in case feature_size is fixed across all multimodal items.
            # 2. A list or tuple (length: num_items) of tensors, each of shape
            # (feature_size, hidden_size) in case the feature size is dynamic
            # depending on the input multimodal items.
            curr_group_outputs = self.model.get_multimodal_embeddings(
                **mm_kwargs_group)

            sanity_check_mm_encoder_outputs(
                curr_group_outputs,
                expected_num_items=num_items,
            )

            for output in curr_group_outputs:
                encoder_outputs.append(output)

        # FIXME (attafosu) Reorder the encoder outputs to match the request ids.
        # This will be necessary after mm prefill batching constraints are removed

        # Cache the encoder outputs.
        for (req_id, input_id, pos_info), output in zip(
                req_ids_pos,
                encoder_outputs,
        ):
            if req_id not in self.encoder_cache:
                self.encoder_cache[req_id] = {}

            self.encoder_cache[req_id][input_id] = scatter_mm_placeholders(
                output,
                is_embed=pos_info.is_embed,
            )

    # modified from: vllm/v1/worker/gpu_model_runner.py
    def _gather_mm_embeddings(
        self,
        scheduler_output: "SchedulerOutput",
        req_ids : list[str],
        shift_computed_tokens: int = 0,
    ) -> list[torch.Tensor]:
        mm_embeds: list[torch.Tensor] = []
        for req_id in req_ids:
            num_scheduled_tokens = scheduler_output.num_scheduled_tokens[
                req_id]
            req_state = self.requests[req_id]
            num_computed_tokens = \
                req_state.num_computed_tokens + shift_computed_tokens
            mm_positions = req_state.mm_positions
            for i, pos_info in enumerate(mm_positions):
                start_pos = pos_info.offset
                num_encoder_tokens = pos_info.length

                # The encoder output is needed if the two ranges overlap:
                # [num_computed_tokens,
                #  num_computed_tokens + num_scheduled_tokens) and
                # [start_pos, start_pos + num_encoder_tokens)
                if start_pos >= num_computed_tokens + num_scheduled_tokens:
                    # The encoder output is not needed in this step.
                    break
                if start_pos + num_encoder_tokens <= num_computed_tokens:
                    # The encoder output is already processed and stored
                    # in the decoder's KV cache.
                    continue

                start_idx = max(num_computed_tokens - start_pos, 0)
                end_idx = min(
                    num_computed_tokens - start_pos + num_scheduled_tokens,
                    num_encoder_tokens)
                assert start_idx < end_idx
                assert req_id in self.encoder_cache
                assert i in self.encoder_cache[req_id]
                encoder_output = self.encoder_cache[req_id][i]

                if (is_embed := pos_info.is_embed) is not None:
                    is_embed = is_embed[start_idx:end_idx]

                mm_embeds_item = gather_mm_placeholders(
                    encoder_output[start_idx:end_idx],
                    is_embed=is_embed,
                )
                mm_embeds.append(mm_embeds_item)
        return mm_embeds

    def get_model(self) -> torch.nn.Module:
        assert self.model is not None
        return self.model

    def _get_prompts_and_decodes(
        self,
        scheduler_output: "SchedulerOutput",
    ) -> PromptDecodeInfo:
        total_num_scheduled_tokens = scheduler_output.total_num_scheduled_tokens
        assert total_num_scheduled_tokens > 0
        num_reqs = self.input_batch.num_reqs
        assert num_reqs > 0

        # Traverse decodes first
        decode_req_ids = []
        num_computed_tokens_decode = []
        for i in range(num_reqs):
            req_id = self.input_batch.req_ids[i]
            assert req_id is not None

            num_computed_tokens = self.input_batch.num_computed_tokens_cpu[i]
            num_prompt_tokens = self.input_batch.num_prompt_tokens[i]
            num_scheduled_tokens = scheduler_output.num_scheduled_tokens[
                req_id]

            if num_computed_tokens < num_prompt_tokens:
                # This is prompt
                break

            # This is decode
            assert num_scheduled_tokens == 1
            decode_req_ids.append(req_id)
            num_computed_tokens_decode.append(int(num_computed_tokens + 1))

        if self.profiler.enabled:
            self.profiler_counter_helper.capture_decode_seq_stats(
                num_computed_tokens_decode)

        # Traverse prompts
        prompt_req_ids = []
        prompt_scheduled_tokens = []
        for i in range(len(decode_req_ids), num_reqs):
            req_id = self.input_batch.req_ids[i]
            assert req_id is not None

            num_computed_tokens = self.input_batch.num_computed_tokens_cpu[i]
            num_prompt_tokens = self.input_batch.num_prompt_tokens[i]
            num_scheduled_tokens = scheduler_output.num_scheduled_tokens[
                req_id]

            # Must be prompt
            assert num_computed_tokens < num_prompt_tokens
            num_output_tokens = len(self.requests[req_id].output_token_ids)
            assert num_output_tokens == 0, \
                f'req_id: {req_id}, {num_output_tokens}'

            prompt_req_ids.append(req_id)
            prompt_scheduled_tokens.append(num_scheduled_tokens)

        return PromptDecodeInfo(prompt_req_ids, decode_req_ids,
                                prompt_scheduled_tokens)

    def _prepare_sampling(self,
                          batch_changed: bool,
                          request_ids: Union[None, list[str]] = None,
                          pad_to: Optional[int] = None) -> SamplingMetadata:
        # Create the sampling metadata.
        req_id_output_token_ids: dict[str, list[int]] = \
            {req_id: req.output_token_ids \
                for req_id, req in self.requests.items()}
        if request_ids is not None:
            req_id_output_token_ids = {
                req_id: req_id_output_token_ids[req_id] \
                    for req_id in request_ids}
        req_id_output_token_ids_lst = list(req_id_output_token_ids.items())
        if pad_to is not None:
            while len(req_id_output_token_ids_lst) < pad_to:
                req_id_output_token_ids_lst.append(
                    req_id_output_token_ids_lst[0])
        sampling_metadata = self.input_batch.make_selective_sampling_metadata(
            req_id_output_token_ids_lst, skip_copy=not batch_changed)
        return sampling_metadata

    def get_habana_paged_attn_buffers(self, block_tables, slot_mapping,
                                      batch_size):
        last_block_usage = [
            slot[0] % self.block_size + 1 for slot in slot_mapping
        ]
        block_groups = [[i] * len(bt) for i, bt in enumerate(block_tables)]
        block_usage = [[self.block_size] * (len(bt) - 1) + [lbu]
                       for bt, lbu in zip(block_tables, last_block_usage)
                       if bt]
        block_list = flatten(block_tables)
        block_groups = flatten(block_groups)
        block_usage = flatten(block_usage)
        assert len(block_list) == len(block_groups)
        assert len(block_list) == len(block_usage)

        padding_fn = None
        block_bucket_size: int
        if self.use_contiguous_pa:
            block_bucket_size = max(max(block_list) + 1, len(block_list))
            block_bucket_size = \
                self.bucketing_manager.find_decode_bucket(batch_size,
                                                          block_bucket_size)[2]
            indices: list[Any]
            indices = [None] * block_bucket_size
            for i, bid in enumerate(block_list):
                indices[bid] = i
            padding_fn = lambda tensor, pad_value: gather_list(
                tensor, indices, pad_value)
        else:
            block_bucket_size = \
                self.bucketing_manager.find_decode_bucket(batch_size,
                                                          len(block_list))[2]
            padding_fn = lambda tensor, pad_value: pad_list(
                tensor, block_bucket_size, itertools.repeat(pad_value))

        block_list = padding_fn(block_list, self._PAD_BLOCK_ID)
        block_groups = padding_fn(block_groups, -1)
        block_usage = padding_fn(block_usage, 1)

        block_list = torch.tensor(block_list, dtype=torch.long, device='cpu')
        block_groups = torch.tensor(block_groups,
                                    dtype=torch.long,
                                    device='cpu')
        block_usage = torch.tensor(block_usage,
                                   dtype=self.model_config.dtype,
                                   device='cpu')
        return block_list, block_groups, block_usage

    def _align_and_pad(self, data, bucketing, padding_gen):
        bs = len(data)
        target_bs, target_len = bucketing
        if target_bs == 1 and bs > 1:
            data = [list(itertools.chain(*data))]
        data = [pad_list(x, target_len, padding_gen) for x in data]
        padding = itertools.islice(padding_gen, target_len)
        data = pad_list(data, target_bs, itertools.repeat(padding))
        return data

    def _align_and_pad_mrope_positions(self, req_ids : list[str], 
                                        context_lens : list[int],
                                        query_lens : list[int],
                                        bucketing : tuple[int, int],
                                        padding_gen : int ) -> torch.Tensor:
        mrope_input_positions : list[list[int]] = [[] for _ in range(3)]
        bs = len(context_lens)
        target_bs, target_len = bucketing

        for idx in range(3):
            for b_idx, req_id in enumerate(req_ids):
                input_mrope_position = self.requests[req_id].mrope_positions[
                    idx].tolist()
                cl = context_lens[b_idx]
                qsl = query_lens[b_idx]
                padding_size = target_len - qsl
                padded_positions = input_mrope_position[cl:cl + qsl] \
                    + padding_size * [padding_gen]
                mrope_input_positions[idx].extend(padded_positions)

            # If padding in batch dim, we should add dummy ("padding_gen") mrope_pos_ids # noqa E501
            # for each of the extra (bs_bucket - actual_bs) reqs,
            # with their seqlens=target_len
            if target_bs > bs:
                mrope_input_positions[idx].extend([padding_gen] \
                * (target_bs - bs) * target_len)
        return torch.tensor(mrope_input_positions, dtype=torch.int32,
                            device='cpu').to('hpu', non_blocking=True)

    def _bucketize_merged_prompt(self, seq_lens, num_blocks):
        seq = sum(seq_lens)
        num_blocks = sum(num_blocks)
        seq = self.bucketing_manager.find_prompt_bucket(1, seq, num_blocks)[1]
        num_blocks = round_up(num_blocks, 32)
        return (1, seq, num_blocks)

    def _bucketize_2d_prompt(self, seq_lens, num_blocks):
        bs = len(seq_lens)
        if bs > self.max_prefill_batch_size:
            raise BucketingFailedException
        seq = max(seq_lens)
        num_blocks = max(num_blocks) if len(num_blocks) > 0 else 0
        bs, seq, num_blocks = self.bucketing_manager.find_prompt_bucket(
            bs, seq, num_blocks)
        return (bs, seq, num_blocks)

    def _get_prompt_bucketing_fn(self):
        if self.use_merged_prefill:
            return self._bucketize_merged_prompt
        else:
            return self._bucketize_2d_prompt

    def _can_merge_prefill_contents(self, lhs, rhs):
        combined_num_tokens = lhs.get_num_tokens() + rhs.get_num_tokens()
        bucketing_fn = self._get_prompt_bucketing_fn()
        try:
            target_bs, target_seq, target_blocks = bucketing_fn(
                combined_num_tokens, [])
        except BucketingFailedException:
            return False
        target_bs, target_seq, target_blocks = bucketing_fn(
            combined_num_tokens, [])
        return target_bs <= self.max_prefill_batch_size and\
            target_bs * target_seq <= self.max_num_tokens

    def _extract_prefill_batch_contents(self, num_prefills, num_decodes,
                                        num_scheduled_tokens):
        # DECODES are the first num_decodes REQUESTS.
        # PREFILLS are the next num_reqs - num_decodes REQUESTS.
        num_reqs = num_prefills + num_decodes
        block_table_cpu_tensor = self.input_batch.block_table[
            0].get_cpu_tensor()
        all_batch_contents = [BatchContents()]

        for batch_idx in range(num_decodes, num_reqs):
            req_id = self.input_batch.req_ids[batch_idx]
            context_len = self.input_batch.num_computed_tokens_cpu[batch_idx]
            query_len = num_scheduled_tokens[batch_idx]

            token_ids = self.input_batch.token_ids_cpu[
                batch_idx, context_len:context_len + query_len].tolist()

            num_blocks = round_up(context_len + query_len,
                                  self.block_size) // self.block_size
            blocks = block_table_cpu_tensor[batch_idx, :num_blocks].tolist()

            prompt_tokens = self.input_batch.num_prompt_tokens[batch_idx]
            #TODO: Fix non-prompt case
            num_output_logits = context_len + query_len - prompt_tokens + 1
            logits_positions = list(
                range(query_len - num_output_logits, query_len))

            new_batch_contents = BatchContents(
                req_ids=[req_id],
                token_ids=[token_ids],
                context_lens=[context_len],
                blocks=[blocks],
                logits_positions=[logits_positions],
            )
            if self._can_merge_prefill_contents(all_batch_contents[-1],
                                                new_batch_contents):
                merge_contents(all_batch_contents[-1], new_batch_contents)
            else:
                all_batch_contents.append(new_batch_contents)
        return all_batch_contents

    def _make_attn_bias(self, context_groups, token_groups):
        dtype = self.dtype
        is_causal = True  # TODO: add support for non-causal tasks
        context_groups = torch.tensor(context_groups,
                                      device='cpu',
                                      dtype=torch.int16)
        context_groups = context_groups.repeat_interleave(self.block_size,
                                                          dim=-1)
        context_len = context_groups.size(-1)
        token_groups = torch.tensor(token_groups,
                                    device='cpu',
                                    dtype=torch.int16)
        num_queries = token_groups.size(-1)
        seq_groups = torch.cat([context_groups, token_groups], dim=-1)
        attn_mask = seq_groups.unflatten(-1,
                                         (1, -1)) != token_groups.unflatten(
                                             -1, (-1, 1))
        if is_causal:
            causal_mask = torch.ones(num_queries,
                                     num_queries,
                                     device='cpu',
                                     dtype=torch.bool)
            causal_mask = torch.triu(causal_mask, diagonal=1).unsqueeze(0)
            attn_mask[:, :, context_len:].logical_or_(causal_mask)
        attn_mask = attn_mask.to(dtype).masked_fill_(attn_mask, -math.inf)

        return attn_mask.unflatten(0, (1, -1))

    def _form_prefill_batch(self, contents):
        if len(contents.req_ids) == 0:
            return PrefillInputData()

        token_ids = contents.token_ids
        req_ids = contents.req_ids
        query_lens = [len(tids) for tids in contents.token_ids]
        if self.profiler.enabled:
            self.profiler_counter_helper.capture_prompt_seq_stats(query_lens)
        context_lens = contents.context_lens

        token_positions = [
            list(range(cl, cl + ql))
            for cl, ql in zip(context_lens, query_lens)
        ]

        block_assignment = [[
            divmod(pos, self.block_size) for pos in positions
        ] for positions in token_positions]

        token_slots = [[
            blocks[bi] * self.block_size + bo for bi, bo in assignment
        ] for blocks, assignment in zip(contents.blocks, block_assignment)]
        token_groups = [[i] * len(tid) for i, tid in enumerate(token_ids)]
        num_context_blocks = [
            round_up(ctx_len, self.block_size) // self.block_size
            for ctx_len in context_lens
        ]
        context_blocks: list = [
            blocks[:num]
            for blocks, num in zip(contents.blocks, num_context_blocks)
        ]
        num_context_blocks = [len(b) for b in context_blocks]
        context_groups = [[i] * b for i, b in enumerate(num_context_blocks)]
        has_context = sum(context_lens) > 0
        target_bs, target_seq, target_blocks = self._get_prompt_bucketing_fn()(
            query_lens, num_context_blocks)
        
        # If the model uses M-RoPE, we need to fill
        # and pad the M-RoPE positions for the scheduled prefill tokens
        if self.uses_mrope:
            mrope_token_positions = self._align_and_pad_mrope_positions(
                    contents.req_ids,
                    context_lens,
                    query_lens,
                    (target_bs, target_seq),
                    -1,
            )

        # NOTE: If model does not support multimodal inputs, we pad here.
        # For models with multimodal support, we may want to get embeddings 
        # for the valid tokens before padding. 
        # This would require getting multimodal input embeddings here as well
        token_ids = self._align_and_pad(contents.token_ids,
                                        (target_bs, target_seq),
                                        itertools.repeat(-1))
        if self.uses_mrope:
            token_positions = mrope_token_positions
        else:
            token_positions = self._align_and_pad(token_positions,
                                                (target_bs, target_seq),
                                                itertools.repeat(-1))
        token_slots = self._align_and_pad(token_slots, (target_bs, target_seq),
                                          itertools.repeat(-1))
        token_groups = self._align_and_pad(token_groups,
                                           (target_bs, target_seq),
                                           itertools.repeat(-1))
        context_blocks = self._align_and_pad(context_blocks,
                                             (target_bs, target_blocks),
                                             itertools.repeat(-1))
        context_groups = self._align_and_pad(context_groups,
                                             (target_bs, target_blocks),
                                             itertools.repeat(-1))

        # TODO: cycle through dummy slots and blocks
        #dummy_slots = itertools.cycle(
        #    range(self._PAD_SLOT_ID, self._PAD_SLOT_ID + self.block_size))

        cur_offset = 0
        logits_indices = []
        logits_requests = []
        for req_id, qlen, log_pos in zip(req_ids, query_lens,
                                         contents.logits_positions):
            source = [cur_offset + x for x in log_pos]
            dest = [req_id] * len(log_pos)
            logits_indices.extend(source)
            logits_requests.extend(dest)
            if self.use_merged_prefill:
                cur_offset += qlen
            else:
                cur_offset += len(token_ids[0])

        attn_bias = None
        if self.use_merged_prefill:
            attn_bias = self._make_attn_bias(context_groups, token_groups)
            attn_bias = attn_bias.to('hpu', non_blocking=True)
        else:
            attn_bias = None

        logits_indices = pad_list(
            logits_indices,
            round_up(len(logits_indices), self.logits_rounding),
            itertools.repeat(-1))

        query_lens = _async_h2d_tensor(query_lens, torch.int32)
        token_ids = _async_h2d_tensor(token_ids, torch.int32)
        if not self.uses_mrope:
            token_positions = _async_h2d_tensor(token_positions, torch.int32)
        token_slots = _async_h2d_tensor(token_slots, torch.int64)
        logits_indices = _async_h2d_tensor(logits_indices, torch.int32)
        context_lens = _async_h2d_tensor(context_lens, torch.int32)
        context_blocks_t: Optional[torch.tensor]
        if has_context:
            context_blocks_t = _async_h2d_tensor(context_blocks,
                                                 torch.int32).flatten()
        else:
            context_blocks_t = None

        attn_metadata = HPUAttentionMetadataV1.make_prefill_metadata(
            seq_lens_tensor=query_lens,
            context_lens_tensor=context_lens,
            slot_mapping=token_slots,
            block_list=context_blocks_t,
            attn_bias=attn_bias,
            block_size=self.block_size)
        return PrefillInputData(request_ids=[req_ids],
                                prompt_lens=[query_lens],
                                token_ids=[token_ids],
                                position_ids=[token_positions],
                                attn_metadata=[attn_metadata],
                                logits_indices=[logits_indices],
                                logits_requests=[logits_requests])

    def _prepare_prefill_inputs(
            self, num_prefills, num_decodes,
            num_scheduled_tokens: list[int]) -> PrefillInputData:

        all_batch_contents = self._extract_prefill_batch_contents(
            num_prefills, num_decodes, num_scheduled_tokens)
        all_batches = [
            self._form_prefill_batch(bc) for bc in all_batch_contents
        ]
        merge_contents(all_batches[0], *all_batches[1:])
        return all_batches[0]

    def _prepare_decode_inputs(self, num_decodes,
                               num_scheduled_tokens) -> DecodeInputData:
        # Decodes run as one single padded batch with shape [batch, 1]
        #
        # We need to set _PAD_SLOT_ID for the padding tokens in the
        # slot_mapping, such that the attention KV cache insertion
        # logic knows to ignore those indicies. Otherwise, the
        # padding data can be dummy since we have a causal mask.

        block_table_cpu_tensor = self.input_batch.block_table[
            0].get_cpu_tensor()
        if num_decodes == 0:
            return DecodeInputData(num_decodes=0)
        # BLOCK_TABLE [batch, max_num_blocks_per_req]
        context_lens = self.input_batch.num_computed_tokens_cpu[:num_decodes]

        # NOTE(kzawora): the +1 is what causes this entire thing to work,
        # as in the paged attention, we don't fetch just the context from cache,
        # but also kvs for the current token
        num_blocks = np.ceil(
            (context_lens + 1) / self.block_size).astype(np.int32).tolist()

        # PAD FOR STATIC SHAPES.
        padded_batch_size: int
        padded_batch_size = self.bucketing_manager.find_decode_bucket(
            num_decodes, sum(num_blocks))[0]

        block_tables_list = []
        for i, n in enumerate(num_blocks):
            seq_block_table = block_table_cpu_tensor[i, :n].tolist()
            assert len(seq_block_table) == n
            block_tables_list.append(seq_block_table)

        # POSITIONS. [batch, 1]
        # We slice at the end, since we use the positions for gathering.
        positions = torch.zeros((padded_batch_size, 1), dtype=torch.int32)
        positions[:num_decodes] = torch.from_numpy(
            self.input_batch.num_computed_tokens_cpu.reshape(-1,
                                                             1)[:num_decodes])
        positions = positions[:padded_batch_size]

        padded_index = torch.zeros((padded_batch_size, 1), dtype=torch.int64)
        index = positions.to(torch.int64)[:num_decodes]
        padded_index[:num_decodes] = index
        
        input_mrope_positions: list[list[int]] = [[] for _ in range(3)]
        if self.uses_mrope:        
            for idx, req_id in enumerate(
                    self.input_batch.req_ids[:num_decodes]):
                seq_data = self.requests[req_id]
                context_len = context_lens[idx]
                position = context_len
                if seq_data.mrope_position_delta is not None:
                    pos_for_mrope = MRotaryEmbedding \
                        .get_next_input_positions(
                            seq_data.mrope_position_delta,
                            context_len=context_len,
                            seq_len=context_len + 1)
                else:
                    pos_for_mrope = [[position]] * 3
                for idx in range(3):
                    input_mrope_positions[idx].extend(pos_for_mrope[idx])
            
            input_mrope_positions = torch.tensor(
                input_mrope_positions,
                dtype=torch.int32,
                device='cpu').to('hpu', non_blocking=True)

            # Pad the right side of input_mrope_positions by padded_batch_size
            pad_size = padded_batch_size - input_mrope_positions.size(1) # noqa
            if pad_size > 0:
                input_mrope_positions = F.pad(input_mrope_positions, 
                                        (0, pad_size), 
                                        value=-1, mode='constant')

        # TOKEN_IDS. [batch, 1]
        token_ids = torch.zeros((padded_batch_size, 1), dtype=torch.int32)
        token_ids[:num_decodes] = torch.gather(input=torch.from_numpy(
            self.input_batch.token_ids_cpu),
                                               dim=1,
                                               index=index)

        # SLOT_MAPPING [batch, 1]
        # The "slot" is the "physical index" of a token in the KV cache.
        # Look up the block_idx in the block table (logical<>physical map)
        # to compute this.
        block_number = torch.ones(
            (padded_batch_size, 1), dtype=torch.int32) * self._PAD_BLOCK_ID
        block_number[:num_decodes] = torch.gather(input=block_table_cpu_tensor,
                                                  dim=1,
                                                  index=(index //
                                                         self.block_size))
        block_offsets = padded_index % self.block_size
        slot_mapping = block_number * self.block_size + block_offsets
        # set an out of range value for the padding tokens so that they
        # are ignored when inserting into the KV cache.
        slot_mapping = slot_mapping[:padded_batch_size]
        dummy_slots = itertools.cycle(
            range(self._PAD_SLOT_ID, self._PAD_SLOT_ID + self.block_size))
        slot_mapping[num_decodes:].apply_(lambda _, ds=dummy_slots: next(ds))

        # CONTEXT_LENS [batch_size]
        block_list, block_groups, block_usage = \
            self.get_habana_paged_attn_buffers(
            block_tables_list, slot_mapping.tolist(), padded_batch_size)

        logits_indices = torch.zeros(padded_batch_size,
                                     dtype=torch.int32,
                                     device='cpu')
        query_start_loc = torch.empty((num_decodes + 1, ),
                                      dtype=torch.int32,
                                      device="cpu",
                                      pin_memory=self.pin_memory)
        query_start_loc_np = query_start_loc.numpy()
        query_start_loc_np[0] = 0
        np.cumsum(num_scheduled_tokens[:num_decodes],
                  out=query_start_loc_np[1:])
        logits_indices[:num_decodes] = query_start_loc[1:] - 1
        num_decode_tokens = torch.tensor(np.sum(context_lens), device='cpu')

        # CPU<>HPU sync *should not* happen here.
        token_ids_device = _async_h2d_tensor_copy(token_ids, self.device)
        positions_device = input_mrope_positions if self.uses_mrope \
                        else _async_h2d_tensor_copy(positions, self.device)
        logits_indices_device = _async_h2d_tensor_copy(logits_indices,
                                                       self.device)
        block_list_device = _async_h2d_tensor_copy(block_list, self.device)
        block_usage_device = _async_h2d_tensor_copy(block_usage, self.device)
        block_groups_device = _async_h2d_tensor_copy(block_groups, self.device)
        num_decode_tokens_device = _async_h2d_tensor_copy(
            num_decode_tokens, self.device)
        slot_mapping_device = _async_h2d_tensor_copy(slot_mapping, self.device)
        return DecodeInputData(
            num_decodes=num_decodes,
            token_ids=token_ids_device,
            position_ids=positions_device,
            logits_indices=logits_indices_device,
            attn_metadata=HPUAttentionMetadataV1.make_decode_metadata(
                block_list=block_list_device,
                block_usage=block_usage_device,
                block_groups=block_groups_device,
                input_positions=None,
                num_decode_tokens=num_decode_tokens_device,
                slot_mapping=slot_mapping_device,
                block_size=self.block_size,
            ))

    def _prepare_inputs(
        self,
        scheduler_output: "SchedulerOutput",
        num_prefills,
        num_decodes,
    ) -> tuple[PrefillInputData, Optional[DecodeInputData]]:

        total_num_scheduled_tokens = scheduler_output.total_num_scheduled_tokens
        assert total_num_scheduled_tokens > 0

        num_reqs = num_prefills + num_decodes

        # Get the number of scheduled tokens for each request.
        # TODO: The Python loop can be slow. Optimize.
        num_scheduled_tokens = []
        num_prompt_tokens = []
        for idx, req_id in enumerate(self.input_batch.req_ids[:num_reqs]):
            assert req_id is not None
            seq_num_scheduled_tokens = scheduler_output.num_scheduled_tokens[
                req_id]
            seq_num_prompt_tokens = self.input_batch.num_prompt_tokens[idx]
            num_scheduled_tokens.append(seq_num_scheduled_tokens)
            num_prompt_tokens.append(seq_num_prompt_tokens)
            # NOTE: assert that all the decodes are "decodes".
            if idx < num_decodes:
                assert seq_num_scheduled_tokens == 1
        return (self._prepare_prefill_inputs(num_prefills, num_decodes,
                                             num_scheduled_tokens),
                self._prepare_decode_inputs(num_decodes, num_scheduled_tokens))

    def _seq_len(self, attn_metadata):
        return attn_metadata.slot_mapping.size(-1)

    def _num_blocks(self, attn_metadata):
        if attn_metadata.block_list is None:
            return 0
        return attn_metadata.block_list.numel()

    def _check_config(self, batch_size, seq_len, num_blocks, attn_metadata,
                      warmup_mode):
        phase = "prompt" if attn_metadata.is_prompt else "decode"
        cfg = (batch_size, seq_len, num_blocks, phase)
        seen = cfg in self.seen_configs
        self.seen_configs.add(cfg)
        if not seen and not warmup_mode:
            logger.warning(
                "Configuration: (%s, %s, %s, %s) was not warmed-up!", phase,
                batch_size, seq_len, num_blocks)

    def _execute_model_generic(self,
                               token_ids,
                               position_ids,
                               attn_metadata,
                               logits_indices,
                               kv_caches,
                               warmup_mode=False,
                               inputs_embeds=None,
                               model_mm_kwargs=None):

        # FORWARD.
        batch_size = token_ids.size(0)
        seq_len = self._seq_len(attn_metadata)
        num_blocks = self._num_blocks(attn_metadata)
        self._check_config(batch_size, seq_len, num_blocks, attn_metadata,
                           warmup_mode)
        additional_kwargs = {}
        if htorch.utils.internal.is_lazy(
        ) and not self.model_config.enforce_eager:
            use_graphs = self._use_graphs()
            additional_kwargs.update({"bypass_hpu_graphs": not use_graphs})
        else:
            # no hpu graphs for t.compile?
            use_graphs = False
        trimmed_attn_metadata = trim_attn_metadata(attn_metadata)
        if self.is_driver_worker:
            model_event_name = ("model_forward_"
                                f"bs{batch_size}_"
                                f"seq{seq_len}_"
                                f"ctx{num_blocks}_"
                                f"graphs{'T' if use_graphs else 'F'}")
        else:
            model_event_name = 'model_executable'
<<<<<<< HEAD
        
=======
>>>>>>> a9accecb
        with self.profiler.record_event('internal', model_event_name):
            hidden_states = self.model.forward(
                input_ids=token_ids,
                positions=position_ids,
                attn_metadata=trimmed_attn_metadata,
<<<<<<< HEAD
                kv_caches=kv_caches,
                inputs_embeds=inputs_embeds,
                model_mm_kwargs=model_mm_kwargs
            )
=======
                kv_caches=kv_caches)
>>>>>>> a9accecb
        # NOTE(kzawora): returning hidden_states is required in prompt logprobs
        # scenarios, as they will do logit processing on their own
        non_flattened_hidden_states = hidden_states

        hidden_states = hidden_states.view(-1, hidden_states.shape[-1])
        hidden_states = hidden_states[logits_indices]
        with self.profiler.record_event('internal', ('compute_logits'
                                                     f'{batch_size}_'
                                                     f'seq{seq_len}_ctx'
                                                     f'{num_blocks}')):
            logits = self.model.compute_logits(hidden_states, None)
        return non_flattened_hidden_states, logits

    def _get_prompt_logprobs_dict(
        self,
        hidden_states: torch.Tensor,
        scheduler_output: "SchedulerOutput",
    ) -> dict[str, Optional[LogprobsTensors]]:
        num_prompt_logprobs_dict = self.input_batch.num_prompt_logprobs
        if not num_prompt_logprobs_dict:
            return {}

        prompt_logprobs_dict: dict[str, Optional[LogprobsTensors]] = {}

        # Since prompt logprobs are a rare feature, prioritize simple,
        # maintainable loop over optimal performance.
        completed_prefill_reqs = []
        for i, (req_id, num_prompt_logprobs) in enumerate(
                num_prompt_logprobs_dict.items()):

            num_tokens = scheduler_output.num_scheduled_tokens[req_id]

            # Get metadata for this request.
            request = self.requests[req_id]
            num_prompt_tokens = len(request.prompt_token_ids)
            prompt_token_ids = torch.tensor(request.prompt_token_ids).to(
                self.device, non_blocking=True)

            # Determine number of logits to retrieve.
            start_tok = request.num_computed_tokens + 1
            num_remaining_tokens = num_prompt_tokens - start_tok
            if num_tokens < num_remaining_tokens:
                # This is a chunk, more tokens remain.
                num_logits = num_tokens
            else:
                # This is the last chunk of prompt tokens to return.
                num_logits = num_remaining_tokens
                completed_prefill_reqs.append(req_id)

            # Get the logits corresponding to this req's prompt tokens.
            # If this is a partial request (i.e. chunked prefill),
            # then there is prompt logprob generated for each index.
            prompt_hidden_states = hidden_states[i, :num_logits]
            logits = self.model.compute_logits(prompt_hidden_states, None)

            # Get the "target" tokens for each index. For prompt at index i,
            # the token at prompt index i+1 is the "sampled" token we want
            # to gather the logprob for.
            tgt_token_ids = prompt_token_ids[start_tok:start_tok + num_logits]

            # Compute prompt logprobs.
            logprobs = self.sampler.compute_logprobs(logits)
            token_ids, logprobs, ranks = self.sampler.gather_logprobs(
                logprobs, num_prompt_logprobs, tgt_token_ids)

            # Transfer GPU->CPU async.
            prompt_logprobs_dict[req_id] = LogprobsTensors(
                token_ids.to("cpu", non_blocking=True),
                logprobs.to("cpu", non_blocking=True),
                ranks.to("cpu", non_blocking=True),
            )

        # Remove requests that have completed prefill from the batch
        # num_prompt_logprobs_dict.
        for req_id in completed_prefill_reqs:
            del num_prompt_logprobs_dict[req_id]

        # Must synchronize the non-blocking GPU->CPU transfers.
        torch.hpu.synchronize()

        return prompt_logprobs_dict

    def _is_quant_with_inc(self):
        quant_config = os.getenv("QUANT_CONFIG", None) is not None
        return (self.model_config.quantization == "inc" or quant_config)

    # Copied from vllm/v1/worker/gpu_model_runner.py
    def apply_grammar_bitmask(
        self,
        scheduler_output: "SchedulerOutput",
        logits: torch.Tensor,
    ):
        grammar_bitmask = scheduler_output.grammar_bitmask
        if grammar_bitmask is None:
            return

        # We receive the structured output bitmask from the scheduler,
        # compacted to contain bitmasks only for structured output requests.
        # The order of the requests in the bitmask is not guaranteed to be the
        # same as the order of the requests in the gpu runner's batch. We need
        # to sort the bitmask to match the order of the requests used here.

        # Get the batch indices of the structured output requests.
        # Keep track of the number of speculative tokens scheduled for every
        # request in the batch, as the logit indices are offset by this amount.
        struct_out_req_batch_indices: dict[str, int] = {}
        cumulative_offset = 0
        seq = sorted(self.input_batch.req_id_to_index.items(),
                     key=lambda x: x[1])
        for req_id, batch_index in seq:
            logit_index = batch_index + cumulative_offset
            cumulative_offset += len(
                scheduler_output.scheduled_spec_decode_tokens.get(req_id, []))
            if req_id in scheduler_output.structured_output_request_ids:
                struct_out_req_batch_indices[req_id] = logit_index

        out_indices = []

        # Reorder the bitmask to match the order of the requests in the batch.
        sorted_bitmask = np.zeros_like(grammar_bitmask,
                                       shape=(logits.shape[0],
                                              grammar_bitmask.shape[1]))
        cumulative_index = 0
        seq = sorted(scheduler_output.structured_output_request_ids.items(),
                     key=lambda x: x[1])

        for req_id, _ in seq:
            logit_index = struct_out_req_batch_indices[req_id]
            num_spec_tokens = len(
                scheduler_output.scheduled_spec_decode_tokens.get(req_id, []))
            for i in range(1 + num_spec_tokens):
                sorted_bitmask[logit_index + i] = \
                    grammar_bitmask[cumulative_index + i]
                out_indices.append(logit_index + i)
            cumulative_index += 1 + num_spec_tokens
        grammar_bitmask = sorted_bitmask

        # If the grammar bitmask and the logits have the same shape
        # we don't need to pass indices to the kernel,
        # since the bitmask is already aligned with the logits.
        skip_out_indices = grammar_bitmask.shape[0] == logits.shape[0]

        # Serialization of np.ndarray is much more efficient than a tensor,
        # so we receive it in that format.
        grammar_bitmask = torch.from_numpy(grammar_bitmask).contiguous()

        # Force use of the torch.compile implementation from xgrammar to work
        # around issues with the Triton kernel in concurrent structured output
        # scenarios. See PR #19565 and issues #19493, #18376 for details.

        # xgr_torch_compile.apply_token_bitmask_inplace_torch_compile(
        #     logits,
        #     grammar_bitmask.to(self.device, non_blocking=True),
        #     indices=out_indices if not skip_out_indices else None,
        # )

        # NOTE(tianmu-li): xgr_torch_compile uses torch.inductor by default.
        # Have to use the CPU backend, which has its overhead.
        logits_cpu = logits.cpu().to(torch.float32)
        xgr_cpu.apply_token_bitmask_inplace_cpu(
            logits_cpu,
            grammar_bitmask.to("cpu"),
            indices=out_indices if not skip_out_indices else None,
        )
        logits.copy_(
            logits_cpu.to(self.device, non_blocking=True).to(logits.dtype))

    @torch.inference_mode()
    def execute_model(
        self,
        scheduler_output: "SchedulerOutput",
    ) -> ModelRunnerOutput:
        # NOTE(kzawora): Since scheduler doesn't differentiate between prefills
        # and decodes, we must handle mixed batches. In _update_states we make
        # sure that first self.input_batch.num_decodes requests are decodes,
        # and remaining ones until the end are prefills. _update_states also
        # handles changes in request cache based on scheduler outputs and
        # previous iterations (e.g. keeping block tables and context lengths up
        # to date, creating, pruning and updating request caches,
        # and some more stuff)

        # If num_decodes == self.input_batch.num_reqs, then batch is all decode, and only a single decode forward pass will be executed in this method. # noqa
        # If num_decodes == 0, then batch is all prefill, and only prefill forward passes will be executed  in this method. # noqa
        # If neither apply, then batch is mixed, and both prefill and decode forward passes will be executed in this method. # noqa

        # First, we will execute all decodes (if any) in a single batch,
        # then we'll execute prefills in batches of up to max_prefill_batch_size elements. # noqa
        # All shapes used in forward passes are bucketed appropriately to mitigate risk of graph recompilations. # noqa

        # We perform sampling directly after executing each forward pass
        # Everything is done asynchronously - the only sync point is the place
        # where we copy the generated tokens back to the host.

        # Example: If a batch has 6 requests, 3 prefills and 3 decodes, the unprocessed sequences in batch will be laid as follows: # noqa
        # [D0, D1, D2, P0, P1, P2]
        # If we assume max_prefill_batch_size=2, the flow of this method will look as follows: # noqa
        # prepare_inputs: bucket [D0, D1, D2] -> [D0, D1, D2, 0] (BS=4 bucket, 1 seq padding) # noqa
        # prepare_inputs: bucket [P0, P1, P2] -> [P0, P1], [P2] (BS=2 + BS=1 bucket, no seqs padding) # noqa
        # decode forward pass BS4 [D0, D1, D2, 0]
        # decode compute_logits BS4 [D0, D1, D2, 0]
        # decode sampler BS4 [D0, D1, D2, 0] -> [tokD0, tokD1, tokD2, 0]
        # prefill[iter 0] forward pass BS2 [P0, P1]
        # prefill[iter 0] compute_logits BS2 [P0, P1]
        # prefill[iter 0] sampler BS2 [P0, P1] -> [tokP0, tokP1]
        # prefill[iter 1] forward pass BS1 [P0, P1]
        # prefill[iter 1] compute_logits BS1 [P0, P1]
        # prefill[iter 1] sampler BS1 [P0, P1] -> [tokP2]
        # prefill concat sampler results [tokP0, tokP1], [tokP2] -> [tokP0, tokP1, tokP2] # noqa
        # Join the prefill and decode on device into [tokD0, tokD1, tokD2, 0, tokP0, tokP1, tokP2] # noqa
        # Transfer [tokD0, tokD1, tokD2, 0, tokP0, tokP1, tokP2] to CPU
        # On CPU, sanitize [tokD0, tokD1, tokD2, 0, tokP0, tokP1, tokP2] -> [tokD0, tokD1, tokD2, tokP0, tokP1, tokP2] # noqa
        # Return [tokD0, tokD1, tokD2, tokP0, tokP1, tokP2]

        # Example2: Same thing, but with max_prefill_batch_size=4:
        # prepare_inputs: bucket [D0, D1, D2] -> [D0, D1, D2, 0] (BS=4 bucket, 1 seq padding) # noqa
        # prepare_inputs: bucket [P0, P1, P2] -> [P0, P1, P2, 0] (BS=4 bucket, 1 seq padding) # noqa
        # decode forward pass BS4 [D0, D1, D2, 0]
        # decode compute_logits BS4 [D0, D1, D2, 0]
        # decode sampler BS4 [D0, D1, D2, 0] -> [tokD0, tokD1, tokD2, 0]
        # prefill[iter 0] forward pass BS4 [P0, P1, P2, 0]
        # prefill[iter 0] compute_logits BS4 [P0, P1, P2, 0]
        # prefill[iter 0] sampler BS4 [P0, P1, P2, 0] -> [tokP0, tokP1, tokP2, 0] # noqa
        # Join the prefill and decode on device into [tokD0, tokD1, tokD2, 0, tokP0, tokP1, tokP2, 0] # noqa
        # Transfer [tokD0, tokD1, tokD2, 0, tokP0, tokP1, tokP2, 0] to CPU
        # On CPU, sanitize [tokD0, tokD1, tokD2, 0, tokP0, tokP1, tokP2, 0] -> [tokD0, tokD1, tokD2, tokP0, tokP1, tokP2] # noqa
        # Return [tokD0, tokD1, tokD2, tokP0, tokP1, tokP2]

        batch_changed = self._update_states(scheduler_output)
        if not scheduler_output.total_num_scheduled_tokens:
            # Return empty ModelRunnerOuptut if there's no work to do.
            return EMPTY_MODEL_RUNNER_OUTPUT
        # If necessary, swap decodes/prompts to have all decodes on the start
        ensure_decodes_first(self.input_batch)
        # Prepare prompts/decodes info
        pd_info = self._get_prompts_and_decodes(scheduler_output)
        num_decodes = len(pd_info.decode_req_ids)
        num_prefills = len(pd_info.prompt_req_ids)
        num_reqs = num_decodes + num_prefills
        with self.profiler.record_event('internal', 'prepare_input_tensors'):
            prefill_data, decode_data = self._prepare_inputs(
                scheduler_output, num_prefills, num_decodes)
        #FIXME(kzawora): Currently there's no handling of logprobs. Fix that
        # later.
        prefill_sampled_token_ids = []
        prefill_sampled_requests = []
        decode_sampled_token_ids = []
        decode_sampled_requests = []
        # NOTE(tianmu-li): For structured output, combine logits before
        # postprocessing. Should it be done for all requests?
        structured_output = False
        if scheduler_output.grammar_bitmask is not None:
            logits_prompt = []
            logits_decode = []
            structured_output = True

        ######################### PREFILLS #########################
        if num_prefills > 0:
            htorch.core.mark_step()
            for idx, (req_id, prompt_len, token_ids, position_ids,
                      attn_metadata, logits_indices,
                      logits_requests) in enumerate(
                          zip(*shallow_tuple(prefill_data))):
<<<<<<< HEAD

                inputs_embeds=None
                model_mm_kwargs = None
                if self.supports_mm_inputs:
                    # Run the multimodal encoder if any.
                    with self.profiler.record_event('internal', 'prepare_input_encoders'):
                        self._execute_mm_encoder(scheduler_output, req_id)

                    mm_embeds = self._gather_mm_embeddings(scheduler_output, req_id)
                    #TODO: Only get embeddings for valid token_ids. Ignore token_ids[<pad_idxs>]
                    # This may require moving multimodal input preps into _prepare_inputs,
                    # to avoid padding issues.
                    inputs_embeds = self.model.get_input_embeddings(
                        input_ids=token_ids,
                        multimodal_embeddings=mm_embeds or None,
                    )

                    model_mm_kwargs = self._extract_mm_kwargs(scheduler_output)
                    model_mm_kwargs = MultiModalKwargs.as_kwargs(
                            model_mm_kwargs,
                            device=self.device,
                        )

=======
>>>>>>> a9accecb
                self.event_start = self.profiler.get_timestamp_us()
                self.profiler.start("internal", "prefill")
                # Align behavior of incomplete prompt with gpu_model_runner
                # If logits_indices is smaller than req_id,
                # add the last token position
                if structured_output and logits_indices.shape[0] < len(req_id):
                    logits_append = torch.tensor([torch.sum(prompt_len) - 1],
                                                 device=token_ids.device,
                                                 dtype=torch.int32)
                    logits_indices = torch.cat([logits_indices, logits_append])
                htorch.core.mark_step()
                prefill_hidden_states_ts, logits_device = \
                    self._execute_model_generic(
                        token_ids, position_ids, attn_metadata, logits_indices,
<<<<<<< HEAD
                        self.kv_caches, 
                        inputs_embeds=inputs_embeds, 
                        model_mm_kwargs=model_mm_kwargs)
=======
                        self.kv_caches)
>>>>>>> a9accecb
                htorch.core.mark_step()
                # Skip separate sampling for structured output
                if structured_output:
                    logits_prompt.append(logits_device)
                    prefill_sampled_requests.extend(logits_requests)
                else:
                    with self.profiler.record_event('internal', "sampler"):
                        sampling_metadata = self._prepare_sampling(
                            batch_changed,
                            req_id,
                            pad_to=logits_device.shape[0])
                        sampler_output = self.sampler(
                            logits=logits_device,
                            sampling_metadata=sampling_metadata)
                        prefill_sampled_token_ids.append(
                            sampler_output.sampled_token_ids.flatten())
                        prefill_sampled_requests.extend(logits_requests)
                    htorch.core.mark_step()
                if self.is_driver_worker and self.profiler.enabled:
                    # Stop recording 'execute_model_generic' event
                    self.profiler.end()
                    event_end = self.profiler.get_timestamp_us()
                    counters = self.profiler_counter_helper.get_counter_dict(
                        cache_config=self.cache_config,
                        duration=event_end - self.event_start,
                        seq_len=self._seq_len(attn_metadata),
                        batch_size_padded=token_ids.size(0),
                        real_batch_size=len(req_id),
                        prompt_batch_idx=idx,
                        is_prompt=True)
                    self.profiler.record_counter(self.event_start, counters)
            if self.is_driver_worker and self.profiler.enabled:
                self.profiler_counter_helper.reset_prompt_seq_stats()

        ######################### DECODES #########################
        # Decodes run as one single batch with [padded_decode_bs, 1]
        if num_decodes > 0:
            self.event_start = self.profiler.get_timestamp_us()
            self.profiler.start("internal", "decode")
            assert decode_data is not None
            htorch.core.mark_step()
            _, logits_device = self._execute_model_generic(
                decode_data.token_ids, decode_data.position_ids,
                decode_data.attn_metadata, decode_data.logits_indices,
                self.kv_caches)
            htorch.core.mark_step()

            if structured_output:
                logits_decode.append(logits_device[:num_decodes])
                decode_sampled_requests.extend(
                    self.input_batch.req_ids[:num_decodes])
            else:
                with self.profiler.record_event('internal', "sampler"):
                    sampling_metadata = self._prepare_sampling(
                        batch_changed,
                        pd_info.decode_req_ids,
                        pad_to=logits_device.shape[0])
                    sampler_output = self.sampler(
                        logits=logits_device,
                        sampling_metadata=sampling_metadata)
                    decode_sampled_token_ids.append(
                        sampler_output.sampled_token_ids.flatten())
                    decode_sampled_requests.extend(
                        self.input_batch.req_ids[:num_decodes])
                htorch.core.mark_step()
            if self.is_driver_worker and self.profiler.enabled:
                # Stop recording 'execute_model' event
                self.profiler.end()
                event_end = self.profiler.get_timestamp_us()
                counters = self.profiler_counter_helper.get_counter_dict(
                    cache_config=self.cache_config,
                    duration=event_end - self.event_start,
                    seq_len=self._seq_len(decode_data.attn_metadata),
                    batch_size_padded= \
                        decode_data.token_ids.size(0),  # type: ignore
                    real_batch_size=decode_data.num_decodes,
                    prompt_batch_idx=None,
                    is_prompt=False)
                self.profiler.record_counter(self.event_start, counters)

        if structured_output:
            # Scheduler places cached before prompt
            logits_combined = logits_decode + logits_prompt
            logits = torch.cat(logits_combined, dim=0)
            # Apply structured output bitmasks if present
            if scheduler_output.grammar_bitmask is not None:
                self.apply_grammar_bitmask(scheduler_output, logits)
            sampling_metadata = self._prepare_sampling(batch_changed,
                                                       pd_info.prompt_req_ids +
                                                       pd_info.decode_req_ids,
                                                       pad_to=logits.shape[0])
            # sampling_metadata = self.input_batch.sampling_metadata
            sampler_output = self.sampler(logits=logits,
                                          sampling_metadata=sampling_metadata)
            # Deal with the case of incomplete prompt
            for i in range(logits.shape[0] - num_decodes):
                prefill_sampled_token_ids.append(
                    sampler_output.sampled_token_ids[num_decodes +
                                                     i].flatten())
            decode_sampled_token_ids.append(
                sampler_output.sampled_token_ids[:num_decodes].flatten())

        # From this point onward, all operations are done on CPU.
        # We already have tokens. Let's copy the data to
        # CPU as is, and then discard padded tokens.
        with self.profiler.record_event('internal', "sampler_postprocessing"):
            prefill_sampled_token_ids = [
                tensor.cpu() for tensor in prefill_sampled_token_ids
            ]
            decode_sampled_token_ids = [
                tensor.cpu()[:num_decodes]
                for tensor in decode_sampled_token_ids
            ]
            sampled_token_ids_list = torch.cat(
                decode_sampled_token_ids + prefill_sampled_token_ids).tolist()
            sampled_token_requests = \
                decode_sampled_requests + prefill_sampled_requests
            max_req_index = max(self.input_batch.req_id_to_index.values())
            postprocessed_sampled_token_ids: list[list]
            postprocessed_sampled_token_ids = [[]
                                               for _ in range(max_req_index +
                                                              1)]
            for tok_id, req_id in zip(sampled_token_ids_list,
                                      sampled_token_requests):
                postprocessed_sampled_token_ids[
                    self.input_batch.req_id_to_index[req_id]].append(tok_id)

        # NOTE(kzawora): idk what happens if part of batch doesn't have logprobs

        ######### UPDATE REQUEST STATE WITH GENERATED TOKENS #########
        for req_id in self.input_batch.req_ids[:num_reqs]:
            req_state = self.requests[req_id]
            i = self.input_batch.req_id_to_index[req_id]
            seq_len = (req_state.num_computed_tokens +
                       scheduler_output.num_scheduled_tokens[req_id])
            token_ids = postprocessed_sampled_token_ids[i]
            num_tokens = len(token_ids)
            self.input_batch.token_ids_cpu[i, seq_len:seq_len +
                                           num_tokens] = token_ids
            self.input_batch.num_tokens[i] += len(token_ids)
            req_state.output_token_ids.extend(token_ids)

        # NOTE(chendi): enable cache based on PR(#20291)
        # Cache the sampled tokens in the model runner, so that the scheduler
        # doesn't need to send them back.
        # NOTE(woosuk): As an exception, when using PP, the scheduler sends
        # the sampled tokens back, because there's no direct communication
        # between the first-stage worker and the last-stage worker.
        for req_idx, sampled_ids in enumerate(
                postprocessed_sampled_token_ids[:num_reqs]):
            if not sampled_ids:
                continue

            start_idx = self.input_batch.num_tokens_no_spec[req_idx]
            end_idx = start_idx + len(sampled_ids)
            assert end_idx <= self.max_model_len, (
                "Sampled token IDs exceed the max model length. "
                f"Total number of tokens: {end_idx} > max_model_len: "
                f"{self.max_model_len}")

            self.input_batch.token_ids_cpu[req_idx,
                                           start_idx:end_idx] = sampled_ids
            self.input_batch.num_tokens_no_spec[req_idx] = end_idx
            self.input_batch.num_tokens[req_idx] = end_idx
            req_id = self.input_batch.req_ids[req_idx]
            req_state = self.requests[req_id]
            req_state.output_token_ids.extend(sampled_ids)
        ################## RETURN ##################
        # Create output.
        all_req_ids = pd_info.decode_req_ids + pd_info.prompt_req_ids
        #prompt_logprobs_dict: dict[
        #    str, Optional[LogprobsTensors]] = self._get_prompt_logprobs_dict(
        #        prefill_hidden_states_device, scheduler_output)
        prompt_logprobs_dict: dict[str, Optional[LogprobsTensors]] = {}
        all_req_ids = pd_info.decode_req_ids + pd_info.prompt_req_ids
        logprobs = None

        model_runner_output = ModelRunnerOutput(
            req_ids=all_req_ids,
            req_id_to_index=self.input_batch.req_id_to_index,
            sampled_token_ids=postprocessed_sampled_token_ids,
            logprobs=logprobs,
            spec_token_ids=None,
            prompt_logprobs_dict=prompt_logprobs_dict,  # type: ignore[arg-type]
            pooler_output=[],
        )
        return model_runner_output

    def load_model(self) -> None:
        import habana_frameworks.torch.core as htcore
        if self.model_config.quantization == 'inc' or \
            self.model_config.quantization == 'fp8':
            htcore.hpu_set_env()
        logger.info("Starting to load model %s...", self.model_config.model)
        with HabanaMemoryProfiler() as m:  # noqa: SIM117
            self.model = get_model(vllm_config=self.vllm_config)
        self.model_memory_usage = m.consumed_device_memory
        logger.info("Loading model weights took %.4f GB",
                    self.model_memory_usage / float(2**30))

        if self._is_quant_with_inc():
            logger.info("Preparing model with INC..")
            with HabanaMemoryProfiler() as m_inc:
                from neural_compressor.torch.quantization import (FP8Config,
                                                                  convert,
                                                                  prepare)
                config = FP8Config.from_json_file(os.getenv(
                    "QUANT_CONFIG", ""))
                if config.measure:
                    self.model = prepare(self.model, config)
                elif config.quantize:
                    self.model = convert(self.model, config)
                else:
                    raise ValueError(
                        "Unknown quantization config mode,"
                        "please validate quantization config file")
                htcore.hpu_initialize(self.model,
                                      mark_only_scales_as_const=True)
            self.inc_initialized_successfully = True
            self.model_memory_usage = m_inc.consumed_device_memory
            logger.info("Preparing model with INC took %.4f GB",
                        self.model_memory_usage / float(2**30))
        elif not is_fake_hpu():
            self.model = self.model.to("hpu")
            htcore.mark_step()

        hidden_layer_markstep_interval = int(
            os.getenv('VLLM_CONFIG_HIDDEN_LAYERS', '1'))
        model_config = getattr(self.model, "config", None)
        modify_model_layers(
            self.model,
            get_target_layer_suffix_list(
                model_config.model_type if model_config is not None else None),
            hidden_layer_markstep_interval)
        torch.hpu.synchronize()

        with HabanaMemoryProfiler() as m:  # noqa: SIM117
            self.model = _maybe_wrap_in_hpu_graph(self.model,
                                                  vllm_config=self.vllm_config)
        self.model_memory_usage = m.consumed_device_memory
        logger.info("Wrapping in HPUGraph took %.4f GB",
                    self.model_memory_usage / float(2**30))

        with HabanaMemoryProfiler() as m:
            self._maybe_compile(self.model)
        self.model_memory_usage = m.consumed_device_memory
        logger.info("Compilation took %.4f GB",
                    self.model_memory_usage / float(2**30))

    def _maybe_compile(self, *args, **kwargs):
        if not is_fake_hpu() and not htorch.utils.internal.is_lazy(
        ) and not self.vllm_config.model_config.enforce_eager:
            if os.getenv('VLLM_REGIONAL_COMPILATION',
                         'true').strip().lower() in ("1", "true"):
                compiled_methods = [
                    '_update_metadata', '_rotary_prepare_cos_sin'
                ]
                for method_name in compiled_methods:
                    method = getattr(self.model, method_name)
                    if method is not None:
                        self._compile_region(self.model, method_name, method)
                self.regional_compilation_layers_list = [
                    RMSNorm, VocabParallelEmbedding
                ]
                self._regional_compilation(self.model)
            else:
                self.model = self._compile(self.model)

    def _regional_compilation(self,
                              module,
                              parent_module=None,
                              module_name=None):
        if isinstance(module, torch.nn.ModuleList):
            for children_name, children_module in module.named_children():
                self._compile_region(module, children_name, children_module)
        elif any(
                isinstance(module, layer)
                for layer in self.regional_compilation_layers_list):
            self._compile_region(
                parent_module,
                module_name,
                module,
            )
        else:
            for children_name, children_module in module.named_children():
                self._regional_compilation(children_module, module,
                                           children_name)

    def _compile_region(self, model, name, module):
        module = self._compile(module)
        setattr(model, name, module)

    def _compile(self, module):
        if not hasattr(self, '_compile_config'):
            fullgraph = os.getenv('VLLM_T_COMPILE_FULLGRAPH',
                                  'false').strip().lower() in ("1", "true")
            dynamic = os.getenv('VLLM_T_COMPILE_DYNAMIC_SHAPES',
                                'false').strip().lower() in ("1", "true")
            self._compile_config = {'fullgraph': fullgraph, 'dynamic': dynamic}
        fullgraph = self._compile_config['fullgraph']
        dynamic = self._compile_config['dynamic']
        if dynamic:
            return torch.compile(module,
                                 backend='hpu_backend',
                                 fullgraph=fullgraph,
                                 options={"force_static_compile": True})
        else:
            return torch.compile(module,
                                 backend='hpu_backend',
                                 fullgraph=fullgraph,
                                 dynamic=False)

    def _use_graphs(self):
        return not self.model_config.enforce_eager

    def log_graph_warmup_summary(self, buckets, is_prompt, total_mem):
        phase = f'Graph/{"Prompt" if is_prompt else "Decode"}'
        msg = (f'{phase} captured:{len(buckets)} '
               f'used_mem:{format_bytes(total_mem)}')
        logger.info(msg)

    def warmup_scenario(self,
                        batch_size,
                        seq_or_block,
                        num_blocks,
                        is_prompt,
                        kv_caches,
                        is_pt_profiler_run=True) -> None:
        """Dummy warmup run for memory usage and graph compilation."""

        query_seq_len = seq_or_block if is_prompt else 1
        input_ids = torch.zeros((batch_size, query_seq_len),
                                dtype=torch.int32,
                                device='cpu')
        # Position ids shape different for mrope
        pos_ids_shape = (3, batch_size * query_seq_len) if self.uses_mrope \
                        else (batch_size, query_seq_len)
        position_ids = torch.zeros(pos_ids_shape,
                                   dtype=torch.int32,
                                   device='cpu')
        slot_mapping = torch.zeros((batch_size, query_seq_len),
                                   dtype=torch.int64,
                                   device='cpu')

        input_ids_device = _async_h2d_tensor_copy(input_ids, self.device)
        position_ids_device = _async_h2d_tensor_copy(position_ids, self.device)
        slot_mapping_device = _async_h2d_tensor_copy(slot_mapping, self.device)

        use_graphs = self._use_graphs()
        phase = "prompt" if is_prompt else "decode"
        scenario_name = ("warmup_"
                         f"{phase}_"
                         f"bs{batch_size}_"
                         f"seq{query_seq_len}_"
                         f"ctx{num_blocks}_"
                         f"graphs{'T' if use_graphs else 'F'}")
        input_ids = torch.zeros((batch_size, query_seq_len),
                                dtype=torch.int32,
                                device='cpu')
        position_ids = torch.zeros(pos_ids_shape,
                                   dtype=torch.int32,
                                   device='cpu')
        slot_mapping = torch.zeros((batch_size, query_seq_len),
                                   dtype=torch.int64,
                                   device='cpu')

        input_ids_device = _async_h2d_tensor_copy(input_ids, self.device)
        position_ids_device = _async_h2d_tensor_copy(position_ids, self.device)
        slot_mapping_device = _async_h2d_tensor_copy(slot_mapping, self.device)
        self.profiler.start('internal', scenario_name)

        times = 3 if use_graphs or is_pt_profiler_run else 1
        for time_index in range(times):
            if is_prompt:
                seq_lens = torch.zeros((batch_size),
                                       dtype=torch.int32,
                                       device='cpu')
                seq_lens.fill_(seq_or_block)
                seq_lens_device = _async_h2d_tensor_copy(seq_lens, self.device)
                block_list_device = None
                if num_blocks:
                    prefix_block_tables = torch.ones(
                        (batch_size, num_blocks),
                        dtype=torch.int32,
                        device='cpu') * self._PAD_BLOCK_ID
                    block_list_device = _async_h2d_tensor_copy(
                        prefix_block_tables.flatten(), self.device)
                attn_metadata = \
                    HPUAttentionMetadataV1.make_prefill_metadata(
                        attn_bias=None,
                        seq_lens_tensor=seq_lens_device,
                        context_lens_tensor=seq_lens_device,
                        slot_mapping=slot_mapping_device,
                        block_list=block_list_device,
                        block_size=self.block_size)
            else:
                block_tables = [
                    x.tolist()
                    for x in np.array_split(np.arange(num_blocks), batch_size)
                ]
                block_list, block_groups, block_usage = \
                    self.get_habana_paged_attn_buffers(
                        slot_mapping=slot_mapping,
                        block_tables=block_tables,
                        batch_size=batch_size)
                block_list_device = _async_h2d_tensor_copy(
                    block_list, self.device)
                block_usage_device = _async_h2d_tensor_copy(
                    block_usage, self.device)
                block_groups_device = _async_h2d_tensor_copy(
                    block_groups, self.device)
                attn_metadata = HPUAttentionMetadataV1.make_decode_metadata(
                    block_list=block_list_device,
                    block_usage=block_usage_device,
                    block_groups=block_groups_device,
                    num_decode_tokens=batch_size,
                    input_positions=None,
                    slot_mapping=slot_mapping_device,
                    block_size=self.block_size)

        logits_indices = torch.arange(0, batch_size, device='cpu')
        logits_indices_device = _async_h2d_tensor_copy(logits_indices,
                                                       self.device)
        # Dummy run.
        htorch.core.mark_step()
        _ = self._execute_model_generic(input_ids_device, position_ids_device,
                                        attn_metadata, logits_indices_device,
                                        kv_caches, True)
        # TODO: do sampling on logits, warmup sampler and prefill joiner
        htorch.core.mark_step()
        self.profiler.end()
        return None

    def log_warmup(self, phase, i, max_i, batch_size, seq_len, num_blocks):
        free_mem = format_bytes(
            HabanaMemoryProfiler.current_free_device_memory())
        msg = (f"[Warmup][{phase}][{i+1}/{max_i}] "
               f"batch_size:{batch_size} "
               f"query_len:{seq_len} "
               f"num_blocks:{num_blocks} "
               f"free_mem:{free_mem}")
        logger.info(msg)

    def warmup_graphs(self,
                      buckets,
                      is_prompt,
                      kv_caches,
                      starting_mem=0,
                      total_batch_seq=0.001):
        total_mem = starting_mem
        idx = 0
        num_candidates = len(buckets)
        captured_all = True
        for idx, (batch_size, seq_len,
                  num_blocks) in enumerate(reversed(buckets)):
            # Graph memory usage is proportional to seq dimension in a batch
            phase = f"Graph/{'prompt' if is_prompt else 'decode'}"
            if is_prompt:
                if num_blocks:
                    batch_seq = batch_size * seq_len * num_blocks
                else:
                    batch_seq = batch_size * seq_len
            else:
                batch_seq = batch_size

            graphed_bucket = (batch_size, seq_len, num_blocks, is_prompt)
            if graphed_bucket in self.graphed_buckets:
                continue
            self.graphed_buckets.add(graphed_bucket)
            self.log_warmup(phase, idx, num_candidates, batch_size, seq_len,
                            num_blocks)
            with HabanaMemoryProfiler() as mem_prof:
                self.warmup_scenario(batch_size, seq_len, num_blocks,
                                     is_prompt, kv_caches)
            #TODO(kzawora): align_workers
            used_mem = mem_prof.consumed_device_memory
            total_mem += used_mem
            total_batch_seq += batch_seq

        return total_mem, total_batch_seq, captured_all

    def _add_dummy_request(self, requests, num_scheduled_tokens,
                           num_computed_tokens, total_tokens,
                           scheduled_tokens):
        from vllm.sampling_params import SamplingParams
        from vllm.v1.core.sched.output import NewRequestData

        num_blocks = round_up(total_tokens, self.block_size) // self.block_size
        prompt_token_ids = list(range(total_tokens))

        req_id = f'req-{len(requests)}'
        block_ids = [0] * num_blocks
        sampling_params = SamplingParams(temperature=0.0)

        req = NewRequestData(
            req_id=req_id,
            prompt_token_ids=prompt_token_ids,
            mm_kwargs=[],
            mm_hashes=[],
            mm_positions=[],
            sampling_params=sampling_params,
            pooling_params=None,
            block_ids=[block_ids],
            num_computed_tokens=num_computed_tokens,
            lora_request=None,
        )
        requests.append(req)
        num_scheduled_tokens[req_id] = scheduled_tokens

    @staticmethod
    def _generate_seq_lengths(num_samples, num_blocks, block_size):
        assert num_samples <= num_blocks
        blocks = [num_blocks // num_samples] * num_samples
        missing_blocks = num_blocks - sum(blocks)
        for i in range(missing_blocks):
            blocks[i] += 1
        seq_lengths = [b * block_size - 1 for b in blocks]
        return seq_lengths

    def _execute_dummy_scenario(self, prompt_cfg, decode_cfg):
        from vllm.v1.core.sched.output import (NewRequestData, SchedulerOutput,
                                               CachedRequestData)
        requests: list[NewRequestData] = []
        scheduled_tokens: dict[str, int] = {}

        if prompt_cfg:
            prompt_bs, prompt_query_len, prompt_blocks = prompt_cfg
            prompt_ctx_len = prompt_blocks * self.block_size
            prompt_total_tokens = prompt_query_len + prompt_ctx_len
            for _ in range(prompt_bs):
                self._add_dummy_request(requests,
                                        scheduled_tokens,
                                        num_computed_tokens=prompt_ctx_len,
                                        total_tokens=prompt_total_tokens,
                                        scheduled_tokens=prompt_query_len)
        if decode_cfg:
            decode_bs, decode_blocks = decode_cfg
            decode_seq_lengths = self._generate_seq_lengths(
                decode_bs, decode_blocks, self.block_size)
            for dsl in decode_seq_lengths:
                self._add_dummy_request(requests,
                                        scheduled_tokens,
                                        num_computed_tokens=dsl,
                                        total_tokens=dsl,
                                        scheduled_tokens=1)
        sched_output = SchedulerOutput(
            scheduled_new_reqs=requests,
            scheduled_cached_reqs=CachedRequestData.make_empty(),
            num_scheduled_tokens=scheduled_tokens,
            total_num_scheduled_tokens=sum(scheduled_tokens.values()),
            scheduled_spec_decode_tokens={},
            scheduled_encoder_inputs={},
            num_common_prefix_blocks=[0],
            finished_req_ids=set(),
            free_encoder_input_ids=[],
            structured_output_request_ids={},
            grammar_bitmask=None,
        )
        cleanup = SchedulerOutput(
            scheduled_new_reqs=[],
            scheduled_cached_reqs=CachedRequestData.make_empty(),
            num_scheduled_tokens={},
            total_num_scheduled_tokens=0,
            scheduled_spec_decode_tokens={},
            scheduled_encoder_inputs={},
            num_common_prefix_blocks=[0],
            finished_req_ids=set(req.req_id for req in requests),
            free_encoder_input_ids=[],
            structured_output_request_ids={},
            grammar_bitmask=None,
        )
        self.execute_model(sched_output)
        self.execute_model(cleanup)

    def _generate_profiling(self, prompt_cfg, decode_cfg):
        steps = 3
        profiler = setup_profiler(warmup=steps - 1, active=1)
        torch.hpu.synchronize()
        profiler.start()
        for _ in range(steps):
            self._execute_dummy_scenario(prompt_cfg, decode_cfg)
            torch.hpu.synchronize()
            profiler.step()
        profiler.stop()

    @staticmethod
    def _parse_profile_cfg(profile_cfg):
        if profile_cfg:
            return tuple(map(int, profile_cfg.split(',')))
        return None

    @staticmethod
    def _parse_legacy_profile_cfg(profile_cfg):
        if profile_cfg:
            cfg = profile_cfg.split('_')
            assert cfg[0] in ['prompt', 'decode']
            return (cfg[0], int(cfg[1]), int(cfg[2]), cfg[3] == 't')
        return None

    def _read_profiling_cfg(self):
        prompt_cfg = self._parse_profile_cfg(
            os.environ.get('VLLM_PROFILE_PROMPT', None))
        decode_cfg = self._parse_profile_cfg(
            os.environ.get('VLLM_PROFILE_DECODE', None))
        legacy_cfg = self._parse_legacy_profile_cfg(
            os.environ.get('VLLM_PT_PROFILE', None))
        if legacy_cfg and not (prompt_cfg or decode_cfg):
            phase, bs, seq_or_blocks, use_graphs = legacy_cfg
            assert use_graphs != self.model_config.enforce_eager, \
                "'use_graphs' is out of sync with model config. " \
                "Either change the flag or change vllm engine parameters"
            if phase == 'prompt':
                prompt_cfg = (bs, seq_or_blocks, 0)
            else:
                decode_cfg = (bs, seq_or_blocks)
        return prompt_cfg, decode_cfg

    @torch.inference_mode()
    def warmup_model(self) -> None:
        if not self.enable_bucketing:
            return
        prompt_profile_cfg, decode_profile_cfg = self._read_profiling_cfg()
        if prompt_profile_cfg or decode_profile_cfg:
            self._generate_profiling(prompt_profile_cfg, decode_profile_cfg)
            raise AssertionError("Finished profiling")
        kv_caches = self.kv_caches
        self.bucketing_manager.generate_prompt_buckets()
        self.bucketing_manager.generate_decode_buckets()

        if not htorch.utils.internal.is_lazy(
        ) and not self.model_config.enforce_eager:
            multiplier = 3 if os.getenv('VLLM_REGIONAL_COMPILATION',
                                        'true').lower() in ('1', 'true') else 1
            cache_size_limit = 1 + multiplier * (
                len(self.bucketing_manager.prompt_buckets) +
                len(self.bucketing_manager.decode_buckets))
            torch._dynamo.config.cache_size_limit = max(
                cache_size_limit, torch._dynamo.config.cache_size_limit)
            # Multiply by 8 to follow the original default ratio between
            # the cache_size_limit and accumulated_cache_size_limit
            torch._dynamo.config.accumulated_cache_size_limit = max(
                cache_size_limit * 8,
                torch._dynamo.config.accumulated_cache_size_limit)

        if self.skip_warmup or self.use_merged_prefill:
            logger.info("Skipping warmup...")
            return

        self.profiler.start('internal', 'warmup')
        start_mem = HabanaMemoryProfiler.current_device_memory_usage()
        start_time = time.perf_counter()

        compile_only_mode_context = functools.partial(bc.env_setting,
                                                      "PT_COMPILE_ONLY_MODE",
                                                      True)
        can_use_compile_only_mode = True
        try:
            with compile_only_mode_context():
                pass
            logger.debug("Using PT_COMPILE_ONLY_MODE.")
        except KeyError:
            can_use_compile_only_mode = False
            logger.warning('Cannot use PT_COMPILE_ONLY_MODE. '
                           'Warmup time will be negatively impacted. '
                           'Please update Gaudi Software Suite.')
        with compile_only_mode_context(
        ) if can_use_compile_only_mode else contextlib.nullcontext():
            if not self.model_config.enforce_eager:
                assert self.mem_margin is not None, \
                    ("HabanaWorker.determine_num_available_blocks needs "
                    "to be called before warming up the model.")
                #TODO(kzawora): align_workers
                mem_post_prompt, prompt_batch_seq, prompt_captured_all = \
                    self.warmup_graphs(
                    self.bucketing_manager.prompt_buckets,
                    True, kv_caches)
                mem_post_decode, decode_batch_seq, decode_captured_all = \
                    self.warmup_graphs(
                    self.bucketing_manager.decode_buckets,
                    False, kv_caches)

                self.log_graph_warmup_summary(
                    self.bucketing_manager.prompt_buckets, True,
                    mem_post_prompt)
                self.log_graph_warmup_summary(
                    self.bucketing_manager.decode_buckets, False,
                    mem_post_decode)

        end_time = time.perf_counter()
        end_mem = HabanaMemoryProfiler.current_device_memory_usage()
        if os.getenv('VLLM_FULL_WARMUP',
                     'false').strip().lower() in ("1", "true"):
            # Since the model is warmed up for all possible tensor sizes,
            # Dynamo can skip checking the guards
            torch.compiler.set_stance(skip_guard_eval_unsafe=True)
        elapsed_time = end_time - start_time
        msg = (
            f"Warmup finished in {elapsed_time:.0f} secs, "
            f"allocated {format_bytes(end_mem - start_mem)} of device memory")
        logger.info(msg)
        self.profiler.end()

    def shutdown_inc(self):
        can_finalize_inc = self._is_quant_with_inc() and \
            (self.model.model is not None) and \
            self.inc_initialized_successfully and \
            not self._is_inc_finalized
        if can_finalize_inc:
            from neural_compressor.torch.quantization import (
                finalize_calibration)
            finalize_calibration(self.model.model)
            self._is_inc_finalized = True

    def __del__(self):
        self.shutdown_inc()

    @torch.inference_mode()
    def profile_run(self) -> None:
        return
        """Profile to measure peak memory during forward pass."""

        # use an empty tensor instead of `None`` to force Dynamo to pass
        # it by reference, rather by specializing on the value `None`.
        # the `dtype` argument does not matter, and we use `float32` as
        # a placeholder (it has wide hardware support).
        # it is important to create tensors inside the loop, rather than
        # multiplying the list, to avoid Dynamo from treating them as
        # tensor aliasing.
        num_layers = self.model_config.get_num_layers(self.parallel_config)
        kv_caches = [None] * num_layers

        # Run empty prefill forwards - prefill max batch and prefill max seq
        self.warmup_scenario(batch_size=1,
                             seq_or_block=self.max_model_len,
                             is_prompt=True,
                             kv_caches=kv_caches)
        max_seq_len = math.ceil(
            (self.max_num_tokens // self.max_prefill_batch_size) /
            self.block_size) * self.block_size
        self.warmup_scenario(batch_size=self.max_prefill_batch_size,
                             seq_or_block=max_seq_len,
                             is_prompt=True,
                             kv_caches=kv_caches)

    def initialize_kv_cache(self, kv_cache_config: KVCacheConfig) -> None:
        """
        Initialize KV cache based on `kv_cache_config`.
        Args:
            kv_cache_config: Configuration for the KV cache, including the KV
            cache size of each layer
        """
        if len(kv_cache_config.kv_cache_groups) > 1:
            raise NotImplementedError(
                "Hybrid models with more than one KV cache type are not "
                "supported yet.")

        kv_caches: dict[str, torch.Tensor] = {}

        for kv_cache_group in kv_cache_config.kv_cache_groups:
            kv_cache_spec = kv_cache_group.kv_cache_spec
            for kv_cache_tensor in kv_cache_config.kv_cache_tensors:
                assert kv_cache_tensor.size % kv_cache_spec.page_size_bytes == 0
                num_blocks = \
                    kv_cache_tensor.size // kv_cache_spec.page_size_bytes
                # `num_blocks` is the number of blocks the model runner can use.
                # `kv_cache_config.num_blocks` is the number of blocks that
                # KVCacheManager may allocate.
                # Since different GPUs may have different number of layers and
                # different memory capacities, `num_blocks` can be different on
                # different GPUs, and `kv_cache_config.num_blocks` is set to
                # the min of all `num_blocks`. Verify it here.
                assert num_blocks >= kv_cache_config.num_blocks
                if isinstance(kv_cache_spec, FullAttentionSpec):
                    kv_cache_shape = self.attn_backend.get_kv_cache_shape(
                        num_blocks + 1, kv_cache_spec.block_size,
                        kv_cache_spec.num_kv_heads, kv_cache_spec.head_size)
                    v_cache_shape = None if self.model_config.use_mla \
                    else kv_cache_shape
                    dtype = kv_cache_spec.dtype
                    key_cache = torch.zeros(kv_cache_shape,
                                            dtype=dtype,
                                            device=self.device)
                    if v_cache_shape is not None:
                        value_cache = torch.zeros(v_cache_shape,
                                                  dtype=dtype,
                                                  device=self.device)
                    else:
                        value_cache = None
                    for layer_name in kv_cache_tensor.shared_by:
                        kv_caches[layer_name] = (key_cache, value_cache)
                else:
                    # TODO: add new branches when introducing more types of
                    # KV cache specs.
                    raise ValueError("Unknown KV cache spec type.")
            layer_names = set()
            for group in kv_cache_config.kv_cache_groups:
                layer_names.update(group.layer_names)
            assert layer_names == set(
                kv_caches.keys()), "Some layers are not correctly initialized"
        bind_kv_cache(
            kv_caches,
            self.vllm_config.compilation_config.static_forward_context,
            self.kv_caches)

        if self.enable_bucketing:
            self.bucketing_manager.num_hpu_blocks = num_blocks
        self._PAD_BLOCK_ID = num_blocks
        self._PAD_SLOT_ID = num_blocks * self.block_size

        htorch.hpu.synchronize()

    def get_supported_generation_tasks(self) -> list[GenerationTask]:
        model = self.get_model()
        supported_tasks = list[GenerationTask]()

        if is_text_generation_model(model):
            supported_tasks.append("generate")

        if supports_transcription(model):
            if model.supports_transcription_only:
                return ["transcription"]

            supported_tasks.append("transcription")

        return supported_tasks

    def get_supported_pooling_tasks(self) -> list[PoolingTask]:
        model = self.get_model()
        if not is_pooling_model(model):
            return []

        return list(model.pooler.get_supported_tasks())

    def get_supported_tasks(self) -> tuple[SupportedTask, ...]:
        tasks = list[SupportedTask]()

        if self.model_config.runner_type == "generate":
            tasks.extend(self.get_supported_generation_tasks())
        if self.model_config.runner_type == "pooling":
            tasks.extend(self.get_supported_pooling_tasks())

        return tuple(tasks)

    def _get_nans_in_logits(
        self,
        logits: Optional[torch.Tensor],
    ) -> dict[str, int]:
        try:
            if logits is None:
                return {req_id: 0 for req_id in self.input_batch.req_ids}

            num_nans_in_logits = {}
            num_nans_for_index = logits.isnan().sum(dim=-1).cpu().numpy()
            for req_id in self.input_batch.req_ids:
                req_index = self.input_batch.req_id_to_index[req_id]
                num_nans_in_logits[req_id] = (
                    int(num_nans_for_index[req_index])
                    if num_nans_for_index is not None
                    and req_index < logits.shape[0] else 0)
            return num_nans_in_logits
        except IndexError:
            return {}

    def update_config(self, overrides: dict[str, Any]) -> None:
        allowed_config_names = {"load_config", "model_config"}
        for config_name, config_overrides in overrides.items():
            assert config_name in allowed_config_names, \
                f"Config `{config_name}` not supported. " \
                f"Allowed configs: {allowed_config_names}"
            config = getattr(self, config_name)
            new_config = update_config(config, config_overrides)
            setattr(self, config_name, new_config)

    def reload_weights(self) -> None:
        assert getattr(self, "model", None) is not None, \
            "Cannot reload weights before model is loaded."
        model_loader = get_model_loader(self.load_config)
        logger.info("Reloading weights inplace...")
        model_loader.load_weights(self.model, model_config=self.model_config)
        torch.hpu.synchronize()<|MERGE_RESOLUTION|>--- conflicted
+++ resolved
@@ -34,7 +34,6 @@
 from vllm.model_executor.layers.vocab_parallel_embedding import (
     VocabParallelEmbedding)
 from vllm.model_executor.model_loader import get_model, get_model_loader
-<<<<<<< HEAD
 from vllm.model_executor.models import supports_multimodal
 from vllm.multimodal import MULTIMODAL_REGISTRY
 from vllm.multimodal.inputs import (BatchedTensorInputs, MultiModalKwargs,
@@ -42,8 +41,6 @@
 from vllm.multimodal.utils import group_mm_kwargs_by_modality
 from vllm.model_executor.layers.rotary_embedding import MRotaryEmbedding
 from vllm.multimodal.inputs import PlaceholderRange
-=======
->>>>>>> a9accecb
 from vllm.sampling_params import SamplingType
 from vllm.transformers_utils.tokenizer_group import init_tokenizer_from_configs
 from vllm.utils import (STR_DTYPE_TO_TORCH_DTYPE, LayerBlockType, cdiv,
@@ -64,13 +61,9 @@
 from vllm.model_executor.models.interfaces_base import (
     is_pooling_model, is_text_generation_model)
 from vllm.tasks import GenerationTask, PoolingTask, SupportedTask
-
-<<<<<<< HEAD
 from .utils import (gather_mm_placeholders, 
                     sanity_check_mm_encoder_outputs, scatter_mm_placeholders)
 
-=======
->>>>>>> a9accecb
 if TYPE_CHECKING:
     import xgrammar as xgr
     import xgrammar.kernels.apply_token_bitmask_inplace_torch_compile as xgr_torch_compile  # noqa: E501
@@ -1761,23 +1754,15 @@
                                 f"graphs{'T' if use_graphs else 'F'}")
         else:
             model_event_name = 'model_executable'
-<<<<<<< HEAD
-        
-=======
->>>>>>> a9accecb
         with self.profiler.record_event('internal', model_event_name):
             hidden_states = self.model.forward(
                 input_ids=token_ids,
                 positions=position_ids,
                 attn_metadata=trimmed_attn_metadata,
-<<<<<<< HEAD
                 kv_caches=kv_caches,
                 inputs_embeds=inputs_embeds,
                 model_mm_kwargs=model_mm_kwargs
             )
-=======
-                kv_caches=kv_caches)
->>>>>>> a9accecb
         # NOTE(kzawora): returning hidden_states is required in prompt logprobs
         # scenarios, as they will do logit processing on their own
         non_flattened_hidden_states = hidden_states
@@ -2040,7 +2025,6 @@
                       attn_metadata, logits_indices,
                       logits_requests) in enumerate(
                           zip(*shallow_tuple(prefill_data))):
-<<<<<<< HEAD
 
                 inputs_embeds=None
                 model_mm_kwargs = None
@@ -2064,8 +2048,6 @@
                             device=self.device,
                         )
 
-=======
->>>>>>> a9accecb
                 self.event_start = self.profiler.get_timestamp_us()
                 self.profiler.start("internal", "prefill")
                 # Align behavior of incomplete prompt with gpu_model_runner
@@ -2080,13 +2062,9 @@
                 prefill_hidden_states_ts, logits_device = \
                     self._execute_model_generic(
                         token_ids, position_ids, attn_metadata, logits_indices,
-<<<<<<< HEAD
                         self.kv_caches, 
                         inputs_embeds=inputs_embeds, 
                         model_mm_kwargs=model_mm_kwargs)
-=======
-                        self.kv_caches)
->>>>>>> a9accecb
                 htorch.core.mark_step()
                 # Skip separate sampling for structured output
                 if structured_output:
