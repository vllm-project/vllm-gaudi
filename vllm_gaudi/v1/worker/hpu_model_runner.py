--- conflicted
+++ resolved
@@ -4878,13 +4878,8 @@
             return attn_metadata
 
         if attn_metadata.is_prompt:
-<<<<<<< HEAD
             attn_metadata = self._set_attn_bias(attn_metadata, batch_size, seq_len, src_device, dst_device, dtype, trim)
-            if self.interleaved_sliding_window and self.sliding_window is not None:
-=======
-            attn_metadata = self._set_attn_bias(attn_metadata, batch_size, seq_len, device, dtype)
             if self.interleaved_sliding_window:
->>>>>>> 1a5a3e11
                 attn_metadata = self._set_attn_bias_for_sliding_window(attn_metadata, batch_size, seq_len,
                                                                        self.sliding_window, src_device, dst_device,
                                                                        dtype, trim)
