# SPDX-License-Identifier: Apache-2.0
import collections
import contextlib
import functools
from functools import partial
import itertools
import math
import os
import sys
import time
from contextlib import suppress
from tqdm import tqdm
from dataclasses import dataclass, field, fields
from typing import (TYPE_CHECKING, Any, Callable, Optional, TypeAlias, Union, cast)
if os.getenv("QUANT_CONFIG", None) is not None:
    from neural_compressor.torch.quantization import finalize_calibration
else:
    finalize_calibration = None
import types

import habana_frameworks.torch as htorch
import habana_frameworks.torch.internal.bridge_config as bc
import numpy as np
import torch
import torch.distributed
import torch.nn.functional as F
import torch.nn as nn
import vllm_gaudi.extension.environment as environment
from vllm_gaudi.extension.bucketing.common import HPUBucketingManager
from vllm_gaudi.extension.defragmentation import OnlineDefragmenter
from vllm_gaudi.extension.profiler import (HabanaHighLevelProfiler, HabanaMemoryProfiler, HabanaProfilerCounterHelper,
                                           format_bytes, setup_profiler)
from vllm_gaudi.extension.runtime import finalize_config, get_config
from vllm_gaudi.extension.unified_batch import create_unified_batch, prepare_unified_attn_softmax_inputs
from vllm_gaudi.extension.utils import align_and_pad, pad_list, with_default
from vllm_gaudi.extension.debug import init_debug_logger
from vllm_gaudi.v1.worker.hpu_dp_utils import set_hpu_dp_metadata

from vllm.attention.backends.abstract import AttentionType
from vllm.attention.layer import Attention
from vllm.attention.layer import MLAAttention
from vllm.attention.selector import get_attn_backend

from vllm.config import (VllmConfig, update_config)
from vllm.distributed.kv_transfer import (get_kv_transfer_group, has_kv_transfer_group)
from vllm.forward_context import set_forward_context
from vllm.model_executor.layers.fused_moe.layer import FusedMoE
from vllm.model_executor.layers.layernorm import RMSNorm
from vllm.model_executor.layers.vocab_parallel_embedding import (VocabParallelEmbedding)
from vllm.model_executor.model_loader import get_model, get_model_loader
from vllm.multimodal import MULTIMODAL_REGISTRY
from vllm.multimodal.inputs import (BatchedTensorInputs, MultiModalKwargsItem)
from vllm.multimodal.utils import group_mm_kwargs_by_modality
from vllm.model_executor.layers.rotary_embedding import MRotaryEmbedding
from vllm.multimodal.inputs import PlaceholderRange
from vllm.sampling_params import SamplingType
from vllm.utils.math_utils import cdiv
from vllm.utils.platform_utils import is_pin_memory_available
from vllm.utils.torch_utils import STR_DTYPE_TO_TORCH_DTYPE
from vllm.utils.import_utils import LazyLoader
from vllm.utils.jsontree import json_map_leaves
from vllm_gaudi.utils import (HPUCompileConfig, is_fake_hpu, async_h2d_copy)
from vllm_gaudi.v1.attention.backends.hpu_attn import HPUAttentionMetadataV1
from vllm.v1.kv_cache_interface import (FullAttentionSpec, KVCacheConfig, KVCacheSpec, KVCacheTensor, MLAAttentionSpec)
from vllm.v1.worker.kv_connector_model_runner_mixin import (KVConnectorModelRunnerMixin)
from vllm.v1.outputs import (EMPTY_MODEL_RUNNER_OUTPUT, LogprobsTensors, DraftTokenIds, ModelRunnerOutput,
                             AsyncModelRunnerOutput, KVConnectorOutput)
from vllm.v1.pool.metadata import PoolingMetadata, PoolingStates
from vllm.v1.sample.metadata import SamplingMetadata
from vllm.v1.worker.utils import bind_kv_cache
from vllm.v1.utils import CpuGpuBuffer
from vllm_gaudi.v1.worker.hpu_input_batch import InputBatch, CachedRequestState
from vllm.distributed.parallel_state import get_pp_group, get_dp_group
from vllm.model_executor.models.interfaces import (supports_eagle3, supports_transcription)
from vllm.model_executor.models.interfaces_base import (VllmModelForPooling, is_pooling_model, is_text_generation_model)
from vllm.tasks import GenerationTask, PoolingTask, SupportedTask
from vllm.transformers_utils.config import is_interleaved
from vllm.v1.worker.utils import (sanity_check_mm_encoder_outputs, scatter_mm_placeholders)
from vllm.v1.sample.rejection_sampler import RejectionSampler
from vllm.v1.spec_decode.eagle import EagleProposer
from vllm.v1.spec_decode.metadata import SpecDecodeMetadata
from vllm.v1.spec_decode.ngram_proposer import NgramProposer
from vllm.v1.sample.sampler import Sampler
from vllm.v1.sample.logits_processor import build_logitsprocs
from torch.nn.utils.rnn import pad_sequence
from vllm.v1.core.sched.output import NewRequestData
from vllm.sampling_params import SamplingParams
from vllm.pooling_params import PoolingParams
from vllm.lora.layers import LoRAMapping
from vllm.lora.request import LoRARequest
from vllm.lora.worker_manager import LRUCacheWorkerLoRAManager
from vllm.model_executor.models import supports_lora, supports_multimodal
from vllm_gaudi.extension.ops import LoraMask as LoraMask
from vllm_gaudi.models.utils import gather_mm_placeholders
from vllm.distributed.kv_transfer.kv_connector.utils import copy_kv_blocks
from vllm.distributed.kv_transfer.kv_connector.v1.nixl_connector import NixlConnectorMetadata
from vllm.v1.core.sched.output import GrammarOutput
from vllm.config.multimodal import ImageDummyOptions
from vllm.multimodal.profiling import MultiModalProfiler

if TYPE_CHECKING:
    import xgrammar as xgr
    import xgrammar.kernels.apply_token_bitmask_inplace_torch_compile as xgr_torch_compile  # noqa: E501
    import xgrammar.kernels.apply_token_bitmask_inplace_cpu as xgr_cpu
    from vllm.v1.core.scheduler import SchedulerOutput
else:
    xgr = LazyLoader("xgr", globals(), "xgrammar")
    xgr_cpu = LazyLoader("xgr_cpu", globals(), "xgrammar.kernels.apply_token_bitmask_inplace_cpu")
    xgr_torch_compile = LazyLoader("xgr_torch_compile", globals(),
                                   "xgrammar.kernels.apply_token_bitmask_inplace_torch_compile")

from vllm_gaudi.extension.unified_batch import UnifiedBatch
from vllm_gaudi.extension.logger import logger as init_logger

logger = init_logger()

try:
    from lmcache.integration.vllm.vllm_v1_adapter import LMCacheConnectorMetadata
except ImportError:
    LMCacheConnectorMetadata = None

_TYPE_CACHE: dict[str, dict[str, Any]] = {}

hpu_buffer: list[list[torch.Tensor]] = []
HPU_TORCH_DTYPE_TO_STR_DTYPE = {
    torch.float32: "float32",
    torch.bfloat16: "bfloat16",
    torch.float16: "float16",
    torch.float8_e4m3fn: "fp8_e4m3"
}

shutdown_inc_called = False


class BucketingFailedException(Exception):
    pass


# Wrapper for ModelRunnerOutput to support overlapped execution.
class AsyncHPUModelRunnerOutput(AsyncModelRunnerOutput):

    def __init__(
        self,
        model_runner_output: ModelRunnerOutput,
        sampled_token_ids: torch.Tensor,
        invalid_req_indices: list[int],
        async_output_copy_stream: torch.hpu.Stream,
    ):
        self._model_runner_output = model_runner_output
        self._invalid_req_indices = invalid_req_indices

        # Keep a reference to the device tensor to avoid it being
        # deallocated until we finish copying it to the host.
        self._sampled_token_ids = sampled_token_ids

        self._async_copy_ready_event = torch.hpu.Event()
        default_stream = torch.hpu.current_stream()
        with torch.hpu.stream(async_output_copy_stream):
            async_output_copy_stream.wait_stream(default_stream)
            self._sampled_token_ids_cpu = self._sampled_token_ids.to('cpu', non_blocking=True)
            self._async_copy_ready_event.record()

    def get_output(self) -> ModelRunnerOutput:
        """Copy the device tensors to the host and return a ModelRunnerOutput.
        
        This function blocks until the copy is finished.
        """

        # Release the device tensor once the copy has completed
        self._async_copy_ready_event.synchronize()

        valid_sampled_token_ids = self._sampled_token_ids_cpu.tolist()
        del self._sampled_token_ids
        for i in self._invalid_req_indices:
            if i < len(valid_sampled_token_ids):
                valid_sampled_token_ids[i].clear()

        output = self._model_runner_output
        output.sampled_token_ids[:len(valid_sampled_token_ids)] = valid_sampled_token_ids
        return output


@dataclass
class PromptDecodeInfo:
    prompt_req_ids: list[str]
    decode_req_ids: list[str]
    prompt_scheduled_tokens: list[int]


@dataclass
class PromptData:
    input_tokens: torch.Tensor
    input_positions: torch.Tensor
    attn_metadata: HPUAttentionMetadataV1


@dataclass
class DecodeData:
    input_tokens: Optional[torch.Tensor] = None
    input_positions: Optional[torch.Tensor] = None
    attn_metadata: Optional[HPUAttentionMetadataV1] = None


empty_list: Callable[[], list] = lambda: field(default_factory=list)


@dataclass
class BatchContents:
    req_ids: list[str] = empty_list()
    token_ids: list[list[int]] = empty_list()
    context_lens: list[int] = empty_list()
    prompt_lens: list[int] = empty_list()
    blocks: list[list[int]] = empty_list()
    logits_positions: list[list[int]] = empty_list()

    def get_num_tokens(self):
        return [len(t) for t in self.token_ids]

    def clone(self):
        return BatchContents(req_ids=self.req_ids.copy(),
                             token_ids=[t.copy() for t in self.token_ids],
                             context_lens=self.context_lens.copy(),
                             blocks=[b.copy() for b in self.blocks],
                             logits_positions=[lp.copy() for lp in self.logits_positions])


# TODO(kzawora): remove this
@dataclass
class PrefillInputData:
    request_ids: list = empty_list()
    prompt_lens: list = empty_list()
    token_ids: list = empty_list()
    position_ids: list = empty_list()
    attn_metadata: list = empty_list()
    logits_indices: list = empty_list()
    logits_requests: list = empty_list()


# TODO(kzawora): remove this
@dataclass
class DecodeInputData:
    num_decodes: int
    token_ids: Optional[torch.Tensor] = None
    position_ids: Optional[torch.Tensor] = None
    attn_metadata: Optional[HPUAttentionMetadataV1] = None
    logits_indices: Optional[torch.Tensor] = None
    spec_decode_metadata: Optional[SpecDecodeMetadata] = None


def bool_helper(value):
    value = value.lower()
    return value in ("y", "yes", "t", "true", "on", "1")


Mergeable: TypeAlias = Union[BatchContents, PrefillInputData]


def shallow_tuple(obj: Mergeable) -> tuple:
    """Returns a shallow tuple with dataclass field values"""
    # Unfortunately dataclasses.astuple deepcopies the data
    # se we can't use it
    return tuple(getattr(obj, field.name) for field in fields(obj))


def merge_contents(lhs: Mergeable, *rhs: Mergeable):
    """Extends all internal lists of a dataclass with """
    """values from given objects"""
    lhs_type = type(lhs)
    lhs_tuple = shallow_tuple(lhs)
    for other in rhs:
        assert lhs_type is type(other), \
            'Only objects of the same type can be merged'
        for dst, src in zip(lhs_tuple, shallow_tuple(other)):
            dst.extend(src)


def flatten(in_list):
    """Return a flattened representation of a list"""
    return list(itertools.chain(*in_list))


def gather_list(input, indices, v):
    """Gather values from input using indices"""
    return [input[i] if i is not None else v for i in indices]


def ensure_decodes_first(b: InputBatch):
    num_reqs = b.num_reqs
    while True:
        # Find the first prompt index
        first_prompt_index = None
        for i in range(num_reqs):
            if b.num_computed_tokens_cpu[i] < b.num_prompt_tokens[i]:
                first_prompt_index = i
                break
        if first_prompt_index is None:
            break

        # Find the last decode index
        last_decode_index = None
        for i in reversed(range(num_reqs)):
            if b.num_computed_tokens_cpu[i] >= b.num_prompt_tokens[i]:
                last_decode_index = i
                break
        if last_decode_index is None:
            break

        # Sanity
        assert first_prompt_index != last_decode_index

        # Check if done
        if first_prompt_index > last_decode_index:
            break

        # Swap
        b.swap_states(first_prompt_index, last_decode_index)


def get_target_layer_suffix_list(model_type) -> list[str]:
    # This sets the suffix for the hidden layer name, which is controlled by
    # VLLM_CONFIG_HIDDEN_LAYERS. The default suffix is "DecoderLayer," which is
    # applicable for most language models such as LLaMA, Qwen, and BART. If the
    # model's decoder layer name differs from the default, it will need to
    # be specified here.
    decoder_layer_table = {
        "gpt_bigcode": "BigCodeBlock",
    }

    return [decoder_layer_table.get(model_type, "DecoderLayer"), "EncoderLayer"]


def modify_model_layers(module: torch.nn.Module, suffix_list: list[str], n=1, counter=None):
    """Currently add mark_step at the end of specified layers.
    """

    def forward_hook(module, args, output):
        htorch.core.mark_step()
        return output

    if counter is None:
        counter = [0]

    for child_name, child_module in module.named_children():
        if any(child_module.__class__.__name__.endswith(layer) for layer in suffix_list):
            counter[0] += 1
            if counter[0] % n == 0:
                child_module.register_forward_hook(forward_hook)
        else:
            modify_model_layers(child_module, suffix_list, n, counter)


def is_mm_optimized(model):
    return 'Gemma3ForConditionalGeneration' in str(type(model.model)) \
        if hasattr(model, 'model') else \
        'Gemma3ForConditionalGeneration' in str(type(model))


def patch_llama4_get_attn_scale(model):

    config = getattr(model, "config", None)
    is_llama4 = (getattr(config, "model_type", None) == "llama4") or ("llama4" in type(model).__name__.lower())
    if not is_llama4:
        return

    for layer in model.language_model.model.layers:

        if "Llama4Attention" not in type(layer.self_attn).__name__:
            continue

        attn = layer.self_attn
        orig = attn._get_attn_scale

        def _get_attn_scale_for_hpu(self, positions, _orig=orig):
            positions = positions.flatten()
            return _orig(positions)

        attn._get_attn_scale = types.MethodType(_get_attn_scale_for_hpu, attn)


def apply_model_specific_patches(model):
    """The function applies model-specific monkey patches."""

    patch_llama4_get_attn_scale(model)


class HpuModelAdapter(torch.nn.Module, KVConnectorModelRunnerMixin):

    def __init__(self, model, vllm_config):
        super().__init__()
        self.model = model
        self.recompute_cos_sin = os.getenv('VLLM_COS_SIN_RECOMPUTE', 'false').lower() in ['1', 'true']
        self.vllm_config = vllm_config
        self.block_size = vllm_config.cache_config.block_size
        self.dtype = vllm_config.model_config.dtype
        self._rotary_embed_module = self._get_rotary_embedding_module(self.model)
        self._rotary_prepare_cos_sin = self._get_prepare_cos_sin()
        self.unified_attn = get_config().unified_attn
        self.unified_attn_persistent_ctx = None
        self.flatten_input = get_config().flatten_input
        self.is_mm_optimized = is_mm_optimized(self.model)
        self.interleaved_sliding_window = is_interleaved(vllm_config.model_config.hf_text_config)
        self.metadata_processor = HPUAttentionMetadataProcessor(vllm_config)

        # for DP
        self.dummy_num_input_tokens = -1
        self.num_tokens_across_dp = [self.dummy_num_input_tokens] * self.vllm_config.parallel_config.data_parallel_size
        self.dummy_num_tokens_across_dp_cpu = torch.tensor(self.num_tokens_across_dp, device='cpu', dtype=torch.int32)

        # Vision embedding can be also wrapped in HPU graph once all the dynamic shape is removed.
        # Performance can be greatly improved.
        if htorch.utils.internal.is_lazy() and \
           MULTIMODAL_REGISTRY.supports_multimodal_inputs(vllm_config.model_config) and self.is_mm_optimized:
            if hasattr(self.model, 'vision_tower'):
                self.model.vision_tower = htorch.hpu.wrap_in_hpu_graph(self.model.vision_tower,
                                                                       disable_tensor_cache=False)
            if hasattr(self.model, 'multi_modal_projector'):
                self.model.multi_modal_projector = \
                        htorch.hpu.wrap_in_hpu_graph( \
                        self.model.multi_modal_projector, \
                        disable_tensor_cache=True)

    def _get_rotary_embedding_module(self, model: torch.nn.Module):
        """
        Dynamically get the RotaryEmbedding layer in the model.
        This function will recursively search through the module
        hierarchy to find and return a RotaryEmbedding layer.
        If no such layer is found, it returns None.
        """
        if model is None:
            return None

        if model.__class__.__name__.endswith("RotaryEmbedding"):
            return model

        if hasattr(model, 'children'):
            for child in model.children():
                result = self._get_rotary_embedding_module(child)
                if result is not None:
                    return result
        return None

    def _get_prepare_cos_sin(self):
        if self._rotary_embed_module is not None and hasattr(self._rotary_embed_module, 'prepare_cos_sin'):
            return self._rotary_embed_module.prepare_cos_sin
        return None

    def _reset_rotary_cos_sin(self):
        if hasattr(self._rotary_embed_module, "cos"):
            delattr(self._rotary_embed_module, "cos")
        if hasattr(self._rotary_embed_module, "sin"):
            delattr(self._rotary_embed_module, "sin")

    def forward(self, *args, **kwargs):
        # TODO(kzawora): something goes VERY WRONG when operating on
        # kwargs['attn_metadata'].slot_mapping, compared to untrimmed metadata
        kwargs = kwargs.copy()
        #        selected_token_indices = kwargs.pop('selected_token_indices')
        if 'lora_mask' in kwargs:
            lora_mask = kwargs['lora_mask']
            LoraMask.setLoraMask(lora_mask)
            kwargs.pop('lora_mask')
        if 'warmup_mode' in kwargs:
            kwargs.pop('warmup_mode')
        input_ids = kwargs['input_ids']
        if not self.unified_attn:
            kwargs['attn_metadata'] = self.metadata_processor.process_metadata(kwargs['attn_metadata'],
                                                                               input_ids.size(0), input_ids.size(1),
                                                                               input_ids.device, self.dtype)
        if self._rotary_prepare_cos_sin is not None:
            self._rotary_prepare_cos_sin(kwargs['positions'], recompute_cos_sin=self.recompute_cos_sin)
        attn_meta = kwargs.pop('attn_metadata')
        if 'kv_caches' in kwargs:
            kwargs.pop('kv_caches')

        # If multimodal inputs, update kwargs
        model_mm_kwargs = kwargs.pop('model_mm_kwargs', None)
        if model_mm_kwargs is not None:
            kwargs.update(model_mm_kwargs)

        num_real_tokens = input_ids.size(0) * input_ids.size(1)

        if self.flatten_input:
            kwargs['input_ids'] = input_ids.view(-1)
        # here num_tokens and num_tokens_across_dp are dummy values which are
        # used to skip sync in forward_context between DP ranks
        with set_forward_context(attn_meta,
                                 self.vllm_config,
                                 num_tokens=self.dummy_num_input_tokens,
                                 num_tokens_across_dp=self.dummy_num_tokens_across_dp_cpu), set_hpu_dp_metadata(
                                     self.vllm_config, num_real_tokens):
            hidden_states = self.model(*args, **kwargs)
            if self._rotary_prepare_cos_sin is not None:
                self._reset_rotary_cos_sin()
        return hidden_states

    def embed_input_ids(self, input_ids, multimodal_embeddings=None, is_multimodal=False):
        return self.model.embed_input_ids(input_ids=input_ids,
                                          multimodal_embeddings=multimodal_embeddings,
                                          is_multimodal=is_multimodal)

    def embed_input_ids_hpu(self, input_ids, image_index_tensor, multimodal_embeddings=None):
        return self.model.embed_input_ids_hpu(input_ids=input_ids,
                                              multimodal_embeddings=multimodal_embeddings,
                                              image_index_tensor=image_index_tensor)

    def embed_multimodal(self, **batched_mm_inputs):
        return self.model.embed_multimodal(**batched_mm_inputs)

    def compute_logits(self, *args, **kwargs):
        return self.model.compute_logits(*args, **kwargs)

    # def sample(self, *args, **kwargs):
    #    return self.sampler(*args, **kwargs)

    def generate_proposals(self, *args, **kwargs):
        return self.model.generate_proposals(*args, **kwargs)

    # sampler property will be used by spec_decode_worker
    # don't rename
    # @property
    # def sampler(self):
    #    return self.model.sampler


def _maybe_wrap_in_hpu_graph(*args, **kwargs):
    return htorch.hpu.wrap_in_hpu_graph(HpuModelAdapter(
        *args, **kwargs), disable_tensor_cache=True) if htorch.utils.internal.is_lazy() else HpuModelAdapter(
            *args, **kwargs)


def subtuple(obj: object, typename: str, to_copy: list[str], to_override: Optional[dict[str, object]] = None):
    if obj is None:
        return None
    if to_override is None:
        to_override = {}
    fields = set(to_copy) | set(to_override.keys())
    if type(obj) is dict:
        values = {key: obj[key] for key in fields if key in obj}
    else:
        values = {f: to_override.get(f, getattr(obj, f)) for f in fields}
    if typename not in _TYPE_CACHE:
        _TYPE_CACHE[typename] = {'type': collections.namedtuple(typename, ' '.join(fields)), 'fields': fields}
    return _TYPE_CACHE[typename]['type'](**values)  # type: ignore


def custom_tuple_replace(obj: object, typename: str, **to_override):
    # Torch compile dynamo doesn't support calling any named tuple
    # dynamic methods other than len and get_attr. This function is
    # a torch.compile friendly version of tuple._replace

    cached_type = _TYPE_CACHE[typename]['type']
    fields = _TYPE_CACHE[typename]['fields']
    values = {
        field: getattr(obj, field)
        for field in fields  # type: ignore
    }
    values.update(to_override)
    return cached_type(**values)  # type: ignore


def trim_attn_metadata(metadata: HPUAttentionMetadataV1) -> object:
    # NOTE(kzawora): To anyone working on this in the future:
    # Trimming metadata is required when using HPUGraphs.
    # Attention metadata is going to be hashed by PT bridge, and
    # appropriate HPUGraphs will be matched based on all inputs' hash.

    # Before you put more keys in here, make sure you know their
    # value type and make sure you know how it's going to be hashed.
    # You can find that information in input_hash function
    # in habana_frameworks/torch/hpu/graphs.py. You can also hash
    # it manually with torch.hpu.graphs.input_hash(attention_metadata)

    # If you use primitive types here - they will get hashed based
    # on their value. You *will* get lots of excessive graph captures
    # (and an OOM eventually) if you decide to put something like
    # seq_len int here.
    # If you absolutely need a scalar, put it in a tensor. Tensors
    # get hashed using their metadata, not their values:
    # input_hash(torch.tensor(123)) == input_hash(torch.tensor(321))
    # input_hash(123) != input_hash(321)
    # input_hash("abc") != input_hash("cba")
    attention_metadata = subtuple(metadata, 'TrimmedAttentionMetadata', [
        'attn_bias',
        'seq_lens_tensor',
        'context_lens_tensor',
        'block_list',
        'block_mapping',
        'block_usage',
        'slot_mapping',
        'is_prompt',
        'block_size',
        'block_groups',
        'window_block_list',
        'window_block_mapping',
        'window_block_usage',
        'window_block_groups',
        'window_attn_bias',
    ])
    return attention_metadata


def round_up(value: int, k: int):
    return (value + k - 1) // k * k


def get_dp_padding(num_tokens: int, dp_size: int, dp_rank: int) -> int:
    if dp_size == 1:
        return 0

    group = get_dp_group().cpu_group

    num_tokens_across_dp = [0] * dp_size
    num_tokens_across_dp[dp_rank] = num_tokens
    num_tokens_tensor = torch.tensor(num_tokens_across_dp, dtype=torch.int32)
    torch.distributed.all_reduce(num_tokens_tensor, group=group)

    max_tokens_across_dp_cpu = torch.max(num_tokens_tensor).item()
    return max_tokens_across_dp_cpu - num_tokens


class HPUModelRunner(KVConnectorModelRunnerMixin):

    def __init__(
        self,
        vllm_config: VllmConfig,
        device: torch.device = 'hpu',
        is_driver_worker: bool = False,
    ):
        # TODO: use ModelRunnerBase.__init__(self, vllm_config=vllm_config)
        environment.set_vllm_config(vllm_config)
        finalize_config()
        self.vllm_config = vllm_config
        self.model_config = vllm_config.model_config
        self.cache_config = vllm_config.cache_config
        self.lora_config = vllm_config.lora_config
        self.load_config = vllm_config.load_config
        self.parallel_config = vllm_config.parallel_config
        self.scheduler_config = vllm_config.scheduler_config
        self.speculative_config = vllm_config.speculative_config
        self.observability_config = vllm_config.observability_config
        self.is_driver_worker = is_driver_worker
        self.use_aux_hidden_state_outputs = False
        self.supports_mm_inputs = False

        self.sampler = Sampler()

        # NOTE(kzawora) update_env is a hack to work around VLLMKVCache in
        # hpu-extension which selects fetch_from_cache implementation based
        # on env vars... this should be fixed in the future
        self.enable_bucketing = get_config().use_bucketing
        self.use_contiguous_pa = get_config().use_contiguous_pa
        self.skip_warmup = get_config().skip_warmup

        model_config = self.model_config
        cache_config = self.cache_config
        scheduler_config = self.scheduler_config
        self.device = device
        self.pin_memory = is_pin_memory_available()
        self.dtype = self.model_config.dtype
        if cache_config.cache_dtype == "auto":
            self.kv_cache_dtype = self.dtype
        else:
            self.kv_cache_dtype = STR_DTYPE_TO_TORCH_DTYPE[cache_config.cache_dtype]
        self.kv_cache_dtype_str = HPU_TORCH_DTYPE_TO_STR_DTYPE[self.kv_cache_dtype]
        self.is_pooling_model = model_config.pooler_config is not None

        self.sliding_window = model_config.get_sliding_window()
        self.interleaved_sliding_window = is_interleaved(vllm_config.model_config.hf_text_config)
        self.block_size = cache_config.block_size
        self.max_model_len = model_config.max_model_len
        self.max_num_blocks_per_req = cdiv(self.max_model_len, self.block_size)
        # Override settings when profiling a single prefill/decode
        # We can do such barbaric changes because we close vllm after the profiling
        prompt_profile_cfg, decode_profile_cfg = self._read_profiling_cfg()
        if prompt_profile_cfg or decode_profile_cfg:
            self.scheduler_config.max_num_seqs = self.max_model_len
            if prompt_profile_cfg:
                self.scheduler_config.max_num_batched_tokens = prompt_profile_cfg[0] * prompt_profile_cfg[1]
        self.max_num_tokens = scheduler_config.max_num_batched_tokens
        # Cached outputs.
        ## universal buffer for input_ids and positions ##
        ## necessary being used by spec decode by following GPU impl ##
        self._draft_token_ids: Optional[Union[list[list[int]], torch.Tensor]] = None
        self.input_ids_cpu = torch.zeros(self.max_num_tokens,
                                         dtype=torch.int32,
                                         device="cpu",
                                         pin_memory=self.pin_memory)
        self.positions_cpu = torch.zeros(self.max_num_tokens,
                                         dtype=torch.int64,
                                         device="cpu",
                                         pin_memory=self.pin_memory)
        self.positions_np = self.positions_cpu.numpy()
        ###############################################################

        # Model-related.
        self.num_attn_layers = self.model_config.get_num_layers_by_block_type(self.parallel_config, "attention")
        self.num_query_heads = self.model_config.get_num_attention_heads(self.parallel_config)
        self.num_kv_heads = self.model_config.get_num_kv_heads(self.parallel_config)
        self.head_size = self.model_config.get_head_size()
        self.hidden_size = self.model_config.get_hidden_size()
        self.is_pooling_model = (model_config.runner_type == 'pooling')
        logger.debug("model config: ", self.model_config)

        self.attn_backend = get_attn_backend(
            self.head_size,
            self.dtype,
            self.kv_cache_dtype_str,
            self.block_size,
            use_mla=self.model_config.use_mla,
        )
        self.attn_backend_name = getattr(self.attn_backend, "__name__", None)
        # Mult-modal-related.
        self.mm_registry = MULTIMODAL_REGISTRY
        self.uses_mrope = model_config.uses_mrope

        self.supports_mm_inputs = self.mm_registry.supports_multimodal_inputs(model_config)
        if self.supports_mm_inputs:
            self.is_mm_embed = self._make_buffer(self.max_num_tokens, dtype=torch.bool)
        self.is_multimodal_raw_input_supported = (model_config.is_multimodal_raw_input_only_model)

        # Lazy initialization
        # self.model: nn.Module  # set after load_model
        self.kv_caches: list[torch.Tensor] = []
        self.inc_initialized_successfully = False
        self._is_inc_finalized = False

        self.unified_attn = get_config().unified_attn

        # mm_hash -> encoder_output
        self.encoder_cache: dict[str, torch.Tensor] = {}
        # Set up speculative decoding.
        # NOTE(Chendi): Speculative decoding is only enabled for the last rank
        # in the pipeline parallel group.
        if self.speculative_config:
            if self.speculative_config.method == "ngram":
                self.drafter = NgramProposer(self.vllm_config)
            elif self.speculative_config.use_eagle():
                if self.unified_attn:
                    from vllm_gaudi.v1.spec_decode.hpu_eagle_unified import HpuEagleProposer
                else:
                    from vllm_gaudi.v1.spec_decode.hpu_eagle import HpuEagleProposer
                self.drafter = HpuEagleProposer(self.vllm_config, self.device, self)  # type: ignore
                if self.speculative_config.method == "eagle3":
                    self.use_aux_hidden_state_outputs = True
            elif self.speculative_config.method == "medusa":
                raise NotImplementedError("Medusa speculative decoding is not supported on HPU.")
            else:
                raise ValueError("Unknown speculative decoding method: "
                                 f"{self.speculative_config.method}")
            self.rejection_sampler = RejectionSampler(self.sampler)

        # Keep in int64 to avoid overflow with long context
        self.max_num_reqs = self.scheduler_config.max_num_seqs
        self.seq_lens = self._make_buffer(self.max_num_reqs, dtype=torch.int32)

        # Keep in int64 to avoid overflow with long context
        self.arange_np = np.arange(max(self.max_num_reqs + 1, self.max_model_len, self.max_num_tokens), dtype=np.int64)

        # Request states.
        self.requests: dict[str, CachedRequestState] = {}
        # Persistent batch.
        self.input_batch = InputBatch(
            max_num_reqs=self.scheduler_config.max_num_seqs,
            max_model_len=self.max_model_len,
            max_num_batched_tokens=self.max_num_tokens,
            device=self.device,
            pin_memory=self.pin_memory,
            vocab_size=self.model_config.get_vocab_size(),
            block_sizes=[self.block_size],
            kernel_block_sizes=[self.block_size],
            is_spec_decode=bool(self.vllm_config.speculative_config),
            logitsprocs=build_logitsprocs(self.vllm_config, self.device, self.pin_memory, self.is_pooling_model,
                                          self.vllm_config.model_config.logits_processors),
        )

        self.use_async_scheduling = self.scheduler_config.async_scheduling
        # Cache token ids on device to avoid h2d copies
        self.input_ids_hpu = torch.zeros(
            self.max_num_tokens, dtype=torch.int32, device=self.device,
            pin_memory=self.pin_memory) if self.use_async_scheduling else None
        self.async_output_copy_stream = torch.hpu.Stream() if \
            self.use_async_scheduling else None
        assert not (self.use_async_scheduling and (self.speculative_config is not None)), \
            "Speculative decoding is not supported with async scheduling."
        self.mem_margin = None
        self.use_merged_prefill = get_config().merged_prefill

        self.use_hpu_graph = not self.model_config.enforce_eager
        self.max_batch_size = self.scheduler_config.max_num_seqs
        self.max_num_seqs = self.scheduler_config.max_num_seqs
        self.max_cudagraph_capture_size = self.vllm_config.compilation_config.max_cudagraph_capture_size
        if prompt_profile_cfg:
            self.max_prefill_batch_size = prompt_profile_cfg[0]
        else:
            self.max_prefill_batch_size = with_default(get_config().VLLM_PROMPT_BS_BUCKET_MAX, 1)
        self.seen_configs: set = set()
        self.max_num_batched_tokens = \
            self.scheduler_config.max_num_batched_tokens
        self.use_prefix_caching = (self.vllm_config.cache_config.enable_prefix_caching)
        self.bucketing_manager = HPUBucketingManager()
        max_num_prefill_seqs = self.max_num_seqs if self.use_merged_prefill \
                               else self.max_prefill_batch_size
        if self.enable_bucketing:
            logger.info("Bucketing is ON.")
            num_speculative_tokens = self.speculative_config.num_speculative_tokens if self.speculative_config else 0
            self.bucketing_manager.initialize(max_num_seqs=self.max_num_seqs,
                                              max_num_prefill_seqs=max_num_prefill_seqs,
                                              block_size=self.block_size,
                                              max_num_batched_tokens=self.max_num_batched_tokens,
                                              max_model_len=self.max_model_len,
                                              num_speculative_tokens=num_speculative_tokens)
            self.graphed_buckets: set[Any] = set()
            self.graphed_multimodal_buckets: set[Any] = set()
        else:
            logger.info("Bucketing is OFF.")
        self._PAD_SLOT_ID = -1
        self._PAD_BLOCK_ID = -1

        if self.vllm_config.parallel_config.data_parallel_size > 1 and htorch.utils.internal.is_lazy(
        ) and not self.model_config.enforce_eager:
            from vllm import envs
            # disable device group for dp synchronization when hpu graph is
            # turned on since it's not captured and causes issues
            envs.VLLM_DISABLE_NCCL_FOR_DP_SYNCHRONIZATION = True

        self.logits_rounding = 1
        # High-level profiler
        self.profiler = HabanaHighLevelProfiler()
        self.profiler_counter_helper = HabanaProfilerCounterHelper()

        self.defragmenter = OnlineDefragmenter()
        self.debug_fwd = init_debug_logger('fwd')

        self.get_dp_padding = partial(get_dp_padding,
                                      dp_size=self.parallel_config.data_parallel_size,
                                      dp_rank=self.parallel_config.data_parallel_rank)

        self.scheduler_output: SchedulerOutput | None = None
        self.warmup_mode: bool = False
        self.batch_changed: bool = False

        assert not (self.unified_attn and not self.use_contiguous_pa), 'Unified attn requires contiguous_pa!'
        assert not (self.unified_attn and not self.use_merged_prefill), 'Unified attn requires merged_prefill!'

    def _make_buffer(self, *size: Union[int, torch.SymInt], dtype: torch.dtype, numpy: bool = True) -> CpuGpuBuffer:
        return CpuGpuBuffer(*size, dtype=dtype, device=self.device, pin_memory=self.pin_memory, with_numpy=numpy)

    def unified_bucketing_fn(self, is_causal, query_len, shared_blocks, unique_blocks, logits):
        if not get_config().use_bucketing:
            return query_len, shared_blocks, unique_blocks, logits

        new_bucket = self.bucketing_manager.find_unified_bucket(query_len, shared_blocks, unique_blocks, is_causal)
        return (new_bucket[0], new_bucket[1], new_bucket[2], self.max_num_seqs)

    def create_lora_mask(self, input_tokens: torch.Tensor, lora_ids: list[int], is_prompt: bool):
        '''
        This is a helper function to create the mask for lora computations.
        Lora Mask is needed to ensure we match the correct lora weights for the
        for the request.
        For Prompt phase we have
        lora_mask with shape (batch_size * seq_len, max_loras * max_rank)
        lora_logits_mask with shape (batch_size, max_loras * max_rank)
        For Decode phase we have both
        lora_mask and lora_logits_mask with shape
        (batch_size, max_loras * max_rank)
        '''
        lora_mask: torch.Tensor = None
        lora_logits_mask: torch.Tensor = None
        lora_index = 0

        if self.lora_config:
            if is_prompt:
                lora_mask = torch.zeros(
                    input_tokens.shape[0] * input_tokens.shape[1],
                    (self.lora_config.max_loras) *\
                        self.lora_config.max_lora_rank,
                    dtype=self.lora_config.lora_dtype)
                lora_logits_mask = torch.zeros(input_tokens.shape[0],
                                               (self.lora_config.max_loras) * self.lora_config.max_lora_rank,
                                               dtype=self.lora_config.lora_dtype)

                ones = torch.ones(input_tokens.shape[1],
                                  self.lora_config.max_lora_rank,
                                  dtype=self.lora_config.lora_dtype)
                logit_ones = torch.ones(1, self.lora_config.max_lora_rank, dtype=self.lora_config.lora_dtype)

                for i in range(len(lora_ids)):
                    if lora_ids[i] == 0:
                        continue
                    lora_index = self.lora_manager._adapter_manager.\
                        lora_index_to_id.index(lora_ids[i])
                    start_row = i * input_tokens.shape[1]
                    end_row = start_row + input_tokens.shape[1]
                    start_col = lora_index * self.lora_config.max_lora_rank
                    end_col = start_col + self.lora_config.max_lora_rank
                    lora_mask[start_row:end_row, start_col:end_col] = ones
                    lora_logits_mask[i, start_col:end_col] = logit_ones
                lora_mask = lora_mask.to('hpu')
                lora_logits_mask = lora_logits_mask.to('hpu')
            else:
                lora_mask = torch.zeros(input_tokens.shape[0],
                                        (self.lora_config.max_loras) * self.lora_config.max_lora_rank,
                                        dtype=self.lora_config.lora_dtype)
                ones = torch.ones(1, self.lora_config.max_lora_rank, dtype=self.lora_config.lora_dtype)
                for i in range(len(lora_ids)):
                    if lora_ids[i] == 0:
                        continue
                    lora_index = self.lora_manager._adapter_manager.\
                        lora_index_to_id.index(lora_ids[i])
                    start_pos = lora_index * self.lora_config.max_lora_rank
                    end_pos = start_pos + self.lora_config.max_lora_rank
                    lora_mask[i, start_pos:end_pos] = ones
                lora_mask = lora_mask.to('hpu')
                lora_logits_mask = lora_mask

        return lora_mask, lora_logits_mask

    def load_lora_model(self, model: nn.Module, vllm_config: VllmConfig, device: str) -> nn.Module:
        if not supports_lora(model):
            raise ValueError(f"{model.__class__.__name__} does not support LoRA yet.")

        if supports_multimodal(model):
            logger.warning("Regarding multimodal models, vLLM currently "
                           "only supports adding LoRA to language model.")

        # Add LoRA Manager to the Model Runner
        self.lora_manager = LRUCacheWorkerLoRAManager(
            vllm_config,
            device,
            model.embedding_modules,
        )
        return self.lora_manager.create_lora_manager(model)

    def set_active_loras(self, lora_requests: set[LoRARequest], lora_mapping: LoRAMapping) -> None:
        if not self.lora_manager:
            raise RuntimeError("LoRA is not enabled.")
        self.lora_manager.set_active_adapters(lora_requests, lora_mapping)

    def remove_all_loras(self):
        if not self.lora_manager:
            raise RuntimeError("LoRA is not enabled.")
        self.lora_manager.remove_all_adapters()

    def get_kv_cache_spec(self) -> dict[str, KVCacheSpec]:
        """
        Generates the KVCacheSpec by parsing the kv cache format from each
        Attention module in the static forward context.
        Returns:
            KVCacheSpec: A dictionary mapping layer names to their KV cache
            format. Layers that do not need KV cache are not included.
        """

        forward_ctx = self.vllm_config.compilation_config.static_forward_context
        block_size = self.vllm_config.cache_config.block_size
        kv_cache_spec: dict[str, KVCacheSpec] = {}
        cache_dtype_str = self.vllm_config.cache_config.cache_dtype
        for layer_name, attn_module in forward_ctx.items():
            if isinstance(attn_module, FusedMoE):
                continue

            # TODO: Support other attention modules, e.g., sliding window,
            # cross-attention
            if isinstance(attn_module, Attention):
                if attn_module.attn_type == AttentionType.DECODER:
                    kv_cache_spec[layer_name] = FullAttentionSpec(block_size=block_size,
                                                                  num_kv_heads=attn_module.num_kv_heads,
                                                                  head_size=attn_module.head_size,
                                                                  dtype=self.kv_cache_dtype)
                elif attn_module.attn_type in (AttentionType.ENCODER, AttentionType.ENCODER_ONLY):
                    # encoder-only attention does not need KV cache.
                    continue
                elif attn_module.attn_type == AttentionType.ENCODER_DECODER:
                    raise NotImplementedError
                else:
                    raise ValueError(f"Unknown attention type: {attn_module.attn_type}")
            elif isinstance(attn_module, MLAAttention):
                if layer_name in kv_cache_spec:
                    continue
                kv_cache_spec[layer_name] = MLAAttentionSpec(
                    block_size=block_size,
                    num_kv_heads=1,
                    head_size=attn_module.head_size,
                    dtype=self.kv_cache_dtype,
                    cache_dtype_str=cache_dtype_str,
                )

        return kv_cache_spec

    def _update_states(self, scheduler_output: "SchedulerOutput") -> bool:
        """Update the cached states and the persistent batch with the scheduler
        output.

        The updated states are used by the `_prepare_inputs` function to create
        the input GPU tensors for the model.

        The SamplingMetadata is updated and copied to the GPU if there is a
        new/resumed/paused/finished request in the batch.
        """
        # Remove finished requests from the cached states.
        for req_id in scheduler_output.finished_req_ids:
            self.requests.pop(req_id, None)

        # Remove the finished requests from the persistent batch.
        # NOTE(woosuk): There could be an edge case where finished_req_ids and
        # scheduled_req_ids overlap. This happens when a request is aborted and
        # then resubmitted with the same ID. In this case, we treat them as two
        # distinct requests - clearing the cached states for the first request
        # and handling the second as a new request.
        removed_req_indices: list[int] = []
        for req_id in scheduler_output.finished_req_ids:
            req_index = self.input_batch.remove_request(req_id)
            if req_index is not None:
                removed_req_indices.append(req_index)
            if req_id in self.input_batch.req_type:
                del self.input_batch.req_type[req_id]

        # Free the cached encoder outputs.
        for mm_hash in scheduler_output.free_encoder_mm_hashes:
            self.encoder_cache.pop(mm_hash, None)

        # Remove the unscheduled requests from the persistent batch.
        # NOTE(woosuk): The unscheduled requests are either preempted requests
        # or running requests that are not scheduled in this step. We remove
        # them from the persistent batch but keep their cached states since
        # they will be scheduled again sometime in the future.
        scheduled_req_ids = scheduler_output.num_scheduled_tokens.keys()
        cached_req_ids = self.input_batch.req_id_to_index.keys()
        unscheduled_req_ids = cached_req_ids - scheduled_req_ids
        # NOTE(woosuk): The persistent batch optimization assumes that
        # consecutive batches contain mostly the same requests. If batches
        # have low request overlap (e.g., alternating between two distinct
        # sets of requests), this optimization becomes very inefficient.
        for req_id in unscheduled_req_ids:
            req_index = self.input_batch.remove_request(req_id)
            assert req_index is not None
            removed_req_indices.append(req_index)

        req_ids_to_add: list[str] = []
        # Add new requests to the cached states.
        for new_req_data in scheduler_output.scheduled_new_reqs:
            req_id = new_req_data.req_id
            sampling_params = new_req_data.sampling_params
            pooling_params = new_req_data.pooling_params
            if sampling_params and \
                sampling_params.sampling_type == SamplingType.RANDOM_SEED:
                generator = torch.Generator(device=self.device)
                generator.manual_seed(sampling_params.seed)
            else:
                generator = None
            if pooling_params:
                assert (task := pooling_params.task) is not None, ("You did not set `task` in the API")

                model = cast(VllmModelForPooling, self.model)
                to_update = model.pooler.get_pooling_updates(task)
                assert to_update is not None, (f"{pooling_params.task=} is not supported by the model")
                to_update.apply(pooling_params)

            self.requests[req_id] = CachedRequestState(
                req_id=req_id,
                prompt_token_ids=new_req_data.prompt_token_ids,
                mm_features=new_req_data.mm_features,
                sampling_params=sampling_params,
                pooling_params=pooling_params,
                generator=generator,
                block_ids=new_req_data.block_ids,
                num_computed_tokens=new_req_data.num_computed_tokens,
                output_token_ids=[],
                lora_request=new_req_data.lora_request,
            )

            # Only relevant for models using M-RoPE (e.g, Qwen2-VL)
            if self.uses_mrope:
                self.requests[req_id].mrope_positions, \
                    self.requests[req_id].mrope_position_delta = \
                    self.model.model.get_mrope_input_positions(
                        self.requests[req_id].prompt_token_ids,
                        self.requests[req_id].mm_features
                )

            req_ids_to_add.append(req_id)
        # Update the states of the running/resumed requests.
        is_last_rank = get_pp_group().is_last_rank
        req_data = scheduler_output.scheduled_cached_reqs
        for i, req_id in enumerate(req_data.req_ids):
            req_state = self.requests[req_id]
            num_computed_tokens = req_data.num_computed_tokens[i]
            new_block_ids = req_data.new_block_ids[i]
            resumed_from_preemption = req_id in getattr(req_data, "resumed_req_ids", set())
            num_output_tokens = req_data.num_output_tokens[i]
            req_state.num_computed_tokens = num_computed_tokens

            if not is_last_rank:
                # When using PP, the scheduler sends the sampled tokens back,
                # because there's no direct communication between the first-
                # stage worker and the last-stage worker.
                new_token_ids = req_data.new_token_ids[i]
                # Add the sampled token(s) from the previous step (if any).
                # This doesn't include "unverified" tokens like spec tokens.
                num_new_tokens = (num_computed_tokens + len(new_token_ids) - req_state.num_tokens)
                if num_new_tokens == 1:
                    # Avoid slicing list in most common case.
                    req_state.output_token_ids.append(new_token_ids[-1])
                elif num_new_tokens > 0:
                    req_state.output_token_ids.extend(new_token_ids[-num_new_tokens:])

            # Update the block IDs.
            if not resumed_from_preemption:
                if new_block_ids is not None:
                    # Append the new blocks to the existing block IDs.
                    for block_ids, new_ids in zip(req_state.block_ids, new_block_ids):
                        block_ids.extend(new_ids)
            else:
                assert new_block_ids is not None
                # The request is resumed from preemption.
                # Replace the existing block IDs with the new ones.
                req_state.block_ids = new_block_ids

            req_index = self.input_batch.req_id_to_index.get(req_id)
            if req_index is None:
                # The request is not in the persistent batch.
                # The request was either preempted and resumed later, or was not
                # scheduled in the previous step and needs to be added again.

                if self.use_async_scheduling and num_output_tokens > 0:
                    # We must recover the output token ids for resumed requests in the
                    # async scheduling case, so that correct input_ids are obtained.
                    resumed_token_ids = req_data.all_token_ids[req_id]
                    req_state.output_token_ids = resumed_token_ids[-num_output_tokens:]

                req_ids_to_add.append(req_id)
                continue

            # Update the persistent batch.
            self.input_batch.num_computed_tokens_cpu[req_index] = (num_computed_tokens)
            if new_block_ids is not None:
                self.input_batch.block_table.append_row(new_block_ids, req_index)

            # For the last rank, we don't need to update the token_ids_cpu
            # because the sampled tokens are already cached.
            if not is_last_rank:
                # Add new_token_ids to token_ids_cpu.
                start_token_index = num_computed_tokens
                end_token_index = num_computed_tokens + len(new_token_ids)
                self.input_batch.token_ids_cpu[req_index, start_token_index:end_token_index] = new_token_ids
                self.input_batch.num_tokens_no_spec[req_index] = end_token_index
                # NOTE(woosuk): `num_tokens` here may include spec decode tokens
                self.input_batch.num_tokens[req_index] = end_token_index
            # Add spec_token_ids to token_ids_cpu.
            spec_token_ids = \
                scheduler_output.scheduled_spec_decode_tokens.get(
                    req_id, ())
            if spec_token_ids:
                num_spec_tokens = len(spec_token_ids)
                start_index = self.input_batch.num_tokens_no_spec[req_index]
                end_token_index = start_index + num_spec_tokens
                self.input_batch.token_ids_cpu[req_index, start_index:end_token_index] = spec_token_ids
                # NOTE(woosuk): `num_tokens` here may include spec tokens.
                self.input_batch.num_tokens[req_index] += num_spec_tokens

        # Check if the batch has changed. If not, we can skip copying the
        # sampling metadata from CPU to GPU.
        batch_changed = len(removed_req_indices) > 0 or len(req_ids_to_add) > 0

        # Add the new or resumed requests to the persistent batch.
        # The smaller empty indices are filled first.
        removed_req_indices = sorted(removed_req_indices, reverse=True)
        for req_id in req_ids_to_add:
            req_state = self.requests[req_id]
            req_index = removed_req_indices.pop() if removed_req_indices else None
            self.input_batch.add_request(req_state, req_index)

        # Condense the batched states if there are empty indices.
        if removed_req_indices:
            self.input_batch.condense(removed_req_indices)

        if batch_changed:
            self.input_batch.refresh_sampling_metadata()
        return batch_changed

    def _extract_mm_kwargs(
        self,
        scheduler_output: "SchedulerOutput",
    ) -> BatchedTensorInputs:
        if self.is_multimodal_raw_input_supported:  # noqa: SIM102
            if scheduler_output:
                mm_kwargs = list[MultiModalKwargsItem]()
                for req in scheduler_output.scheduled_new_reqs:
                    req_mm_kwargs = req.mm_kwargs
                    if not isinstance(req_mm_kwargs, list):
                        req_mm_kwargs = list(req_mm_kwargs)
                    mm_kwargs.extend(req_mm_kwargs)

                # Input all modalities at once
                mm_kwargs_combined: BatchedTensorInputs = {}
                for _, _, mm_kwargs_group in group_mm_kwargs_by_modality(
                        mm_kwargs,
                        device=self.device,
                        pin_memory=self.pin_memory,
                ):
                    mm_kwargs_combined.update(mm_kwargs_group)

                return mm_kwargs_combined

        return {}

    # source: vllm/v1/worker/gpu_model_runner.py
    def _execute_mm_encoder(self, scheduler_output: "SchedulerOutput", req_ids: list[str]):
        scheduled_encoder_inputs = scheduler_output.scheduled_encoder_inputs
        if not scheduled_encoder_inputs:
            return

        # Batch the multi-modal inputs.
        mm_kwargs = list[MultiModalKwargsItem]()
        # List of tuple (mm_hash, pos_info)
        mm_hashes_pos = list[tuple[str, PlaceholderRange]]()
        for req_id in req_ids:
            encoder_input_ids = scheduled_encoder_inputs.get(req_id, None)
            if not encoder_input_ids:
                continue
            req_state = self.requests[req_id]

            for mm_input_id in encoder_input_ids:
                mm_feature = req_state.mm_features[mm_input_id]
                mm_hash = mm_feature.identifier
                mm_kwargs.append(mm_feature.data)
                mm_hashes_pos.append((mm_hash, mm_feature.mm_position))

        if not mm_kwargs:
            return

        # Batch mm inputs as much as we can: if a request in the batch has
        # multiple modalities or a different modality than the previous one,
        # we process it separately to preserve item order.

        # TODO (attafosu): Follow-up on the resolution to this.
        # The ordering of the encoder outputs needs to match the request ids
        # after fetching the embeddings.
        # For now, we'll restrict mm support to just a single prefill at a time - # noqa E501
        # Or that requests in the batch should have distinct modalities,

        # FIXME(ywang96): This is a hacky way to deal with multiple modalities
        # in the same batch while still being able to benefit from batching
        # multimodal inputs. The proper solution should be reordering the
        # encoder outputs.
        encoder_outputs = []
        for _, num_items, mm_kwargs_group in group_mm_kwargs_by_modality(
                mm_kwargs,
                device=self.device,
                pin_memory=self.pin_memory,
        ):
            # Run the encoder.
            # `curr_group_outputs` is either of the following:
            # 1. A tensor of shape (num_items, feature_size, hidden_size)
            # in case feature_size is fixed across all multimodal items.
            # 2. A list or tuple (length: num_items) of tensors, each of shape
            # (feature_size, hidden_size) in case the feature size is dynamic
            # depending on the input multimodal items.
            curr_group_outputs = self.model.embed_multimodal(**mm_kwargs_group)

            sanity_check_mm_encoder_outputs(
                curr_group_outputs,
                expected_num_items=num_items,
            )

            for output in curr_group_outputs:
                encoder_outputs.append(output)

        # FIXME (attafosu) Reorder the encoder outputs to match the request ids.
        # This will be necessary after mm prefill batching constraints are removed # noqa E501

        # Cache the encoder outputs.
        for (mm_hash, pos_info), output in zip(
                mm_hashes_pos,
                encoder_outputs,
        ):
            if req_id not in self.encoder_cache:
                self.encoder_cache[req_id] = {}

            self.encoder_cache[mm_hash] = scatter_mm_placeholders(
                output,
                is_embed=pos_info.is_embed.to(
                    device=output.device) if pos_info.is_embed is not None else pos_info.is_embed,
            )

    # modified from: vllm/v1/worker/gpu_model_runner.py
    def _gather_mm_embeddings(
        self,
        scheduler_output: "SchedulerOutput",
        req_ids: list[str],
        shift_computed_tokens: int = 0,
        total_num_scheduled_tokens: Optional[int] = None,
    ) -> tuple[list[torch.Tensor], torch.Tensor]:
        total_num_scheduled_tokens = total_num_scheduled_tokens or scheduler_output.total_num_scheduled_tokens

        mm_embeds = list[torch.Tensor]()
        is_mm_embed = self.is_mm_embed.cpu
        is_mm_embed[:total_num_scheduled_tokens] = False

        req_start_idx = 0

        for req_id in req_ids:
            num_scheduled_tokens = scheduler_output.num_scheduled_tokens[req_id]
            req_state = self.requests[req_id]
            num_computed_tokens = \
                req_state.num_computed_tokens + shift_computed_tokens

            for mm_feature in req_state.mm_features:
                pos_info = mm_feature.mm_position
                start_pos = pos_info.offset
                num_encoder_tokens = pos_info.length

                # The encoder output is needed if the two ranges overlap:
                # [num_computed_tokens,
                #  num_computed_tokens + num_scheduled_tokens) and
                # [start_pos, start_pos + num_encoder_tokens)
                if start_pos >= num_computed_tokens + num_scheduled_tokens:
                    # The encoder output is not needed in this step.
                    break
                if start_pos + num_encoder_tokens <= num_computed_tokens:
                    # The encoder output is already processed and stored
                    # in the decoder's KV cache.
                    continue

                # Calculate the overlapping range
                overlap_start = max(num_computed_tokens, start_pos)
                overlap_end = min(num_computed_tokens + num_scheduled_tokens, start_pos + num_encoder_tokens)

                # Convert to indices relative to the encoder output
                encoder_start = overlap_start - start_pos
                encoder_end = overlap_end - start_pos

                # Calculate actual slice length
                actual_slice_length = encoder_end - encoder_start

                assert encoder_start < encoder_end

                mm_hash = mm_feature.identifier
                encoder_output = self.encoder_cache.get(mm_hash, None)
                assert encoder_output is not None,\
                      f"Encoder cache miss for {mm_hash}."
                encoder_output = self.encoder_cache[mm_hash]

                # Get the actual slice and pad to fixed size
                actual_slice = encoder_output[encoder_start:encoder_end]
                max_slice_size = encoder_output.shape[0]

                # Pad encoder slice to fixed size
                if actual_slice_length < max_slice_size:
                    pad_size = max_slice_size - actual_slice_length
                    padding_shape = (pad_size, ) + actual_slice.shape[1:]
                    padding = torch.zeros(padding_shape, dtype=actual_slice.dtype, device=actual_slice.device)
                    padded_encoder_slice = torch.cat([actual_slice, padding], dim=0)
                else:
                    padded_encoder_slice = actual_slice

                # Handle is_embed with same padding
                is_embed = None
                if (pos_is_embed := pos_info.is_embed) is not None:
                    actual_is_embed = pos_is_embed[encoder_start:encoder_end]
                    if actual_slice_length < max_slice_size:
                        pad_size = max_slice_size - actual_slice_length
                        padding_is_embed = torch.zeros(pad_size,
                                                       dtype=actual_is_embed.dtype,
                                                       device=actual_is_embed.device)
                        is_embed = torch.cat([actual_is_embed, padding_is_embed], dim=0)
                    else:
                        is_embed = actual_is_embed

                # Call gather_mm_placeholders with fixed-size padded tensors
                padded_mm_embeds_item, actual_embed_count = gather_mm_placeholders(
                    padded_encoder_slice,
                    is_embed=is_embed,
                    max_output_size=max_slice_size,
                )

                # Trim the result to the actual number of embeddings (not slice length)
                mm_embeds_item = padded_mm_embeds_item[:actual_embed_count]

                # Calculate position in the request's token sequence
                req_start_pos = req_start_idx + overlap_start - num_computed_tokens
                req_end_pos = req_start_idx + overlap_end - num_computed_tokens
                is_mm_embed[req_start_pos:req_end_pos] = True

                # Only whole mm items are processed
                mm_embeds.append(mm_embeds_item)
            req_start_idx += num_scheduled_tokens

        is_mm_embed = self.is_mm_embed.copy_to_gpu(total_num_scheduled_tokens)

        return mm_embeds, is_mm_embed

    def _get_model_mm_inputs(
        self,
        token_ids: torch.Tensor,
        total_num_scheduled_tokens: Optional[int],
        scheduler_output: "SchedulerOutput",
        req_ids: list[str],
        image_index_tensor: Optional[torch.Tensor] = None,
    ) -> tuple[torch.Tensor | None, dict[str, Any] | None]:
        inputs_embeds = None
        model_mm_kwargs = None

        if self.supports_mm_inputs:
            # Run the multimodal encoder if any.
            with self.profiler.record_event('internal', 'prepare_input_encoders'):
                self._execute_mm_encoder(scheduler_output, req_ids)
            htorch.core.mark_step()

            mm_embeds, is_mm_embed = self._gather_mm_embeddings(scheduler_output,
                                                                req_ids,
                                                                total_num_scheduled_tokens=token_ids.shape[-1])
            htorch.core.mark_step()
<<<<<<< HEAD

            # TODO: Only get embeddings for valid token_ids. Ignore token_ids[<pad_idxs>] # noqa E501
            # This may require moving multimodal input preps into _prepare_inputs,        # noqa E501
            # to avoid padding issues.
=======
            if self.attn_backend_name == 'HPUAttentionBackendV1' and \
                token_ids.ndim == 2 and token_ids.shape[0] == 1:
                token_ids = token_ids.squeeze(0)
            inputs_embeds = self.model.embed_input_ids(
                token_ids,
                multimodal_embeddings=mm_embeds,
                is_multimodal=is_mm_embed,
            )
>>>>>>> f439c1a9

            model_mm_kwargs = self._extract_mm_kwargs(scheduler_output)
            if image_index_tensor is not None:
                model_mm_kwargs['image_index'] = image_index_tensor
            if 'image_index' in model_mm_kwargs:
                inputs_embeds = self.model.embed_input_ids_hpu(token_ids, model_mm_kwargs['image_index'], mm_embeds)
                model_mm_kwargs.pop("image_index", None)
            else:
                inputs_embeds = self.model.embed_input_ids(
                    token_ids,
                    multimodal_embeddings=mm_embeds,
                    is_multimodal=is_mm_embed,
                )

        return inputs_embeds, model_mm_kwargs

    def get_model(self) -> torch.nn.Module:
        if isinstance(self.model, HpuModelAdapter):
            return self.model.model
        assert self.model is not None
        return self.model

    def is_decoder_only(self, req_id) -> bool:
        return bool(req_id in self.input_batch.req_type and \
            self.input_batch.req_type[req_id] == "decode")

    def _get_num_decodes(self) -> int:
        num_reqs = self.input_batch.num_reqs
        assert num_reqs > 0
        #TODO: remove later

        num_decodes = 0
        for i in range(num_reqs):
            req_id = self.input_batch.req_ids[i]
            assert req_id is not None

            num_computed_tokens = self.input_batch.num_computed_tokens_cpu[i]
            num_prompt_tokens = self.input_batch.num_prompt_tokens[i]

            if num_computed_tokens < num_prompt_tokens and \
                not self.is_decoder_only(req_id):
                # This is prompt
                continue
            num_decodes += 1
        return num_decodes

    def _get_prompts_and_decodes(
        self,
        scheduler_output: "SchedulerOutput",
    ) -> PromptDecodeInfo:
        total_num_scheduled_tokens = scheduler_output.total_num_scheduled_tokens
        assert total_num_scheduled_tokens > 0
        num_reqs = self.input_batch.num_reqs
        assert num_reqs > 0
        #TODO: remove later

        requests_type = {}
        if scheduler_output.kv_connector_metadata:
            if isinstance(scheduler_output.kv_connector_metadata, NixlConnectorMetadata):
                for req in scheduler_output.kv_connector_metadata.reqs_to_save:
                    requests_type[req] = 'prefill'
                for req in scheduler_output.kv_connector_metadata.reqs_to_recv:
                    requests_type[req] = 'decode'
                requests = scheduler_output.kv_connector_metadata.reqs_to_save | \
                            scheduler_output.kv_connector_metadata.reqs_to_recv
            else:
                requests = scheduler_output.kv_connector_metadata.requests
        else:
            requests = None

        # Traverse decodes first
        decode_req_ids = []
        num_computed_tokens_decode = []
        for i in range(num_reqs):
            req_id = self.input_batch.req_ids[i]
            assert req_id is not None
            # P case assigment
            if requests is not None and req_id not in self.input_batch.req_type:
                for request in requests:
                    if request == req_id:
                        self.input_batch.req_type[req_id] = requests_type[req_id]
                        break

            num_computed_tokens = self.input_batch.num_computed_tokens_cpu[i]
            num_prompt_tokens = self.input_batch.num_prompt_tokens[i]
            num_scheduled_tokens = scheduler_output.num_scheduled_tokens[req_id]
            if num_computed_tokens < num_prompt_tokens and \
                not self.is_decoder_only(req_id):
                # This is prompt
                break

            # This is decode
            # NOTE(chendi): To support spec decode,
            # we don't assume num_scheduled_tokens == 1.

            decode_req_ids.append(req_id)
            num_computed_tokens_decode.append(int(num_computed_tokens + 1))

        if self.profiler.enabled:
            self.profiler_counter_helper.capture_decode_seq_stats(num_computed_tokens_decode)

        # Traverse prompts
        prompt_req_ids = []
        prompt_scheduled_tokens = []
        for i in range(len(decode_req_ids), num_reqs):
            req_id = self.input_batch.req_ids[i]
            assert req_id is not None

            num_computed_tokens = self.input_batch.num_computed_tokens_cpu[i]
            num_prompt_tokens = self.input_batch.num_prompt_tokens[i]
            num_scheduled_tokens = scheduler_output.num_scheduled_tokens[req_id]

            # Must be prompt
            assert num_computed_tokens < num_prompt_tokens
            # NOTE(kzawora): In preempted sequences, num_output_tokens can be > 0, and still be a valid prefill

            prompt_req_ids.append(req_id)
            prompt_scheduled_tokens.append(num_scheduled_tokens)

        return PromptDecodeInfo(prompt_req_ids, decode_req_ids, prompt_scheduled_tokens)

    def _generate_req_id_output_token_ids_lst(self,
                                              request_ids: Optional[list[str]] = None,
                                              pad_to: Optional[int] = None,
                                              logits_reqs=None):
        req_id_output_token_ids: dict[str, list[int]] = \
            {req_id: req.output_token_ids
                for req_id, req in self.requests.items()}
        if request_ids is not None:
            req_id_output_token_ids = {req_id: req_id_output_token_ids[req_id] for req_id in request_ids}
        req_id_output_token_ids_lst = list(req_id_output_token_ids.items())
        if logits_reqs and len(req_id_output_token_ids_lst) > len(logits_reqs):
            # Merged prefill case: remove requests without logits
            req_id_output_token_ids_lst = [r for r in req_id_output_token_ids_lst if r[0] in logits_reqs]
        else:
            if pad_to is not None and len(req_id_output_token_ids_lst) > 0:
                while len(req_id_output_token_ids_lst) < pad_to:
                    req_id_output_token_ids_lst.append(req_id_output_token_ids_lst[0])
        return req_id_output_token_ids_lst

    def _prepare_sampling(self,
                          batch_changed: bool,
                          request_ids: Union[None, list[str]] = None,
                          pad_to: Optional[int] = None,
                          logits_reqs=None) -> SamplingMetadata:
        # Create the sampling metadata.
        req_id_output_token_ids_lst = \
            self._generate_req_id_output_token_ids_lst(request_ids, \
                                                       pad_to, logits_reqs)
        sampling_metadata = self.input_batch.make_selective_sampling_metadata(req_id_output_token_ids_lst,
                                                                              skip_copy=not batch_changed)
        return sampling_metadata

    def get_habana_paged_attn_buffers(self, block_tables, slot_mapping, batch_size):
        last_block_usage = [slot[0] % self.block_size + 1 for slot in slot_mapping]
        block_groups = [[i] * len(bt) for i, bt in enumerate(block_tables)]
        block_usage = [[self.block_size] * (len(bt) - 1) + [lbu] for bt, lbu in zip(block_tables, last_block_usage)
                       if bt]
        block_list = flatten(block_tables)
        block_groups = flatten(block_groups)
        block_usage = flatten(block_usage)
        assert len(block_list) == len(block_groups)
        assert len(block_list) == len(block_usage)

        padding_fn = None
        block_bucket_size: int
        if self.use_contiguous_pa:
            block_bucket_size = max(max(block_list) + 1, len(block_list))
            block_bucket_size = \
                self.bucketing_manager.find_decode_bucket(batch_size,
                                                          block_bucket_size)[2]
            block_bucket_size += self.get_dp_padding(block_bucket_size)

            indices: list[Any]
            indices = [None] * block_bucket_size
            for i, bid in enumerate(block_list):
                indices[bid] = i

            def padding_fn(tensor, pad_value):
                return gather_list(tensor, indices, pad_value)
        else:
            block_bucket_size = \
                self.bucketing_manager.find_decode_bucket(batch_size,
                                                          len(block_list))[2]
            block_bucket_size += self.get_dp_padding(block_bucket_size)

            def padding_fn(tensor, pad_value):
                return pad_list(tensor, block_bucket_size, itertools.repeat(pad_value))

        block_list = padding_fn(block_list, self._PAD_BLOCK_ID)
        block_groups = padding_fn(block_groups, -1)
        block_usage = padding_fn(block_usage, 1)

        block_list = torch.tensor(block_list, dtype=torch.long, device='cpu')
        block_groups = torch.tensor(block_groups, dtype=torch.long, device='cpu')
        block_usage = torch.tensor(block_usage, dtype=self.model_config.dtype, device='cpu')
        return block_list, block_groups, block_usage

    def _align_and_pad_mrope_positions(self, req_ids: list[str], context_lens: list[int], query_lens: list[int],
                                       bucketing: tuple[int, int], padding_gen: int) -> torch.Tensor:
        target_bs, target_len = bucketing
        out_shape = (3, target_len) if target_bs == 1 \
            else (target_bs, target_len)

        mrope_position_tensor = torch.full(out_shape, padding_gen, dtype=torch.int32, device='cpu')
        dst_start = 0
        dst_end = dst_start
        for b_idx, req_id in enumerate(req_ids):
            cl = context_lens[b_idx]
            qsl = query_lens[b_idx]
            assert self.requests[req_id].mrope_positions is not None
            input_mrope_position = \
                self.requests[req_id].mrope_positions[:, cl:cl + qsl] # type: ignore[index]
            dst_end = dst_start + qsl
            mrope_position_tensor[:, dst_start:dst_end].copy_(input_mrope_position, non_blocking=True)

            # Update dst_start depending on if pos_ids of requests are meant to be adjacent # noqa 501
            if target_bs == 1:
                dst_start = dst_end
            else:
                dst_start += target_len
        return mrope_position_tensor

    # modified from: vllm/v1/worker/gpu_model_runner.py:_calc_mrope_positions
    def get_unified_mrope_position_ids(self, req_ids: list[str], num_computed_tokens: torch.tensor,
                                       num_scheduled_tokens: torch.tensor, target_len: int,
                                       padding_gen: int) -> torch.Tensor:
        out_shape = (3, target_len)
        mrope_position_tensor = torch.full(out_shape, padding_gen, dtype=torch.int32, device='cpu')
        mrope_pos_ptr = 0
        for index, req_id in enumerate(req_ids):
            req = self.requests[req_id]
            assert req.mrope_positions is not None

            context_len = num_computed_tokens[index]
            query_len = num_scheduled_tokens[index]
            num_prompt_tokens = len(
                req.prompt_token_ids)  # The gpu runner uses either prompt_token_ids or prompt_embeds # noqa 501

            if context_len + query_len > num_prompt_tokens:
                prompt_part_len = max(0, num_prompt_tokens - context_len)
                completion_part_len = max(0, query_len - prompt_part_len)
            else:
                prompt_part_len = query_len
                completion_part_len = 0

            assert query_len == prompt_part_len + completion_part_len
            if prompt_part_len > 0:
                # prompt's mrope_positions are pre-computed
                dst_start = mrope_pos_ptr
                dst_end = mrope_pos_ptr + prompt_part_len
                src_start = context_len
                src_end = context_len + prompt_part_len
                mrope_position_tensor[:, dst_start:dst_end].copy_(req.mrope_positions[:, src_start:src_end],
                                                                  non_blocking=True)

                mrope_pos_ptr += prompt_part_len
            if completion_part_len > 0:
                # compute completion's mrope_positions on-the-fly
                dst_start = mrope_pos_ptr
                dst_end = mrope_pos_ptr + completion_part_len
                pos_for_mrope = MRotaryEmbedding.get_next_input_positions(
                    mrope_position_delta=req.mrope_position_delta,
                    context_len=context_len + prompt_part_len,
                    seq_len=context_len + prompt_part_len + completion_part_len,
                )
                mrope_position_tensor[:, dst_start:dst_end] = torch.tensor(pos_for_mrope, dtype=torch.int32)
                mrope_pos_ptr += completion_part_len

        return mrope_position_tensor.to('hpu', non_blocking=True)

    def _skip_bucketing(self, seq_lens, num_blocks):
        return (len(seq_lens), 0, 0)

    def _bucketize_merged_prompt(self, seq_lens, num_blocks):
        seq = sum(seq_lens)
        num_blocks = sum(num_blocks)
        seq = self.bucketing_manager.find_prompt_bucket(1, seq, num_blocks)[1]
        num_blocks = round_up(num_blocks, 32)
        return (1, seq, num_blocks)

    def _bucketize_2d_prompt(self, seq_lens, num_blocks):
        bs = len(seq_lens)
        if bs > self.max_prefill_batch_size:
            raise BucketingFailedException
        seq = max(seq_lens)
        num_blocks = max(num_blocks) if len(num_blocks) > 0 else 0
        bs, seq, num_blocks = self.bucketing_manager.find_prompt_bucket(bs, seq, num_blocks)
        return (bs, seq, num_blocks)

    def _get_prompt_bucketing_fn(self):
        if self.unified_attn:
            return self._skip_bucketing
        elif self.use_merged_prefill:
            return self._bucketize_merged_prompt
        else:
            return self._bucketize_2d_prompt

    def _can_merge_prefill_contents(self, lhs, rhs):
        combined_num_tokens = lhs.get_num_tokens() + rhs.get_num_tokens()
        bucketing_fn = self._get_prompt_bucketing_fn()
        try:
            target_bs, target_seq, target_blocks = bucketing_fn(combined_num_tokens, [])
        except BucketingFailedException:
            return False
        target_bs, target_seq, target_blocks = bucketing_fn(combined_num_tokens, [])
        return target_bs <= self.max_prefill_batch_size and\
            target_bs * target_seq <= self.max_num_tokens

    def _extract_prefill_batch_contents(self, num_prefills, num_decodes, num_scheduled_tokens, warmup=False):
        # DECODES are the first num_decodes REQUESTS.
        # PREFILLS are the next num_reqs - num_decodes REQUESTS.
        num_reqs = num_prefills + num_decodes
        block_table_cpu_tensor = self.input_batch.block_table[0].get_cpu_tensor()
        all_batch_contents = [BatchContents()]

        for batch_idx in range(num_decodes, num_reqs):
            req_id = self.input_batch.req_ids[batch_idx]
            seq_num_computed_tokens = self.input_batch.num_computed_tokens_cpu[batch_idx]
            seq_num_scheduled_tokens = num_scheduled_tokens[batch_idx]

            token_ids = self.input_batch.token_ids_cpu[batch_idx, seq_num_computed_tokens:seq_num_computed_tokens +
                                                       seq_num_scheduled_tokens].tolist()

            num_blocks = round_up(seq_num_computed_tokens + seq_num_scheduled_tokens,
                                  self.block_size) // self.block_size
            blocks = block_table_cpu_tensor[batch_idx, :num_blocks].tolist()
            if not warmup:
                blocks = [self.defragmenter.resolve(b) for b in blocks]
            #NOTE(kzawora): In non-preemption scenario,
            # self.input_batch.num_prompt_tokens[batch_idx] == self.input_batch.num_tokens[batch_idx].
            # In preemption scenario num_tokens will also include the tokens emitted before preemption
            num_prompt_tokens = self.input_batch.num_prompt_tokens[batch_idx]
            num_output_logits = max(0, seq_num_computed_tokens + seq_num_scheduled_tokens - num_prompt_tokens + 1)
            logits_positions = list(range(seq_num_scheduled_tokens - num_output_logits, seq_num_scheduled_tokens))

            new_batch_contents = BatchContents(
                req_ids=[req_id],
                token_ids=[token_ids],
                context_lens=[seq_num_computed_tokens],
                prompt_lens=[num_prompt_tokens],
                blocks=[blocks],
                logits_positions=[logits_positions],
            )
            if self._can_merge_prefill_contents(all_batch_contents[-1], new_batch_contents):
                merge_contents(all_batch_contents[-1], new_batch_contents)
            else:
                all_batch_contents.append(new_batch_contents)

        num_real_prefill_batches = 0
        for content in all_batch_contents:
            if len(content.req_ids) > 0:
                num_real_prefill_batches += 1

        num_pad_across_dp = self.get_dp_padding(num_real_prefill_batches)
        return all_batch_contents, num_pad_across_dp

    def _make_attn_bias(self, context_groups, token_groups):
        dtype = self.dtype
        is_causal = True  # TODO: add support for non-causal tasks
        context_groups = torch.tensor(context_groups, device='cpu', dtype=torch.int16)
        context_groups = context_groups.repeat_interleave(self.block_size, dim=-1)
        context_len = context_groups.size(-1)
        token_groups = torch.tensor(token_groups, device='cpu', dtype=torch.int16)
        num_queries = token_groups.size(-1)
        seq_groups = torch.cat([context_groups, token_groups], dim=-1)
        attn_mask = seq_groups.unflatten(-1, (1, -1)) != token_groups.unflatten(-1, (-1, 1))
        if is_causal:
            causal_mask = torch.ones(num_queries, num_queries, device='cpu', dtype=torch.bool)
            causal_mask = torch.triu(causal_mask, diagonal=1).unsqueeze(0)
            attn_mask[:, :, context_len:].logical_or_(causal_mask)
        attn_mask = attn_mask.to(dtype).masked_fill_(attn_mask, -math.inf)

        return attn_mask.unflatten(0, (1, -1))

    def _form_prefill_batch(self, contents):
        if len(contents.req_ids) == 0:
            return PrefillInputData()

        token_ids = contents.token_ids
        req_ids = contents.req_ids
        query_lens = [len(tids) for tids in contents.token_ids]
        if self.profiler.enabled:
            self.profiler_counter_helper.capture_prompt_seq_stats(query_lens)
        context_lens = contents.context_lens

        token_positions = [list(range(cl, cl + ql)) for cl, ql in zip(context_lens, query_lens)]

        block_assignment = [[divmod(pos, self.block_size) for pos in positions] for positions in token_positions]

        token_slots = [[blocks[bi] * self.block_size + bo for bi, bo in assignment]
                       for blocks, assignment in zip(contents.blocks, block_assignment)]
        token_groups = [[i] * len(tid) for i, tid in enumerate(token_ids)]
        num_context_blocks = [round_up(ctx_len, self.block_size) // self.block_size for ctx_len in context_lens]
        context_blocks: list = [blocks[:num] for blocks, num in zip(contents.blocks, num_context_blocks)]
        num_context_blocks = [len(b) for b in context_blocks]
        context_groups = [[i] * b for i, b in enumerate(num_context_blocks)]
        has_context = sum(context_lens) > 0
        target_bs, target_seq, target_blocks = self._get_prompt_bucketing_fn()(query_lens, num_context_blocks)

        target_bs += self.get_dp_padding(target_bs)
        target_seq += self.get_dp_padding(target_seq)
        target_blocks += self.get_dp_padding(target_blocks)

        # NOTE: If model does not support multimodal inputs, we pad here.
        # For models with multimodal support, we may want to get embeddings
        # for the valid tokens before padding.
        # This would require getting multimodal input embeddings here as well
        token_ids = align_and_pad(contents.token_ids, (target_bs, target_seq), itertools.repeat(-1))
        # Update query_lens and context_lens after padding
        query_lens.extend([0] * (target_bs - len(query_lens)))
        context_lens.extend([0] * (target_bs - len(context_lens)))

        # If the model uses M-RoPE, we need to fill
        # and pad the M-RoPE positions for the scheduled prefill tokens
        if self.uses_mrope:
            token_positions = self._align_and_pad_mrope_positions(
                contents.req_ids,
                context_lens,
                query_lens,
                (target_bs, target_seq),
                -1,
            )

        else:
            token_positions = align_and_pad(token_positions, (target_bs, target_seq), itertools.repeat(-1))
        token_slots = align_and_pad(token_slots, (target_bs, target_seq), itertools.repeat(-1))
        token_groups = align_and_pad(token_groups, (target_bs, target_seq), itertools.repeat(-1))
        context_blocks = align_and_pad(context_blocks, (target_bs, target_blocks), itertools.repeat(-1))
        context_groups = align_and_pad(context_groups, (target_bs, target_blocks), itertools.repeat(-1))

        # TODO: cycle through dummy slots and blocks
        # dummy_slots = itertools.cycle(
        #    range(self._PAD_SLOT_ID, self._PAD_SLOT_ID + self.block_size))

        cur_offset = 0
        logits_indices = []
        logits_requests = []
        for req_id, qlen, log_pos in zip(req_ids, query_lens, contents.logits_positions):
            source = [cur_offset + x for x in log_pos]
            dest = [req_id] * len(log_pos)
            logits_indices.extend(source)
            logits_requests.extend(dest)
            if self.use_merged_prefill:
                cur_offset += qlen
            else:
                cur_offset += len(token_ids[0])

        attn_bias = None
        if self.use_merged_prefill:
            attn_bias = self._make_attn_bias(context_groups, token_groups)
            attn_bias = attn_bias.to('hpu', non_blocking=True)
        else:
            attn_bias = None

        logits_indices = pad_list(logits_indices, round_up(len(logits_indices), self.logits_rounding),
                                  itertools.repeat(-1))

        query_lens = async_h2d_copy(query_lens, dtype=torch.int32)
        token_ids = async_h2d_copy(token_ids, dtype=torch.int32)
        token_positions = async_h2d_copy(token_positions, dtype=torch.int32)
        token_slots = async_h2d_copy(token_slots, dtype=torch.int64)
        logits_indices = async_h2d_copy(logits_indices, dtype=torch.int32)
        context_lens = async_h2d_copy(context_lens, dtype=torch.int32)
        context_blocks_t: Optional[torch.tensor]
        context_blocks_t = async_h2d_copy(context_blocks, dtype=torch.int32).flatten() if has_context else None

        attn_metadata = HPUAttentionMetadataV1.make_prefill_metadata(seq_lens_tensor=query_lens,
                                                                     context_lens_tensor=context_lens,
                                                                     slot_mapping=token_slots,
                                                                     block_list=context_blocks_t,
                                                                     attn_bias=attn_bias,
                                                                     block_size=self.block_size)
        return PrefillInputData(request_ids=[req_ids],
                                prompt_lens=[query_lens],
                                token_ids=[token_ids],
                                position_ids=[token_positions],
                                attn_metadata=[attn_metadata],
                                logits_indices=[logits_indices],
                                logits_requests=[logits_requests])

    def _form_unified_prefill_batch(self, contents):
        if len(contents.req_ids) == 0:
            return PrefillInputData()

        token_ids = contents.token_ids
        req_ids = contents.req_ids
        query_lens = [len(tids) for tids in contents.token_ids]
        prompt_lens = contents.prompt_lens
        if self.profiler.enabled:
            self.profiler_counter_helper.capture_prompt_seq_stats(query_lens)
        context_lens = contents.context_lens

        batch_data = create_unified_batch(
            token_ids=token_ids,
            block_size=self.block_size,
            block_table=contents.blocks,
            context_lengths=context_lens,
            query_lengths=query_lens,
            prompt_lengths=prompt_lens,
            dtype=self.dtype,
            contiguous_kv=self.use_contiguous_pa,
            bucketing_fn=self.unified_bucketing_fn,
            get_dp_padding_fn=self.get_dp_padding,
        )

        (token_ids_t, token_positions_t, logits_indices_t, logits_groups, attn_metadata) = batch_data
        logits_requests = [req_ids[lg] for lg in logits_groups]
        return PrefillInputData(request_ids=[req_ids],
                                prompt_lens=[None],
                                token_ids=[token_ids_t.unsqueeze(0)],
                                attn_metadata=[attn_metadata],
                                position_ids=[token_positions_t.unsqueeze(0)],
                                logits_indices=[logits_indices_t],
                                logits_requests=[logits_requests])

    def _create_dummy_prefill_batch_contents(self, num_prefills: int) -> list[PrefillInputData]:
        req_id = str(-1)
        context_len = 127 if has_kv_transfer_group() else 0
        query_len = 1 if has_kv_transfer_group() else 128
        prompt_tokens = 128
        token_ids = list(int(i) for i in range(query_len))
        num_blocks = round_up(context_len + query_len, self.block_size) // self.block_size
        blocks = [0] * num_blocks
        num_output_logits = context_len + query_len - prompt_tokens + 1
        logits_positions = list(range(query_len - num_output_logits, query_len))

        new_batch_contents = BatchContents(
            req_ids=[req_id],
            token_ids=[token_ids],
            context_lens=[context_len],
            blocks=[blocks],
            logits_positions=[logits_positions],
        )

        outputs = [self._form_prefill_batch(new_batch_contents.clone()) for _ in range(num_prefills)]
        return outputs

    def _prepare_prefill_inputs(self, num_prefills, num_decodes,
                                num_scheduled_tokens: list[int]) -> tuple[PrefillInputData, Optional[PrefillInputData]]:
        all_batch_contents, num_pad_across_dp = \
            self._extract_prefill_batch_contents(
                num_prefills, num_decodes, num_scheduled_tokens)
        all_batches = [self._form_prefill_batch(bc) for bc in all_batch_contents]
        merge_contents(all_batches[0], *all_batches[1:])

        dummy_prefill_input_batches = None
        if num_pad_across_dp > 0:
            dummy_prefill_input_batches = \
                self._create_dummy_prefill_batch_contents(num_pad_across_dp)
            merge_contents(dummy_prefill_input_batches[0], *dummy_prefill_input_batches[1:])

        return all_batches[0], dummy_prefill_input_batches[0] if dummy_prefill_input_batches else None

    def _prepare_unified_prefill_inputs(self,
                                        num_prefills,
                                        num_decodes,
                                        num_scheduled_tokens: list[int],
                                        warmup=False) -> tuple[PrefillInputData, None]:

        all_batch_contents, _ = self._extract_prefill_batch_contents(num_prefills, num_decodes, num_scheduled_tokens,
                                                                     warmup)
        all_batches = [self._form_unified_prefill_batch(bc) for bc in all_batch_contents]
        merge_contents(all_batches[0], *all_batches[1:])
        return all_batches[0], None

    def _create_decode_input_data(self,
                                  num_decodes,
                                  num_scheduled_tokens,
                                  context_lens,
                                  block_table_cpu_tensor,
                                  scheduler_output=None) -> DecodeInputData:
        # NOTE(kzawora): the +1 is what causes this entire thing to work,
        # as in the paged attention, we don't fetch just the context from cache,
        # but also kvs for the current token
        num_blocks = np.ceil((context_lens + 1) / self.block_size).astype(np.int32).tolist()

        num_tokens_per_req = num_scheduled_tokens[:num_decodes]
        num_tokens = max(num_tokens_per_req)
        # Spec decode to use seed buckets to get padded batch size
        seek_buckets = bool(num_tokens > 1)

        # PAD FOR STATIC SHAPES.
        padded_batch_size: int
        padded_batch_size = self.bucketing_manager.find_decode_bucket(num_decodes, sum(num_blocks), seek_buckets)[0]

        # dp aware padding
        padded_batch_size += self.get_dp_padding(padded_batch_size)

        total_num_scheduled_tokens = sum(num_tokens_per_req)
        num_tokens_per_req = num_tokens_per_req + [0] * (padded_batch_size - num_decodes)

        block_tables_list = []
        for i, n in enumerate(num_blocks):
            seq_block_table = block_table_cpu_tensor[i, :n].tolist()
            assert len(seq_block_table) == n
            block_tables_list.extend([seq_block_table] * num_tokens)

        ###################################
        # initialize positions with padding
        # POSITIONS. [batch, num_tokens]
        # NOTE(Chendi): Follow GPU_Model_Runner to use global
        # self.positions_cpu, which updated in prepare_inputs from
        # self.input_batch.num_computed_tokens_cpu[req_indices]
        positions = torch.zeros((padded_batch_size, num_tokens), dtype=torch.int32)
        if num_tokens == 1:
            positions[:num_decodes] = self.positions_cpu[:num_decodes].view(-1, 1)
        else:
            # per request using universal self.positions_cpu then pad
            position_split_tensors = torch.split(self.positions_cpu[:total_num_scheduled_tokens], num_tokens_per_req)
            positions[:num_decodes] = \
                pad_sequence(list(position_split_tensors),
                                batch_first=True,
                                padding_value=0)[:num_decodes]

        padded_index = torch.zeros((padded_batch_size, num_tokens), dtype=torch.int64)
        index = positions.to(torch.int64)[:num_decodes]
        padded_index[:num_decodes] = index

        input_mrope_positions_list: list[list[int]] = [[] for _ in range(3)]
        if self.uses_mrope:
            for idx, req_id in enumerate(self.input_batch.req_ids[:num_decodes]):
                seq_data = self.requests[req_id]
                context_len = context_lens[idx]
                position = context_len
                if seq_data.mrope_position_delta is not None:
                    seq_data.mrope_position_delta = int(seq_data.mrope_position_delta)
                    pos_for_mrope = MRotaryEmbedding \
                        .get_next_input_positions(
                            seq_data.mrope_position_delta,
                            context_len=context_len,
                            seq_len=context_len + 1)
                else:
                    pos_for_mrope = [[position]] * 3
                for idx in range(3):
                    input_mrope_positions_list[idx].extend(pos_for_mrope[idx])

            positions = torch.tensor(input_mrope_positions_list, dtype=torch.int32, device='cpu')

            # Pad the right side of input_mrope_positions by padded_batch_size
            pad_size = padded_batch_size - positions.size(1)
            if pad_size > 0:
                positions = F.pad(positions, (0, pad_size), value=-1, mode='constant')

        ###################################
        # initialize token_ids with padding
        # TOKEN_IDS. [batch, num_tokens]
        # NOTE(Chendi): Follow GPU_Model_Runner to use global
        # self.input_ids_cpu, which updated in prepare_inputs from
        # self.input_batch.token_ids_cpu[:total_num_scheduled_tokens]
        token_ids = torch.zeros((padded_batch_size, num_tokens), dtype=torch.int32)
        if num_tokens == 1:
            token_ids[:num_decodes] = self.input_ids_cpu[:num_decodes].view(-1, 1)
        else:
            token_ids_split_tensors = torch.split(self.input_ids_cpu[:total_num_scheduled_tokens], num_tokens_per_req)
            token_ids[:num_decodes] = \
                pad_sequence(list(token_ids_split_tensors),
                                batch_first=True,
                                padding_value=0)[:num_decodes]

        ###################################
        # SLOT_MAPPING [batch, 1]
        # The "slot" is the "physical index" of a token in the KV cache.
        # Look up the block_idx in the block table (logical<>physical map)
        # to compute this.
        block_number = torch.ones((padded_batch_size, num_tokens), dtype=torch.int32) * self._PAD_BLOCK_ID
        block_number[:num_decodes] = torch.gather(input=block_table_cpu_tensor, dim=1, index=(index // self.block_size))
        block_number.apply_(self.defragmenter.resolve)

        block_offsets = padded_index % self.block_size
        slot_mapping = block_number * self.block_size + block_offsets
        # set an out of range value for the padding tokens so that they
        # are ignored when inserting into the KV cache.
        slot_mapping = slot_mapping[:padded_batch_size]
        dummy_slots = itertools.cycle(range(self._PAD_SLOT_ID, self._PAD_SLOT_ID + self.block_size))
        slot_mapping[num_decodes:].apply_(lambda _, ds=dummy_slots: next(ds))

        #####################################
        # NOTE(Chendi): Since we can't actually do num_tokens = 2,
        # convert to [batch_size * num_tokens, 1]
        if num_tokens > 1:
            token_ids = token_ids.view(-1, 1)
            positions = padded_index.view(-1, 1)
            slot_mapping = slot_mapping.view(-1, 1)

        logits_indices = torch.zeros(padded_batch_size, dtype=torch.int32, device='cpu')

        # NOTE(Chendi): num_tokens might be > 1 in spec decode case,
        # example:
        # num_scheduled_tokens = [2, 1, 2, 1]
        # padded tokens_id = \
        #     [[tok_0, tok_1], [tok_2, pad], [tok_4, tok_4], [tok_6, pad]]
        # num_tokens = 2
        # query_start_loc_list = [2, 3, 6, 7]
        # query_start_loc_cpu = [0, 2, 3, 6, 7]
        # logits_indices = [1, 2, 5, 6] => the last token of each request
        query_start_loc_list = [i * num_tokens + n for i, n in enumerate(num_scheduled_tokens[:num_decodes])]
        query_start_loc_cpu = torch.empty((padded_batch_size + 1, ),
                                          dtype=torch.int32,
                                          device="cpu",
                                          pin_memory=self.pin_memory)
        query_start_loc_np = query_start_loc_cpu.numpy()
        query_start_loc_np[0] = 0
        query_start_loc_np[1:num_decodes + 1] = np.array(query_start_loc_list)

        logits_indices[:num_decodes] = query_start_loc_cpu[1:num_decodes + 1] - 1

        positions_device = async_h2d_copy(positions, device=self.device)
        block_tables_list = self.defragmenter.resolve_all(block_tables_list)

        # CONTEXT_LENS [batch_size]
        block_list, block_groups, block_usage = \
            self.get_habana_paged_attn_buffers(
                block_tables_list,
                slot_mapping.tolist(),
                padded_batch_size * num_tokens
            )

        if self.interleaved_sliding_window and self.sliding_window is not None and self.sliding_window > 0:
            sliding_block_size = (self.sliding_window // self.block_size)
            window_block_tables = [block_table[-sliding_block_size:] for block_table in block_tables_list]
            window_block_list, window_block_groups, window_block_usage = \
                self.get_habana_paged_attn_buffers(
                    window_block_tables, slot_mapping.tolist(),
                    padded_batch_size * num_tokens)

        # CPU<>HPU sync *should not* happen here.
        block_list_device = async_h2d_copy(block_list, device=self.device)
        block_usage_device = async_h2d_copy(block_usage, device=self.device)
        block_groups_device = async_h2d_copy(block_groups, device=self.device)
        slot_mapping_device = async_h2d_copy(slot_mapping, device=self.device)
        window_block_list_device = async_h2d_copy(
            window_block_list,
            device=self.device) if self.interleaved_sliding_window and self.sliding_window is not None else None
        window_block_usage_device = async_h2d_copy(
            window_block_usage,
            device=self.device) if self.interleaved_sliding_window and self.sliding_window is not None else None
        window_block_groups_device = async_h2d_copy(
            window_block_groups,
            device=self.device) if self.interleaved_sliding_window and self.sliding_window is not None else None

        token_ids_device = async_h2d_copy(token_ids, device=self.device)
        # when DP also enabled, some DP ranks will exeucte dummy run with empty
        # SchedulerOutput, in this case we need skip the prepare_input_ids
        if self.use_async_scheduling and scheduler_output is not None:
            self._prepare_input_ids(scheduler_output)
            if num_tokens == 1:
                token_ids_device[:num_decodes] = self.input_ids_hpu[:num_decodes].view(-1, 1)
            else:
                token_ids_split_tensors = torch.split(self.input_ids_hpu[:total_num_scheduled_tokens],
                                                      num_tokens_per_req)
                token_ids_device[:num_decodes] = \
                    pad_sequence(list(token_ids_split_tensors),
                                    batch_first=True,
                                    padding_value=0)[:num_decodes]

            #####################################
            # NOTE(Chendi): Since we can't actually do num_tokens = 2,
            # convert to [batch_size * num_tokens, 1]
            if num_tokens > 1:
                token_ids_device = token_ids_device.view(-1, 1)

        # call prepare_spec_decode_inputs to get the logits indices and
        if scheduler_output is not None:
            logits_indices, spec_decode_metadata = self._prepare_spec_decode_inputs(scheduler_output, logits_indices,
                                                                                    token_ids_device, num_tokens)
        else:
            spec_decode_metadata = None
        logits_indices_device = async_h2d_copy(logits_indices, device=self.device)

        return DecodeInputData(num_decodes=num_decodes,
                               token_ids=token_ids_device,
                               position_ids=positions_device,
                               logits_indices=logits_indices_device,
                               attn_metadata=HPUAttentionMetadataV1.make_decode_metadata(
                                   block_list=block_list_device,
                                   block_usage=block_usage_device,
                                   block_groups=block_groups_device,
                                   input_positions=None,
                                   slot_mapping=slot_mapping_device,
                                   block_size=self.block_size,
                                   window_block_list=window_block_list_device,
                                   window_block_usage=window_block_usage_device,
                                   window_block_groups=window_block_groups_device,
                               ),
                               spec_decode_metadata=spec_decode_metadata)

    def _prepare_decode_inputs(self,
                               num_decodes,
                               num_scheduled_tokens,
                               scheduler_output=None) -> tuple[DecodeInputData, Optional[DecodeInputData]]:
        # Decodes run as one single padded batch with shape [batch, 1]
        #
        # We need to set _PAD_SLOT_ID for the padding tokens in the
        # slot_mapping, such that the attention KV cache insertion
        # logic knows to ignore those indicies. Otherwise, the
        # padding data can be dummy since we have a causal mask.

        num_pad_across_dp = self.get_dp_padding(num_decodes)
        if num_decodes == 0:
            if num_pad_across_dp > 0:
                dummy_decode_input_data = self._create_dummy_decode_input_data()
                return DecodeInputData(num_decodes=0), dummy_decode_input_data
            return DecodeInputData(num_decodes=0), None
        return self._create_decode_input_data(num_decodes, num_scheduled_tokens,
                                              self.input_batch.num_computed_tokens_cpu[:num_decodes],
                                              self.input_batch.block_table[0].get_cpu_tensor(), scheduler_output), None

    def _create_dummy_decode_input_data(self) -> DecodeInputData:
        # create dummy decode input data with batch size 1
        num_dummy_decodes = 1
        num_dummy_scheduled_tokens = [1]
        context_lens = np.array([128])
        block_table_cpu_tensor = torch.zeros([self._PAD_BLOCK_ID], dtype=torch.int32).reshape(1, -1)
        return self._create_decode_input_data(num_dummy_decodes, num_dummy_scheduled_tokens, context_lens,
                                              block_table_cpu_tensor)

    def _get_cumsum_and_arange(
        self,
        num_tokens: np.ndarray,
        cumsum_dtype: Optional[np.dtype] = None,
    ) -> tuple[np.ndarray, np.ndarray]:
        """Get the cumulative sum and batched arange of the given array.
        # E.g., [2, 5, 3] -> ([2, 7, 10], [0, 1, 0, 1, 2, 3, 4, 0, 1, 2])
        # Equivalent to but faster than:
        # np.concatenate([np.arange(n) for n in num_tokens])
        """
        # Step 1. [2, 5, 3] -> [2, 7, 10]
        cu_num_tokens = np.cumsum(num_tokens, dtype=cumsum_dtype)
        total_num_tokens = cu_num_tokens[-1]
        # Step 2. [2, 7, 10] -> [0, 0, 2, 2, 2, 2, 2, 7, 7, 7]
        cumsums_offsets = np.repeat(cu_num_tokens - num_tokens, num_tokens)
        # Step 3. [0, 1, 0, 1, 2, 3, 4, 0, 1, 2]
        arange = self.arange_np[:total_num_tokens] - cumsums_offsets

        return cu_num_tokens, arange

    def _prepare_spec_decode_inputs(self, scheduler_output, logits_indices, token_ids_device, max_num_sampled_tokens):
        use_spec_decode = len(scheduler_output.scheduled_spec_decode_tokens) > 0
        if not use_spec_decode:
            spec_decode_metadata = None
        else:
            # Get the number of draft tokens for each request.
            # Iterate over the dictionary rather than all requests since not all
            # requests have draft tokens.
            num_draft_tokens = np.zeros(logits_indices.numel(), dtype=np.int32)
            for req_id, draft_token_ids_in_req in (scheduler_output.scheduled_spec_decode_tokens.items()):
                req_idx = self.input_batch.req_id_to_index[req_id]
                if req_idx >= logits_indices.numel():
                    continue
                num_draft_tokens[req_idx] = len(draft_token_ids_in_req)

            num_sampled_tokens = num_draft_tokens + 1

            cu_num_sampled_tokens, arange = self._get_cumsum_and_arange(num_sampled_tokens, cumsum_dtype=np.int32)

            logits_indices = []
            bonus_logits_indices = []
            target_logits_indices = []
            for batch_id, n_tokens in enumerate(num_sampled_tokens):
                for i in range(n_tokens - 1):
                    logits_indices.append(batch_id * max_num_sampled_tokens + i)
                    target_logits_indices.append(batch_id * max_num_sampled_tokens + i)
                bonus_logits_indices.append(batch_id * max_num_sampled_tokens + n_tokens - 1)
                logits_indices.append(batch_id * max_num_sampled_tokens + n_tokens - 1)
                if n_tokens < max_num_sampled_tokens:
                    logits_indices.extend([-1] * (max_num_sampled_tokens - n_tokens))
                    target_logits_indices.extend([-1] * (max_num_sampled_tokens - n_tokens))
            logits_indices = np.array(logits_indices, dtype=np.int32)
            bonus_logits_indices = np.array(bonus_logits_indices, dtype=np.int32)
            target_logits_indices = np.array(target_logits_indices, dtype=np.int32)

            cu_num_draft_tokens, arange = self._get_cumsum_and_arange(num_draft_tokens, cumsum_dtype=np.int32)

            # TODO: Optimize the CPU -> GPU copy.
            cu_num_draft_tokens = torch.from_numpy(cu_num_draft_tokens).to(self.device, non_blocking=True)
            cu_num_sampled_tokens = torch.from_numpy(cu_num_sampled_tokens).to(self.device, non_blocking=True)

            ##################################################
            logits_indices = torch.from_numpy(logits_indices)
            target_logits_indices_device = \
                torch.from_numpy(target_logits_indices).to(
                self.device, non_blocking=True)
            bonus_logits_indices_device = \
                torch.from_numpy(bonus_logits_indices).to(
                self.device, non_blocking=True)
            draft_token_ids = token_ids_device[target_logits_indices_device + 1]

            spec_decode_metadata = SpecDecodeMetadata(
                draft_token_ids=draft_token_ids,
                num_draft_tokens=num_draft_tokens.tolist(),
                cu_num_draft_tokens=cu_num_draft_tokens,
                cu_num_sampled_tokens=cu_num_sampled_tokens,
                target_logits_indices=target_logits_indices_device,
                bonus_logits_indices=bonus_logits_indices_device,
                logits_indices=logits_indices,
            )
        return logits_indices, spec_decode_metadata

    def _prepare_spec_decode_inputs_for_ua(self, batch_size, scheduled_spec_decode_tokens, logits_indices,
                                           token_ids_device, max_num_sampled_tokens):
        logger.debug("scheduled_spec_decode_tokens=", scheduled_spec_decode_tokens)
        # Get the number of draft tokens for each request.
        # Iterate over the dictionary rather than all requests since not all
        # requests have draft tokens.
        num_draft_tokens = np.zeros(batch_size, dtype=np.int32)
        for req_id, draft_token_ids_in_req in (scheduled_spec_decode_tokens.items()):
            req_idx = self.input_batch.req_id_to_index[req_id]
            num_tokens = len([i for i in draft_token_ids_in_req if i != -1])
            num_draft_tokens[req_idx] = num_tokens

        num_sampled_tokens = num_draft_tokens + 1

        cu_num_sampled_tokens, arange = self._get_cumsum_and_arange(num_sampled_tokens, cumsum_dtype=np.int32)

        # NOTE(Chendi): For unified attention, we made several design changes
        # Since HPU graph shape does not depend on [batch_size, num_tokens],
        # we will skip spec decode if previous fwd generate none draft tokens
        # we will save tokens by not padding to max_num_sampled_tokens
        # Example:
        # scheduled_spec_decode_tokens={'0': [-1], '1': [-1], '2': [17689], '3': [-1]}
        # token_ids = [[tok_0], [tok_1], [tok_2, draft_tok], [tok_4]]
        # draft_token_indices = [0, 0, 3, 0] => pos of token_ids for compare to target model output
        # target_token_indices = [-1, -1, 2, -1] => -1 is place holder, only verify pos==2 of target model output
        # bonus_token_indices = [0, 1, 3, 4] => new generated token from target model

        logits_indices = []
        bonus_logits_indices = []
        target_logits_indices = []
        accumulate_index = 0
        for _, n_tokens in enumerate(num_sampled_tokens):
            for i in range(n_tokens - 1):
                logits_indices.append(accumulate_index + i)
                target_logits_indices.append(accumulate_index + i)
                accumulate_index += 1
            bonus_logits_indices.append(accumulate_index)
            logits_indices.append(accumulate_index)
            accumulate_index += 1
            if n_tokens < max_num_sampled_tokens:
                logits_indices.extend([-1] * (max_num_sampled_tokens - n_tokens))
                target_logits_indices.extend([-1] * (max_num_sampled_tokens - n_tokens))
        logits_indices = np.array(logits_indices, dtype=np.int32)
        bonus_logits_indices = np.array(bonus_logits_indices, dtype=np.int32)
        target_logits_indices = np.array(target_logits_indices, dtype=np.int32)

        cu_num_draft_tokens, arange = self._get_cumsum_and_arange(num_draft_tokens, cumsum_dtype=np.int32)

        # TODO: Optimize the CPU -> GPU copy.
        cu_num_draft_tokens = torch.from_numpy(cu_num_draft_tokens).to(self.device, non_blocking=True)
        cu_num_sampled_tokens = torch.from_numpy(cu_num_sampled_tokens).to(self.device, non_blocking=True)

        ##################################################
        logits_indices = torch.from_numpy(logits_indices)
        target_logits_indices_device = \
            torch.from_numpy(target_logits_indices).to(
            self.device, non_blocking=True)
        bonus_logits_indices_device = \
            torch.from_numpy(bonus_logits_indices).to(
            self.device, non_blocking=True)
        draft_logits_indices_device = target_logits_indices_device + 1
        draft_token_ids = token_ids_device[draft_logits_indices_device]

        if draft_token_ids.dim() == 1:
            draft_token_ids = draft_token_ids.view(batch_size, -1)
        spec_decode_metadata = SpecDecodeMetadata(
            draft_token_ids=draft_token_ids,
            num_draft_tokens=num_draft_tokens.tolist(),
            cu_num_draft_tokens=cu_num_draft_tokens,
            cu_num_sampled_tokens=cu_num_sampled_tokens,
            target_logits_indices=target_logits_indices_device,
            bonus_logits_indices=bonus_logits_indices_device,
            logits_indices=logits_indices,
        )
        return logits_indices, spec_decode_metadata

    def _prepare_unified_decode_inputs(self, num_decodes, num_scheduled_tokens, warmup_mode=False):

        if num_decodes == 0:
            return DecodeInputData(num_decodes=0), None

        context_lens = self.input_batch.num_computed_tokens_cpu[:num_decodes]
        query_lengths = [1] * num_decodes
        prompt_lengths = self.input_batch.num_prompt_tokens[:num_decodes]
        token_ids_cpu = self.input_batch.token_ids_cpu
        block_table_cpu_tensor = self.input_batch.block_table[0].get_cpu_tensor()
        num_blocks = [
            math.ceil((ctx_len + q_len) / self.block_size) for ctx_len, q_len in zip(context_lens, query_lengths)
        ]
        block_table = [block_table_cpu_tensor[i, :nb].tolist() for i, nb in enumerate(num_blocks)]
        if not warmup_mode:
            block_table = self.defragmenter.resolve_all(block_table)
        token_ids = [[token_ids_cpu[i, ctx_len]] for i, ctx_len in enumerate(context_lens)]

        batch_data = create_unified_batch(
            token_ids=token_ids,
            block_size=self.block_size,
            block_table=block_table,
            context_lengths=context_lens,
            query_lengths=[1] * num_decodes,
            prompt_lengths=prompt_lengths,
            dtype=self.dtype,
            contiguous_kv=self.use_contiguous_pa,
            bucketing_fn=self.unified_bucketing_fn,
            get_dp_padding_fn=self.get_dp_padding,
        )
        (token_ids_t, token_positions_t, logits_indices_t, logits_groups, attn_metadata) = batch_data
        decode_input_data = DecodeInputData(
            num_decodes=num_decodes,
            token_ids=token_ids_t.unsqueeze(-1),
            position_ids=token_positions_t.unsqueeze(-1),
            logits_indices=logits_indices_t,
            attn_metadata=attn_metadata,
        )
        return decode_input_data, None

    def _prepare_input_ids(self,
                           scheduler_output: "SchedulerOutput",
                           return_index: bool = False) -> Optional[torch.Tensor]:
        """Prepare the input IDs for the current batch.
        
        Carefully handles the `prev_sampled_token_ids` which can be cached
        from the previous engine iteration, in which case those tokens on the
        GPU need to be copied into the corresponding slots into input_ids."""

        if self.input_batch.prev_sampled_token_ids is None:
            return None

        # Compute cu_num_tokens from scheduler_output
        req_ids = self.input_batch.req_ids
        tokens = [scheduler_output.num_scheduled_tokens[i] for i in req_ids]
        num_scheduled_tokens = np.array(tokens, dtype=np.int32)
        cu_num_tokens, arange = self._get_cumsum_and_arange(num_scheduled_tokens)

        # Async scheduling case, where some decode requests from the previous
        # iteration won't have entries in input_ids_cpu and need to be copied
        # on the GPU from prev_sampled_token_ids.
        prev_req_id_to_index = self.input_batch.prev_req_id_to_index
        assert prev_req_id_to_index is not None
        flattened_indices = []
        prev_common_req_indices = []
        indices_match = True
        max_flattened_index = -1
        for req_id, cur_index in self.input_batch.req_id_to_index.items():
            if (self.input_batch.prev_sampled_token_ids_invalid_indices is not None
                    and req_id in self.input_batch.prev_sampled_token_ids_invalid_indices):
                # This request was in the previous batch but its
                # prev_sampled_token_ids is invalid
                continue
            if (prev_index := prev_req_id_to_index.get(req_id)) is not None:
                prev_common_req_indices.append(prev_index)
                # We need to compute the flattened input_ids index of the
                # last token in each common request.
                flattened_index = cu_num_tokens[cur_index].item() - 1
                flattened_indices.append(flattened_index)
                indices_match &= (prev_index == flattened_index)
                max_flattened_index = max(max_flattened_index, flattened_index)
        num_commmon_tokens = len(flattened_indices)
        if num_commmon_tokens == 0:
            # No requests in common with the previous iteration
            # So input_ids_cpu will have all the input ids.
            return None

        prev_sampled_token_ids = self.input_batch.prev_sampled_token_ids

        if indices_match and max_flattened_index == (num_commmon_tokens - 1):
            # Common-case optimization: the batch is unchanged
            # and no reordering happened.
            # The indices are both the same permutation of 0..N-1
            self.input_ids_hpu[:len(flattened_indices)].copy_(prev_sampled_token_ids[:len(flattened_indices)])
            return None
        # Upload the index tensors asynchronously
        # so the scatter can be non-blocking
        input_ids_index_tensor = torch.tensor(flattened_indices, dtype=torch.int64).to(self.device, non_blocking=True)
        if prev_sampled_token_ids.size(0) <= len(prev_common_req_indices):
            prev_common_req_indices = prev_common_req_indices[:prev_sampled_token_ids.size(0)]
        prev_common_req_indices_tensor = torch.tensor(prev_common_req_indices, dtype=torch.int64).to(self.device,
                                                                                                     non_blocking=True)
        self.input_ids_hpu.scatter_(dim=0,
                                    index=input_ids_index_tensor,
                                    src=prev_sampled_token_ids[prev_common_req_indices_tensor])

        # When batch is reordered, we need to return the input_ids_index_tensor instead of rely on
        # num_decodes to get the correct input ids to update
        if return_index:
            return input_ids_index_tensor
        return None

    def _prepare_inputs(
        self,
        scheduler_output: "SchedulerOutput",
        num_prefills,
        num_decodes,
        warmup=False,
    ):

        total_num_scheduled_tokens = scheduler_output.total_num_scheduled_tokens
        assert total_num_scheduled_tokens > 0

        num_reqs = num_prefills + num_decodes

        ###############################################
        # NOTE(Chendi): Follow GPU_Model_Runner to use set global
        # self.input_ids_cpu and self.positions_cpu
        req_ids = self.input_batch.req_ids
        tokens = [scheduler_output.num_scheduled_tokens[i] for i in req_ids]
        num_scheduled_tokens = np.array(tokens, dtype=np.int32)
        req_indices = np.repeat(self.arange_np[:num_reqs], num_scheduled_tokens)
        positions_np = self.positions_np[:total_num_scheduled_tokens]
        cu_num_tokens, arange = self._get_cumsum_and_arange(num_scheduled_tokens)
        np.add(self.input_batch.num_computed_tokens_cpu[req_indices], arange, out=positions_np)
        token_indices = (positions_np + req_indices * self.input_batch.token_ids_cpu.shape[1])
        torch.index_select(self.input_batch.token_ids_cpu_tensor.flatten(),
                           0,
                           torch.from_numpy(token_indices),
                           out=self.input_ids_cpu[:total_num_scheduled_tokens])
        ###############################################

        # Get the number of scheduled tokens for each request.
        # TODO: The Python loop can be slow. Optimize.
        num_scheduled_tokens = []
        num_prompt_tokens = []
        for idx, req_id in enumerate(self.input_batch.req_ids[:num_reqs]):
            assert req_id is not None
            seq_num_scheduled_tokens = scheduler_output.num_scheduled_tokens[req_id]
            seq_num_prompt_tokens = self.input_batch.num_prompt_tokens[idx]
            num_scheduled_tokens.append(seq_num_scheduled_tokens)
            num_prompt_tokens.append(seq_num_prompt_tokens)
        return (self._prepare_prefill_inputs(num_prefills, num_decodes, num_scheduled_tokens),
                self._prepare_decode_inputs(num_decodes, num_scheduled_tokens, scheduler_output))

    def _seq_len(self, attn_metadata):
        return attn_metadata.seq_len()

    def _num_blocks(self, attn_metadata):
        return attn_metadata.num_blocks()

    def _check_config(self, batch_size, seq_len, num_blocks, attn_metadata, warmup_mode):
        cfg: tuple[Any, ...] | None = None
        if self.unified_attn:
            phase = "prompt" if attn_metadata.is_prompt else "decode"
            shared = attn_metadata.shared_blocks.size(0) if attn_metadata.shared_blocks is not None else 0
            unique = attn_metadata.unique_blocks if attn_metadata.unique_blocks else 0
            is_causal = 1 if attn_metadata.causal_bias is not None else 0
            cfg = (seq_len, shared, unique)
            seen = cfg in self.seen_configs
            self.seen_configs.add(cfg)
            if not seen and not warmup_mode:
                logger.warning("Configuration: (query, shared_blocks, unique_blocks) %s, (%s) was not warmed-up!", \
                               cfg, 'causal' if is_causal else 'not causal')
        else:
            phase = "prompt" if attn_metadata.is_prompt else "decode"
            cfg = (phase, batch_size, seq_len, num_blocks)
            if self.debug_fwd:
                self.debug_fwd(cfg)
            seen = cfg in self.seen_configs
            self.seen_configs.add(cfg)
            if not seen and not warmup_mode:
                logger.warning("Configuration: %s was not warmed-up!", cfg)

    def _get_unified_config(self, attn_metadata, logits_indices):
        has_causal = 'c' if attn_metadata.causal_bias is not None else '-'
        has_shared = 's' if attn_metadata.shared_bias is not None else '-'
        has_unique = 'u' if attn_metadata.unique_bias is not None else '-'
        phase = has_causal + has_shared + has_unique
        qlen = attn_metadata.slot_mapping.size(0)
        num_shared_blocks = attn_metadata.shared_blocks.size(0) if attn_metadata.shared_blocks is not None else 0
        num_unique_blocks = attn_metadata.unique_blocks
        num_logits = logits_indices.size(0)
        cfg = (phase, qlen, num_shared_blocks, num_unique_blocks, num_logits)
        return cfg

    def _check_unified_config(self, attn_metadata, logits_indices, warmup_mode):
        cfg = self._get_unified_config(attn_metadata, logits_indices)
        if self.debug_fwd:
            self.debug_fwd(cfg)
        if get_config().unified_attn_softmax_fa2 and ('c' in cfg[0] or 's' in cfg[0]):
            prepare_unified_attn_softmax_inputs(attn_metadata, cfg, self.num_kv_heads, self.num_query_heads)
        seen = cfg in self.seen_configs
        self.seen_configs.add(cfg)
        if not seen and not warmup_mode:
            logger.warning("Configuration: %s was not warmed-up!", cfg)

    def _execute_model_generic(self,
                               token_ids,
                               position_ids,
                               attn_metadata,
                               logits_indices,
                               kv_caches,
                               lora_logits_mask,
                               lora_mask,
                               warmup_mode=False,
                               inputs_embeds=None,
                               model_mm_kwargs=None):
        # FORWARD.
        batch_size = token_ids.size(0)
        seq_len = self._seq_len(attn_metadata)
        num_blocks = self._num_blocks(attn_metadata)
        if not self.unified_attn:
            self._check_config(batch_size, seq_len, num_blocks, attn_metadata, warmup_mode)
        else:
            self._check_unified_config(attn_metadata, logits_indices, warmup_mode)
        additional_kwargs = {}
        if htorch.utils.internal.is_lazy():
            use_graphs = self._use_graphs()
            if self.max_cudagraph_capture_size is not None and batch_size * seq_len > self.max_cudagraph_capture_size:
                use_graphs = False
            additional_kwargs.update({"bypass_hpu_graphs": not use_graphs})
        else:
            # no hpu graphs for t.compile?
            use_graphs = False
        trimmed_attn_metadata = attn_metadata if self.unified_attn else trim_attn_metadata(attn_metadata)
        if self.is_driver_worker:
            model_event_name = ("model_forward_"
                                f"bs{batch_size}_"
                                f"seq{seq_len}_"
                                f"ctx{num_blocks}_"
                                f"graphs{'T' if use_graphs else 'F'}")
        else:
            model_event_name = 'model_executable'
        with self.profiler.record_event('internal', model_event_name):
            hidden_states = self.model.forward(input_ids=token_ids,
                                               positions=position_ids,
                                               attn_metadata=trimmed_attn_metadata,
                                               kv_caches=kv_caches,
                                               inputs_embeds=inputs_embeds,
                                               model_mm_kwargs=model_mm_kwargs,
                                               lora_mask=lora_mask,
                                               **additional_kwargs)
        # NOTE(kzawora): returning hidden_states is required in prompt logprobs
        # scenarios, as they will do logit processing on their own
        if self.use_aux_hidden_state_outputs:
            non_flattened_hidden_states, aux_hidden_states = hidden_states
            hidden_states = non_flattened_hidden_states
        else:
            non_flattened_hidden_states = hidden_states
            aux_hidden_states = None

        hidden_states = hidden_states.view(-1, hidden_states.shape[-1])
        hidden_states = hidden_states[logits_indices]
        LoraMask.setLoraMask(lora_logits_mask)
        with self.profiler.record_event('internal', ('compute_logits'
                                                     f'{batch_size}_'
                                                     f'seq{seq_len}_ctx'
                                                     f'{num_blocks}')):
            logits = self.model.compute_logits(hidden_states)
        return non_flattened_hidden_states, aux_hidden_states, \
            hidden_states, logits

    def _get_prompt_logprobs_dict(
        self,
        hidden_states: torch.Tensor,
        scheduler_output: "SchedulerOutput",
    ) -> dict[str, Optional[LogprobsTensors]]:
        num_prompt_logprobs_dict = self.input_batch.num_prompt_logprobs
        if not num_prompt_logprobs_dict:
            return {}

        prompt_logprobs_dict: dict[str, Optional[LogprobsTensors]] = {}

        # Since prompt logprobs are a rare feature, prioritize simple,
        # maintainable loop over optimal performance.
        completed_prefill_reqs = []
        for i, (req_id, num_prompt_logprobs) in enumerate(num_prompt_logprobs_dict.items()):

            num_tokens = scheduler_output.num_scheduled_tokens[req_id]

            # Get metadata for this request.
            request = self.requests[req_id]
            num_prompt_tokens = len(request.prompt_token_ids)
            prompt_token_ids = torch.tensor(request.prompt_token_ids).to(self.device, non_blocking=True)

            # Determine number of logits to retrieve.
            start_tok = request.num_computed_tokens + 1
            num_remaining_tokens = num_prompt_tokens - start_tok
            if num_tokens < num_remaining_tokens:
                # This is a chunk, more tokens remain.
                num_logits = num_tokens
            else:
                # This is the last chunk of prompt tokens to return.
                num_logits = num_remaining_tokens
                completed_prefill_reqs.append(req_id)

            # Get the logits corresponding to this req's prompt tokens.
            # If this is a partial request (i.e. chunked prefill),
            # then there is prompt logprob generated for each index.
            prompt_hidden_states = hidden_states[i, :num_logits]
            logits = self.model.compute_logits(prompt_hidden_states)

            # Get the "target" tokens for each index. For prompt at index i,
            # the token at prompt index i+1 is the "sampled" token we want
            # to gather the logprob for.
            tgt_token_ids = prompt_token_ids[start_tok:start_tok + num_logits]

            # Compute prompt logprobs.
            logprobs = self.sampler.compute_logprobs(logits)
            token_ids, logprobs, ranks = self.sampler.gather_logprobs(logprobs, num_prompt_logprobs, tgt_token_ids)

            # Transfer GPU->CPU async.
            prompt_logprobs_dict[req_id] = LogprobsTensors(
                token_ids.to("cpu", non_blocking=True),
                logprobs.to("cpu", non_blocking=True),
                ranks.to("cpu", non_blocking=True),
            )

        # Remove requests that have completed prefill from the batch
        # num_prompt_logprobs_dict.
        for req_id in completed_prefill_reqs:
            del num_prompt_logprobs_dict[req_id]

        # Must synchronize the non-blocking GPU->CPU transfers.
        torch.hpu.synchronize()

        return prompt_logprobs_dict

    def _is_quant_with_inc(self):
        quant_config = os.getenv("QUANT_CONFIG", None) is not None
        return (self.model_config.quantization == "inc" or quant_config)

    # Copied from vllm/v1/worker/gpu_model_runner.py
    def apply_grammar_bitmask(
        self,
        scheduler_output: "SchedulerOutput",
        grammar_output: GrammarOutput,
        logits: torch.Tensor,
    ):

        grammar_bitmask = grammar_output.grammar_bitmask

        # We receive the structured output bitmask from the scheduler,
        # compacted to contain bitmasks only for structured output requests.
        # The order of the requests in the bitmask is not guaranteed to be the
        # same as the order of the requests in the gpu runner's batch. We need
        # to sort the bitmask to match the order of the requests used here.

        # Get the batch indices of the structured output requests.
        # Keep track of the number of speculative tokens scheduled for every
        # request in the batch, as the logit indices are offset by this amount.
        struct_out_req_batch_indices: dict[str, int] = {}
        cumulative_offset = 0
        seq = sorted(self.input_batch.req_id_to_index.items(), key=lambda x: x[1])
        for req_id, batch_index in seq:
            logit_index = batch_index + cumulative_offset
            cumulative_offset += len(scheduler_output.scheduled_spec_decode_tokens.get(req_id, []))
            if req_id in grammar_output.structured_output_request_ids:
                struct_out_req_batch_indices[req_id] = logit_index

        out_indices = []

        # Reorder the bitmask to match the order of the requests in the batch.
        sorted_bitmask = np.zeros_like(grammar_bitmask, shape=(logits.shape[0], grammar_bitmask.shape[1]))
        cumulative_index = 0

        for req_id in grammar_output.structured_output_request_ids:
            logit_index = struct_out_req_batch_indices[req_id]
            num_spec_tokens = len(scheduler_output.scheduled_spec_decode_tokens.get(req_id, []))
            for i in range(1 + num_spec_tokens):
                sorted_bitmask[logit_index + i] = \
                    grammar_bitmask[cumulative_index + i]
                out_indices.append(logit_index + i)
            cumulative_index += 1 + num_spec_tokens

        # Copy async to device as tensor.
        grammar_bitmask = torch.from_numpy(sorted_bitmask).to(logits.device, non_blocking=True)

        # If the grammar bitmask and the logits have the same shape
        # we don't need to pass indices to the kernel,
        # since the bitmask is already aligned with the logits.
        skip_out_indices = grammar_bitmask.shape[0] == logits.shape[0]

        index_tensor = None
        if not skip_out_indices:
            # xgrammar expects a python list of indices but it will actually work with
            # a tensor. If we copy the tensor ourselves here we can do it in a non_blocking
            # manner and there should be no cpu sync within xgrammar.
            index_tensor = torch.tensor(out_indices, dtype=torch.int32, device="cpu", pin_memory=True)
            index_tensor = index_tensor.to(logits.device, non_blocking=True)

        # Serialization of np.ndarray is much more efficient than a tensor,
        # so we receive it in that format.
        #grammar_bitmask = torch.from_numpy(grammar_bitmask).contiguous()

        # Force use of the torch.compile implementation from xgrammar to work
        # around issues with the Triton kernel in concurrent structured output
        # scenarios. See PR #19565 and issues #19493, #18376 for details.

        # xgr_torch_compile.apply_token_bitmask_inplace_torch_compile(
        #     logits,
        #     grammar_bitmask.to(self.device, non_blocking=True),
        #     indices=out_indices if not skip_out_indices else None,
        # )

        # NOTE(tianmu-li): xgr_torch_compile uses torch.inductor by default.
        # Have to use the CPU backend, which has its overhead.
        logits_cpu = logits.cpu().to(torch.float32)
        '''xgr_cpu.apply_token_bitmask_inplace_cpu(
            logits_cpu,
            grammar_bitmask.to("cpu"),
            indices=out_indices if not skip_out_indices else None,
        )'''
        xgr_cpu.apply_token_bitmask_inplace_cpu(logits_cpu, grammar_bitmask.to("cpu"), indices=index_tensor)
        logits.copy_(logits_cpu.to(self.device, non_blocking=True).to(logits.dtype))

    def _configure_lora(self, input, requests, req_ids, is_prompt):
        lora_mask = None
        lora_logits_mask = None
        if self.lora_config:
            if is_prompt:
                lora_requests = [] if req_ids else requests
                lora_ids = []
                lora_index_mapping = []
                lora_prompt_mapping = []
                for i, r_id in enumerate(req_ids):
                    lora_requests.append(requests[r_id].lora_request)
                for lora_req in lora_requests:
                    lora_id = lora_req.lora_int_id if lora_req else 0
                    lora_index_mapping += [lora_id] * (input.shape[1])
                    #TODO: This may need to change when logprobs
                    # sampling is enabled
                    lora_prompt_mapping += [lora_id]
                    lora_ids.append(lora_id)
            else:
                lora_requests = []
                # lora_ids, lora_index_mapping, lora_prompt_mapping
                # filled with 0 (indicating no lora) to account for
                # any padding
                lora_ids = [0] * input.shape[0]
                lora_index_mapping = [0] * input.shape[0]
                lora_prompt_mapping = [0] * input.shape[0]
                for i, r_id in enumerate(req_ids):
                    lora_requests.append(requests[r_id].lora_request)

                for i, lora_req in enumerate(lora_requests):
                    lora_id = lora_req.lora_int_id if lora_req else 0
                    lora_index_mapping[i] = lora_id
                    lora_prompt_mapping[i] = lora_id
                    lora_ids[i] = lora_id

            # is_prefill should always be "False" for HPU
            lora_mapping = LoRAMapping(lora_index_mapping, lora_prompt_mapping, is_prefill=False)
            self.set_active_loras(lora_requests, lora_mapping)
            lora_mask, lora_logits_mask = self.create_lora_mask(input, lora_ids, is_prompt)

        return lora_mask, lora_logits_mask

    def _run_sampling(self,
                      batch_changed: bool,
                      logits_device: torch.Tensor,
                      request_ids: Optional[list[str]] = None,
                      pad_to: Optional[int] = None,
                      logits_requests=None) -> tuple[torch.Tensor, SamplingMetadata]:
        htorch.core.mark_step()
        sampling_metadata = self._prepare_sampling(batch_changed, request_ids, pad_to, logits_requests)
        sampler_output = self.sampler(logits=logits_device, sampling_metadata=sampling_metadata)
        htorch.core.mark_step()
        return sampler_output, sampling_metadata

    def _pool(
        self,
        hidden_states: torch.Tensor,
        num_scheduled_tokens: int,
        num_scheduled_tokens_np: np.ndarray,
    ) -> ModelRunnerOutput:
        assert self.input_batch.num_reqs ==\
            len(self.input_batch.pooling_params), \
        "Either all or none of the requests in" \
        " a batch must be pooling request"
        hidden_states = hidden_states[:num_scheduled_tokens]

        pooling_metadata = self.input_batch.get_pooling_metadata()
        seq_lens_cpu = self.seq_lens.cpu[:self.input_batch.num_reqs]
        pooling_metadata.build_pooling_cursor(num_scheduled_tokens_np.tolist(),
                                              seq_lens_cpu,
                                              device=hidden_states.device)

        num_reqs = self.input_batch.num_reqs

        seq_lens = (
            torch.tensor(self.input_batch.num_prompt_tokens[:num_reqs], dtype=torch.int32, device=self.device) +
            torch.tensor(self.input_batch.num_computed_tokens_cpu[:num_reqs], dtype=torch.int32, device=self.device))
        raw_pooler_output = self.model.pooler(hidden_states=hidden_states, pooling_metadata=pooling_metadata)
        raw_pooler_output = json_map_leaves(
            lambda x: x.to("cpu", non_blocking=True),
            raw_pooler_output,
        )

        pooler_output: list[Optional[torch.Tensor]] = []
        for raw_output, seq_len, prompt_len in zip(raw_pooler_output, seq_lens, pooling_metadata.prompt_lens):

            if seq_len == prompt_len:
                pooler_output.append(raw_output)
            else:
                pooler_output.append(None)

        return ModelRunnerOutput(
            req_ids=[self.input_batch.req_ids],
            req_id_to_index=self.input_batch.req_id_to_index,
            sampled_token_ids=[],
            logprobs=None,
            prompt_logprobs_dict={},
            pooler_output=pooler_output,
            kv_connector_output=None,
        )

    def _prepare_inputs_for_pooling(self, scheduler_output):
        """Gather inputs, positions, slot mapping, and build attn_metadata"""
        num_scheduled_tokens = []
        input_ids_list = []
        num_computed_tokens_cpu = self.input_batch.num_computed_tokens_cpu
        num_reqs = self.input_batch.num_reqs

        # Collect token ids and scheduled lengths
        for idx, req_id in enumerate(self.input_batch.req_ids[:num_reqs]):
            seq_num_scheduled = scheduler_output.num_scheduled_tokens[req_id]
            num_scheduled_tokens.append(seq_num_scheduled)

            scheduled_req = scheduler_output.scheduled_new_reqs[idx]
            token_ids = torch.as_tensor(scheduled_req.prompt_token_ids, dtype=torch.long).flatten()
            input_ids_list.append(token_ids)

        input_ids = torch.cat(input_ids_list, dim=0).to(self.device)

        # Absolute positions
        absolute_positions = []
        for i, n in enumerate(num_scheduled_tokens):
            prefix = num_computed_tokens_cpu[i]
            absolute_positions.append(prefix + np.arange(n, dtype=np.int64))
        position_ids = torch.from_numpy(np.concatenate(absolute_positions)).to(self.device)

        # Slot mapping + metadata
        total_scheduled_tokens = sum(num_scheduled_tokens)
        slot_mapping = torch.arange(total_scheduled_tokens, dtype=torch.long, device="hpu:0")
        seq_lens_tensor = torch.tensor([total_scheduled_tokens], device='hpu:0', dtype=torch.int32)
        context_lens_tensor = torch.tensor([0], device='hpu:0', dtype=torch.int32)

        attn_metadata = HPUAttentionMetadataV1.make_prefill_metadata(
            seq_lens_tensor=seq_lens_tensor,
            context_lens_tensor=context_lens_tensor,
            slot_mapping=slot_mapping,
            block_list=None,
            attn_bias=None,
            block_size=self.block_size,
        )

        return input_ids, position_ids, num_scheduled_tokens, attn_metadata, \
            total_scheduled_tokens

    @torch.inference_mode()
    def run_defragmenter(self, scheduler_output: "SchedulerOutput", warmup_mode: bool = False):
        if self.defragmenter.enabled and self.kv_caches and not warmup_mode:
            new = {req.req_id: flatten(req.block_ids) for req in scheduler_output.scheduled_new_reqs if req.block_ids}
            #TODO: Add support for preempted blocks
            cached = {
                req_id: flatten(new_block_ids)
                for req_id, new_block_ids in zip(scheduler_output.scheduled_cached_reqs.req_ids,
                                                 scheduler_output.scheduled_cached_reqs.new_block_ids) if new_block_ids
            }
            self.defragmenter.update_state(new | cached, scheduler_output.finished_req_ids)
            self.defragmenter.defragment()

    def prepare_unified_batch(self, scheduler_output):
        num_reqs = len(self.input_batch.req_ids)
        num_computed_tokens = self.input_batch.num_computed_tokens_cpu_tensor[:num_reqs]
        num_prompt_tokens = torch.from_numpy(self.input_batch.num_prompt_tokens[:num_reqs])
        num_scheduled_tokens = torch.tensor(
            [scheduler_output.num_scheduled_tokens[req_id] for req_id in self.input_batch._req_ids],
            dtype=torch.int32,
            device='cpu')
        max_seq = (num_computed_tokens + num_scheduled_tokens).max()
        max_blocks = (max_seq + self.block_size - 1) // self.block_size
        all_token_ids = self.input_batch.token_ids_cpu_tensor[:num_reqs, :max_seq]
        # TODO: check if it's safe to always slice on first dim
        block_table = self.input_batch.block_table[0].get_cpu_tensor()[:num_reqs, :max_blocks].clone().to(torch.int64)
        if self.defragmenter.enabled:
            block_table.apply_(self.defragmenter.resolve)
        input_ids_hpu = None
        num_decodes = 0
        decode_index = None
        if self.use_async_scheduling:
            num_decodes = self._get_num_decodes()
            decode_index = self._prepare_input_ids(scheduler_output, return_index=True)
            input_ids_hpu = self.input_ids_hpu

        batch = create_unified_batch(
            self.input_batch.req_ids,
            all_token_ids,
            num_computed_tokens,
            num_scheduled_tokens,
            num_prompt_tokens,
            block_table,
            self.block_size,
            self.dtype,
            self.unified_attn_persistent_ctx,
            self.unified_bucketing_fn,
            self.get_dp_padding,
            input_ids_hpu,
            num_decodes,
            decode_index,
            scheduled_spec_decode_tokens=scheduler_output.scheduled_spec_decode_tokens,
            prepare_spec_decode_inputs_fn=self._prepare_spec_decode_inputs_for_ua,
            get_cumsum_and_arange=self._get_cumsum_and_arange,
        )
        if self.uses_mrope:
            batch.token_positions = self.get_unified_mrope_position_ids(
                self.input_batch.req_ids,
                num_computed_tokens,
                num_scheduled_tokens,
                target_len=batch.token_ids.size(0),
                padding_gen=-1,
            )
        return batch

    @torch.inference_mode()
    def unified_execute_model(self,
                              scheduler_output: "SchedulerOutput",
                              grammar_output: "GrammarOutput" = None,
                              warmup_mode: bool = False) -> ModelRunnerOutput:

        batch_changed = self.batch_changed
        with self.profiler.record_event('internal', 'prepare_unified_batch'):
            batch = self.prepare_unified_batch(scheduler_output)
        htorch.core.mark_step()

        # Prepare multimodal inputs if any
        inputs_embeds, model_mm_kwargs = self._get_model_mm_inputs(
            batch.token_ids.unsqueeze(
                0  # NOTE(attafosu): We unsqueeze at dim0 here to ensure the input tokens shape matches the expected batch-first format required by "model.embed_input_ids()" call in _get_model_mm_inputs and downstream model components. # noqa E501
            ),
            batch.token_ids.shape[0],
            scheduler_output,
            self.input_batch.req_ids,
        )
        htorch.core.mark_step()

        if self.is_driver_worker:
            unified_attn_cfg = self._get_unified_config(batch.attn_metadata, batch.logits_indices)
            (phase, qlen, num_shared_blocks, num_unique_blocks, num_logits) = unified_attn_cfg
            model_event_name = (
                f"model_forward_{phase}_qlen{qlen}_nsb{num_shared_blocks}_nub{num_unique_blocks}_nlog{num_logits}")
        else:
            model_event_name = 'model_executable'
        with self.profiler.record_event('internal', model_event_name):
            non_flattened_hidden_states, aux_hidden_states, hidden_states, logits_device = \
                self._execute_model_generic(
                    token_ids=batch.token_ids.unsqueeze(-1),
                    position_ids=batch.token_positions.unsqueeze(-1),
                    attn_metadata=batch.attn_metadata,
                    logits_indices=batch.logits_indices,
                    kv_caches=self.kv_caches,
                    lora_logits_mask=None,
                    lora_mask=None,
                    inputs_embeds=inputs_embeds,
                    model_mm_kwargs=model_mm_kwargs,
                    warmup_mode=warmup_mode)
        selected_req_ids = [batch.req_ids_cpu[idx] for idx in batch.logits_groups_cpu.tolist()]
        htorch.core.mark_step()
        ##### Sampling Start #####
        spec_decode_metadata = batch.spec_decode_metadata
        with self.profiler.record_event('internal', 'unified_sampler'):
            sampling_metadata = self._prepare_sampling(batch_changed, selected_req_ids, pad_to=logits_device.shape[0])
            if spec_decode_metadata is None:
                sampler_output = self.sampler(logits=logits_device, sampling_metadata=sampling_metadata)
            else:
                # Handling spec decode sampling.
                sampler_output = self.rejection_sampler(
                    spec_decode_metadata,
                    None,  # draft_probs
                    logits_device,
                    sampling_metadata,
                )
                sampled_token_ids_parsed = \
                    self.rejection_sampler.parse_output(
                        sampler_output.sampled_token_ids,
                        self.input_batch.vocab_size,
                )
                if isinstance(sampled_token_ids_parsed, tuple):
                    sampled_token_ids_parsed = sampled_token_ids_parsed[0]

        # Copy some objects so they don't get modified after returning.
        # This is important when using async scheduling.
        req_ids_output_copy = self.input_batch.req_ids.copy()
        req_id_to_index_output_copy = \
            self.input_batch.req_id_to_index.copy()

        with self.profiler.record_event('internal', 'unified_postprocess'):
            sampled_token_ids: list[list[int]] = [[] for _ in batch.req_ids_cpu]
            if self.use_async_scheduling:
                sampled_token_ids_hpu = sampler_output.sampled_token_ids.view(-1, 1)
                self.input_batch.prev_sampled_token_ids = sampled_token_ids_hpu.flatten()
                invalid_req_indices = batch.invalid_req_indices
                invalid_req_indices_set = set(invalid_req_indices)
                self.input_batch.prev_sampled_token_ids_invalid_indices = invalid_req_indices_set
                self.input_batch.prev_req_id_to_index = {
                    req_id: i
                    for i, req_id in enumerate(self.input_batch.req_ids) if i not in invalid_req_indices_set
                }
            else:
                sampled_token_ids_cpu = sampler_output.sampled_token_ids.cpu()

                if spec_decode_metadata is None:
                    for req_id, tokens in zip(selected_req_ids, sampled_token_ids_cpu.tolist()):
                        sampled_token_ids[self.input_batch.req_id_to_index[req_id]].extend(tokens)
                    #TODO: add support for multi-token output
                    assert sampled_token_ids_cpu.size(1) == 1, 'Currently only single token output is supported!'
                    sampled_token_ids_cpu = sampled_token_ids_cpu.flatten()
                    htorch.core.mark_step()
                    sampled_token_ids_cpu = sampled_token_ids_cpu.index_select(0, batch.logits_groups_cpu)
                    self.input_batch.token_ids_cpu_tensor.index_put_(
                        (batch.logits_groups_cpu, batch.new_token_positions_cpu), sampled_token_ids_cpu)
                else:
                    sampled_token_ids = sampled_token_ids_parsed
                    logger.debug("Speculative decode generated tokens:", sampled_token_ids)

            ######### UPDATE REQUEST STATE WITH GENERATED TOKENS #########
            num_reqs = len(selected_req_ids)
            for req_id in self.input_batch.req_ids[:num_reqs]:
                req_state = self.requests[req_id]
                i = self.input_batch.req_id_to_index[req_id]
                token_ids = sampled_token_ids[i]
                num_tokens = len(token_ids)
                spec_token_ids = scheduler_output.scheduled_spec_decode_tokens.get(req_id, [])
                num_spec_tokens = len(spec_token_ids)
                if num_spec_tokens > 0:
                    seq_len = (req_state.num_computed_tokens + 1)
                else:
                    seq_len = (req_state.num_computed_tokens + scheduler_output.num_scheduled_tokens[req_id])
                end_idx = seq_len + num_tokens
                self.input_batch.token_ids_cpu[i, seq_len:seq_len + num_tokens] = token_ids
                self.input_batch.num_tokens_no_spec[i] = end_idx
                self.input_batch.num_tokens[i] = end_idx
                self.input_batch.num_tokens[i] += len(token_ids)
                req_state.output_token_ids.extend(token_ids)

        ################## Spec Decode ##################
        # Now, we will call drafter to propose draft token ids
        if self.speculative_config:
            self._draft_token_ids = self.propose_draft_token_ids(scheduler_output,
                                                                 sampled_token_ids,
                                                                 sampling_metadata,
                                                                 non_flattened_hidden_states,
                                                                 hidden_states,
                                                                 aux_hidden_states,
                                                                 unified_data=batch)
        ################## Spec Decode end ##################

        if self.use_async_scheduling:
            model_runner_output = ModelRunnerOutput(
                req_ids=req_ids_output_copy,
                req_id_to_index=req_id_to_index_output_copy,
                sampled_token_ids=sampled_token_ids,
                logprobs=None,
                prompt_logprobs_dict={},
                pooler_output=[],
            )
            return AsyncHPUModelRunnerOutput(
                model_runner_output=model_runner_output,
                sampled_token_ids=sampled_token_ids_hpu,
                invalid_req_indices=invalid_req_indices,
                async_output_copy_stream=self.async_output_copy_stream,
            )

        model_runner_output = ModelRunnerOutput(
            req_ids=batch.req_ids_cpu,
            req_id_to_index=self.input_batch.req_id_to_index,
            sampled_token_ids=sampled_token_ids,
            logprobs=None,
            prompt_logprobs_dict={},
            pooler_output=[],
        )

        return model_runner_output

    @torch.inference_mode()
    def execute_model(
        self,
        scheduler_output: "SchedulerOutput",
        warmup_mode: bool = False,
    ) -> ModelRunnerOutput | None:

        self.run_defragmenter(scheduler_output, warmup_mode)

        batch_changed = self._update_states(scheduler_output)
        if not scheduler_output.total_num_scheduled_tokens:
            if not has_kv_transfer_group() or warmup_mode:
                # Return empty ModelRunnerOuptut if there's no work to do.
                return EMPTY_MODEL_RUNNER_OUTPUT
            # For D case, wait until kv finish load here
            return self.kv_connector_no_forward(scheduler_output, self.vllm_config)
        self.scheduler_output = scheduler_output
        self.warmup_mode = warmup_mode
        self.batch_changed = batch_changed

        return None

    @torch.inference_mode()
    def sample_tokens(self, grammar_output: "GrammarOutput | None") -> ModelRunnerOutput | AsyncModelRunnerOutput:
        if self.scheduler_output is None:
            # Nothing to do (PP non-final rank case), output isn't used.
            return None  # noqa
        scheduler_output = self.scheduler_output
        warmup_mode = self.warmup_mode
        self.scheduler_output = None
        self.warmup_mode = False

        if self.unified_attn:
            return self.unified_execute_model(scheduler_output, warmup_mode=warmup_mode)

        # NOTE(kzawora): Since scheduler doesn't differentiate between prefills
        # and decodes, we must handle mixed batches. In _update_states we make
        # sure that first self.input_batch.num_decodes requests are decodes,
        # and remaining ones until the end are prefills. _update_states also
        # handles changes in request cache based on scheduler outputs and
        # previous iterations (e.g. keeping block tables and context lengths up
        # to date, creating, pruning and updating request caches,
        # and some more stuff)

        # If num_decodes == self.input_batch.num_reqs, then batch is all decode, and only a single decode forward pass will be executed in this method. # noqa
        # If num_decodes == 0, then batch is all prefill, and only prefill forward passes will be executed  in this method. # noqa
        # If neither apply, then batch is mixed, and both prefill and decode forward passes will be executed in this method. # noqa

        # First, we will execute all decodes (if any) in a single batch,
        # then we'll execute prefills in batches of up to max_prefill_batch_size elements. # noqa
        # All shapes used in forward passes are bucketed appropriately to mitigate risk of graph recompilations. # noqa

        # We perform sampling directly after executing each forward pass
        # Everything is done asynchronously - the only sync point is the place
        # where we copy the generated tokens back to the host.

        # Example: If a batch has 6 requests, 3 prefills and 3 decodes, the unprocessed sequences in batch will be laid as follows: # noqa
        # [D0, D1, D2, P0, P1, P2]
        # If we assume max_prefill_batch_size=2, the flow of this method will look as follows: # noqa
        # prepare_inputs: bucket [D0, D1, D2] -> [D0, D1, D2, 0] (BS=4 bucket, 1 seq padding) # noqa
        # prepare_inputs: bucket [P0, P1, P2] -> [P0, P1], [P2] (BS=2 + BS=1 bucket, no seqs padding) # noqa
        # decode forward pass BS4 [D0, D1, D2, 0]
        # decode compute_logits BS4 [D0, D1, D2, 0]
        # decode sampler BS4 [D0, D1, D2, 0] -> [tokD0, tokD1, tokD2, 0]
        # prefill[iter 0] forward pass BS2 [P0, P1]
        # prefill[iter 0] compute_logits BS2 [P0, P1]
        # prefill[iter 0] sampler BS2 [P0, P1] -> [tokP0, tokP1]
        # prefill[iter 1] forward pass BS1 [P0, P1]
        # prefill[iter 1] compute_logits BS1 [P0, P1]
        # prefill[iter 1] sampler BS1 [P0, P1] -> [tokP2]
        # prefill concat sampler results [tokP0, tokP1], [tokP2] -> [tokP0, tokP1, tokP2] # noqa
        # Join the prefill and decode on device into [tokD0, tokD1, tokD2, 0, tokP0, tokP1, tokP2] # noqa
        # Transfer [tokD0, tokD1, tokD2, 0, tokP0, tokP1, tokP2] to CPU
        # On CPU, sanitize [tokD0, tokD1, tokD2, 0, tokP0, tokP1, tokP2] -> [tokD0, tokD1, tokD2, tokP0, tokP1, tokP2] # noqa
        # Return [tokD0, tokD1, tokD2, tokP0, tokP1, tokP2]

        # Example2: Same thing, but with max_prefill_batch_size=4:
        # prepare_inputs: bucket [D0, D1, D2] -> [D0, D1, D2, 0] (BS=4 bucket, 1 seq padding) # noqa
        # prepare_inputs: bucket [P0, P1, P2] -> [P0, P1, P2, 0] (BS=4 bucket, 1 seq padding) # noqa
        # decode forward pass BS4 [D0, D1, D2, 0]
        # decode compute_logits BS4 [D0, D1, D2, 0]
        # decode sampler BS4 [D0, D1, D2, 0] -> [tokD0, tokD1, tokD2, 0]
        # prefill[iter 0] forward pass BS4 [P0, P1, P2, 0]
        # prefill[iter 0] compute_logits BS4 [P0, P1, P2, 0]
        # prefill[iter 0] sampler BS4 [P0, P1, P2, 0] -> [tokP0, tokP1, tokP2, 0] # noqa
        # Join the prefill and decode on device into [tokD0, tokD1, tokD2, 0, tokP0, tokP1, tokP2, 0] # noqa
        # Transfer [tokD0, tokD1, tokD2, 0, tokP0, tokP1, tokP2, 0] to CPU
        # On CPU, sanitize [tokD0, tokD1, tokD2, 0, tokP0, tokP1, tokP2, 0] -> [tokD0, tokD1, tokD2, tokP0, tokP1, tokP2] # noqa
        # Return [tokD0, tokD1, tokD2, tokP0, tokP1, tokP2]

        batch_changed = self.batch_changed
        if self.input_batch.pooling_params:
            (input_ids, position_ids, num_scheduled_tokens, attn_metadata,
             total_scheduled_tokens) = self._prepare_inputs_for_pooling(scheduler_output)

            with set_forward_context(attn_metadata, self.vllm_config):
                hidden_states = self.model.forward(
                    input_ids=input_ids,
                    positions=position_ids,
                )

            flattened = hidden_states.view(-1, hidden_states.shape[-1])
            pooled_output = self._pool(
                flattened,
                total_scheduled_tokens,
                np.array(num_scheduled_tokens, dtype=np.int32),
            )
            return pooled_output
        # If necessary, swap decodes/prompts to have all decodes on the start

        ensure_decodes_first(self.input_batch)
        # Prepare prompts/decodes info
        pd_info = self._get_prompts_and_decodes(scheduler_output)
        num_decodes = len(pd_info.decode_req_ids)
        num_prefills = len(pd_info.prompt_req_ids)
        num_reqs = num_decodes + num_prefills
        with self.profiler.record_event('internal', 'prepare_input_tensors'):
            prefill_input_data, decode_input_data = self._prepare_inputs(scheduler_output, num_prefills, num_decodes,
                                                                         warmup_mode)
        prefill_data, \
            dummy_prefill_input_data_batches_across_dp = prefill_input_data

        image_index_tensor = None
        image_index_tensors = []
        if self.is_mm_optimized and len(prefill_data.token_ids):
            for idx, prefill_data_slice in enumerate(prefill_data.token_ids):
                is_image_flatten = (prefill_data_slice.squeeze().flatten() == self.image_token_id)
                is_image_flatten = is_image_flatten.flatten()
                image_index_tensor = is_image_flatten.nonzero().squeeze(-1)
                image_index_tensors.append(image_index_tensor)

        num_pad_prefill_batch_across_dp = \
            0 if dummy_prefill_input_data_batches_across_dp is None \
            else len(dummy_prefill_input_data_batches_across_dp.request_ids)
        decode_data, dummy_decode_input_data_across_dp = decode_input_data
        #FIXME(kzawora): Currently there's no handling of logprobs. Fix that
        # later.
        prefill_sampled_token_ids = []
        prefill_sampled_requests = []
        decode_sampled_token_ids = []
        decode_sampled_requests = []
        #if not has_kv_transfer_group():
        #    assert not (num_prefills > 0 and num_decodes > 0)
        # skip kv_connector if dummy run
        if not warmup_mode:
            if LMCacheConnectorMetadata is not None and isinstance(scheduler_output.kv_connector_metadata,
                                                                   LMCacheConnectorMetadata):
                with set_forward_context(prefill_data.attn_metadata, self.vllm_config):
                    self.maybe_setup_kv_connector(scheduler_output)
            else:
                with set_forward_context(None, self.vllm_config):
                    self.maybe_setup_kv_connector(scheduler_output)
        finished_sending, finished_recving = set(), set()

        # NOTE(Chendi): used by spec decode draft model, since we are doing
        # prefill one by one, so save hidden states as list
        non_flattened_hidden_states_prefills = []
        aux_hidden_states_prefills = []
        sample_hidden_states_prefills = []
        decode_sampled_token_ids_device = None
        # NOTE(tianmu-li): For structured output, combine logits before
        # postprocessing. Should it be done for all requests?
        structured_output = False
        spec_decode_num_tokens = None
        if grammar_output is not None:
            logits_prompt = []
            logits_decode = []
            structured_output = True
        if self.use_async_scheduling:
            invalid_req_indices = []

        ######################### PREFILLS #########################
        if num_prefills > 0:
            htorch.core.mark_step()
            for idx, (req_id, prompt_len, token_ids, position_ids, attn_metadata, logits_indices,
                      logits_requests) in enumerate(zip(*shallow_tuple(prefill_data))):

                mm_idx_tensor = image_index_tensors[idx] if len(image_index_tensors) else None
                # Prepare multimodal inputs if any
                inputs_embeds, model_mm_kwargs = self._get_model_mm_inputs(token_ids, token_ids.shape[-1],
                                                                           scheduler_output, req_id, mm_idx_tensor)

                lora_mask, lora_logits_mask = self._configure_lora(token_ids, self.requests, req_id, True)

                self.event_start = self.profiler.get_timestamp_us()
                self.profiler.start("internal", "prefill")
                # NOTE(tianmu-li): Align behavior of incomplete prompt with gpu_model_runner
                # If logits_indices is smaller than req_id, the last request is a chunked prompt request that
                # hasn't finished in this step. We add the last token position to logits_indices to ensure
                # the last token of the chunk is sampled. This sampled token will be discarded later
                if logits_indices.shape[0] < len(req_id):
                    if structured_output or self.use_async_scheduling:
                        # When there are multiple requests in the batch (e.g. self.use_merged_prefill=True),
                        # the last token position is the sum of all prompt lengths - 1
                        # This logic also holds when there is only one request in the batch
                        logits_indices_append = torch.full((1, ),
                                                           torch.sum(prompt_len) - 1,
                                                           device=logits_indices.device,
                                                           dtype=logits_indices.dtype)
                        logits_indices = torch.cat([logits_indices, logits_indices_append])
                    if self.use_async_scheduling:
                        # Discard partial prefill logit for async scheduling
                        # Depends on 1 decode token/batch
                        prefill_start_idx = num_decodes
                        invalid_req_indices.append(prefill_start_idx + idx)

                htorch.core.mark_step()
                non_flattened_hidden_states, aux_hidden_states, \
                    sample_hidden_states, logits_device = \
                    self._execute_model_generic(
                        token_ids, position_ids, attn_metadata, logits_indices,
                        self.kv_caches,
                        lora_logits_mask,
                        lora_mask,
                        inputs_embeds=inputs_embeds,
                        model_mm_kwargs=model_mm_kwargs,
                        warmup_mode=warmup_mode)
                htorch.core.mark_step()
                non_flattened_hidden_states_prefills.append(non_flattened_hidden_states)
                if self.use_aux_hidden_state_outputs:
                    aux_hidden_states_prefills.append(aux_hidden_states)
                sample_hidden_states_prefills.append(sample_hidden_states)
                # Skip separate sampling for structured output
                if structured_output:
                    logits_prompt.append(logits_device)
                    prefill_sampled_requests.extend(logits_requests)
                else:
                    # If there are no logits, there is nothing to sample.
                    # This can happen with chunked prefill when a chunk does
                    # not complete the prompt and no logits are generated.
                    if logits_device.numel() > 0:
                        with self.profiler.record_event('internal', "sampler"):
                            sampler_output, sampling_metadata = self._run_sampling(batch_changed, logits_device, req_id,
                                                                                   logits_device.shape[0],
                                                                                   logits_requests)
                            prefill_sampled_token_ids.append(sampler_output.sampled_token_ids.flatten())
                            prefill_sampled_requests.extend(logits_requests)
                if self.is_driver_worker and self.profiler.enabled:
                    # Stop recording 'execute_model_generic' event
                    self.profiler.end()
                    event_end = self.profiler.get_timestamp_us()
                    counters = self.profiler_counter_helper.get_counter_dict(cache_config=self.cache_config,
                                                                             duration=event_end - self.event_start,
                                                                             seq_len=self._seq_len(attn_metadata),
                                                                             batch_size_padded=token_ids.size(0),
                                                                             real_batch_size=len(req_id),
                                                                             prompt_batch_idx=idx,
                                                                             is_prompt=True)
                    self.profiler.record_counter(self.event_start, counters)

            if self.is_driver_worker and self.profiler.enabled:
                self.profiler_counter_helper.reset_prompt_seq_stats()

        if num_pad_prefill_batch_across_dp > 0:
            for idx, (req_id, prompt_len, token_ids, position_ids, attn_metadata, logits_indices,
                      logits_requests) in enumerate(zip(*shallow_tuple(dummy_prefill_input_data_batches_across_dp))):
                htorch.core.mark_step()
                _, _, _, dummy_logits_device = \
                self._execute_model_generic(
                    token_ids,
                    position_ids,
                    attn_metadata,
                    logits_indices,
                    self.kv_caches,
                    None,
                    None,
                    warmup_mode=warmup_mode)
                htorch.core.mark_step()

        ######################### DECODES #########################
        # Decodes run as one single batch with [padded_decode_bs, 1]
        if num_decodes > 0:
            assert decode_data is not None
            lora_mask, lora_logits_mask = self._configure_lora(decode_data.token_ids, self.requests,
                                                               pd_info.decode_req_ids, False)
            self.event_start = self.profiler.get_timestamp_us()
            self.profiler.start("internal", "decode")
            htorch.core.mark_step()
            non_flattened_hidden_states, aux_hidden_states, \
                sample_hidden_states, logits_device = \
                    self._execute_model_generic(
                decode_data.token_ids,
                decode_data.position_ids,
                decode_data.attn_metadata,
                decode_data.logits_indices,
                self.kv_caches,
                lora_logits_mask,
                lora_mask,
                warmup_mode=warmup_mode)
            htorch.core.mark_step()

            if structured_output:
                logits_decode.append(logits_device[:num_decodes])
                decode_sampled_requests.extend(self.input_batch.req_ids[:num_decodes])
            else:
                with self.profiler.record_event('internal', "sampler"):
                    ##### Sampling Start #####
                    spec_decode_metadata = decode_data.spec_decode_metadata
                    sampler_output, sampling_metadata = self._run_sampling(
                        batch_changed, logits_device
                        if spec_decode_metadata is None else logits_device[spec_decode_metadata.bonus_logits_indices],
                        pd_info.decode_req_ids, logits_device.shape[0])

                    if spec_decode_metadata is None:
                        decode_sampled_token_ids.append(sampler_output.sampled_token_ids.flatten())
                    else:
                        # Handling spec decode sampling.
                        sampler_output = self.rejection_sampler(
                            spec_decode_metadata,
                            None,  # draft_probs
                            logits_device,
                            sampling_metadata,
                        )
                        sampled_token_ids = sampler_output.sampled_token_ids
                        decode_sampled_token_ids = \
                            self.rejection_sampler.parse_output(
                                sampled_token_ids,
                                self.input_batch.vocab_size,
                        )
                        if isinstance(decode_sampled_token_ids, tuple):
                            decode_sampled_token_ids, _ = decode_sampled_token_ids
                        # Trim output in case of dummy padding
                        decode_sampled_token_ids = decode_sampled_token_ids[:num_decodes]
                        # convert decode_sampled_token_ids as list of tensor
                        spec_decode_num_tokens = [len(v) for v in decode_sampled_token_ids]
                        decode_sampled_token_ids = [
                            torch.tensor(v, device="cpu").int() for v in decode_sampled_token_ids
                        ]
                        decode_sampled_token_ids_device = \
                            sampled_token_ids.to("hpu", non_blocking=True)
                    decode_sampled_requests.extend(self.input_batch.req_ids[:num_decodes])
                    ##### Sampling End #####

            if self.is_driver_worker and self.profiler.enabled:
                # Stop recording 'execute_model' event
                self.profiler.end()
                event_end = self.profiler.get_timestamp_us()
                counters = self.profiler_counter_helper.get_counter_dict(
                    cache_config=self.cache_config,
                    duration=event_end - self.event_start,
                    seq_len=self._seq_len(decode_data.attn_metadata),
                    batch_size_padded= \
                        decode_data.token_ids.size(0), # type: ignore
                    real_batch_size=decode_data.num_decodes,
                    prompt_batch_idx=None,
                    is_prompt=False)
                self.profiler.record_counter(self.event_start, counters)

        elif dummy_decode_input_data_across_dp is not None:
            htorch.core.mark_step()
            _, _, _, dummy_logits_device = self._execute_model_generic(dummy_decode_input_data_across_dp.token_ids,
                                                                       dummy_decode_input_data_across_dp.position_ids,
                                                                       dummy_decode_input_data_across_dp.attn_metadata,
                                                                       dummy_decode_input_data_across_dp.logits_indices,
                                                                       self.kv_caches,
                                                                       None,
                                                                       None,
                                                                       warmup_mode=warmup_mode)
            htorch.core.mark_step()

        if structured_output:
            # Scheduler places cached before prompt
            logits_combined = logits_decode + logits_prompt
            logits = torch.cat(logits_combined, dim=0)
            # Apply structured output bitmasks if present
            if grammar_output:
                self.apply_grammar_bitmask(scheduler_output, grammar_output, logits)
            sampler_output, _sampling_metadata = self._run_sampling(batch_changed, logits,
                                                                    pd_info.prompt_req_ids + pd_info.decode_req_ids,
                                                                    logits.shape[0])
            # Deal with the case of incomplete prompt
            for i in range(logits.shape[0] - num_decodes):
                prefill_sampled_token_ids.append(sampler_output.sampled_token_ids[num_decodes + i].flatten())
            decode_sampled_token_ids.append(sampler_output.sampled_token_ids[:num_decodes].flatten())
        elif self.use_async_scheduling:
            # For async scheduling: keep tokens on HPU and avoid CPU sync
            # Concatenate decode and prefill tokens on HPU
            if decode_sampled_token_ids or prefill_sampled_token_ids:
                decode_sampled_token_ids = [tensor[:num_decodes] for tensor in decode_sampled_token_ids]
                # Note: this will cause an issue with the current spec decode impl, as they are on different devices
                sampled_token_ids = torch.cat(decode_sampled_token_ids + prefill_sampled_token_ids).view(-1, 1)
            else:
                sampled_token_ids = torch.empty((0, 1), dtype=torch.int32, device=self.device)

        # Copy some objects so they don't get modified after returning.
        # This is important when using async scheduling.
        req_ids_output_copy = self.input_batch.req_ids.copy()
        req_id_to_index_output_copy = \
            self.input_batch.req_id_to_index.copy()

        max_req_index = max(self.input_batch.req_id_to_index.values())
        postprocessed_sampled_token_ids: list[list[int]] = [[] for _ in range(max_req_index + 1)]
        if self.use_async_scheduling:
            self.input_batch.prev_sampled_token_ids = sampled_token_ids.flatten()
            # self.input_batch.prev_sampled_token_ids_invalid_indices
            invalid_req_indices_set = set(invalid_req_indices)
            self.input_batch.prev_sampled_token_ids_invalid_indices = \
                invalid_req_indices_set
            self.input_batch.prev_req_id_to_index = {
                req_id: i
                for i, req_id in enumerate(self.input_batch.req_ids) if i not in invalid_req_indices_set
            }
            # For the output, postprocessed_sampled_token_ids will be filled during serialization
        else:
            prefill_sampled_token_ids_device = prefill_sampled_token_ids
            # From this point onward, all operations are done on CPU.
            # We already have tokens. Let's copy the data to
            # CPU as is, and then discard padded tokens.
            with self.profiler.record_event('internal', "sampler_postprocessing"):
                prefill_sampled_token_ids = [tensor.cpu() for tensor in prefill_sampled_token_ids]
                if spec_decode_num_tokens is not None:
                    decode_sampled_token_ids = [tensor.cpu() for tensor in decode_sampled_token_ids]
                else:
                    decode_sampled_token_ids = [tensor.cpu()[:num_decodes] for tensor in decode_sampled_token_ids]
                if decode_sampled_token_ids + prefill_sampled_token_ids:
                    sampled_token_ids_list = torch.cat(decode_sampled_token_ids + prefill_sampled_token_ids).tolist()
                else:
                    sampled_token_ids_list = []
                sampled_token_requests = \
                    decode_sampled_requests + prefill_sampled_requests
                max_req_index = max(self.input_batch.req_id_to_index.values())
                # NOTE(Chendi): in post-processing, spec_decode might
                # return more than 1 token during decode.
                start_idx = 0
                for i, req_id in enumerate(sampled_token_requests):
                    num_tokens = spec_decode_num_tokens[
                        i] if spec_decode_num_tokens is not None and i < num_decodes else 1
                    postprocessed_sampled_token_ids[
                        self.input_batch.req_id_to_index[req_id]] += sampled_token_ids_list[start_idx:start_idx +
                                                                                            num_tokens]
                    start_idx += num_tokens

        ################## RETURN ##################
        # NOTE(kzawora): idk what happens if part of batch doesn't have logprobs

        ######### UPDATE REQUEST STATE WITH GENERATED TOKENS #########
        for req_id in self.input_batch.req_ids[:num_reqs]:
            req_state = self.requests[req_id]
            i = self.input_batch.req_id_to_index[req_id]
            # Cannot use num_computed_tokens + num_scheduled_tokens here
            # as it may include rejected spec decode tokens
            seq_len = self.input_batch.num_tokens_no_spec[i]
            token_ids = postprocessed_sampled_token_ids[i]
            num_tokens = len(token_ids)
            self.input_batch.token_ids_cpu[i, seq_len:seq_len + num_tokens] = token_ids
            self.input_batch.num_tokens[i] += len(token_ids)

        # NOTE(chendi): enable cache based on PR(#20291)
        # Cache the sampled tokens in the model runner, so that the scheduler
        # doesn't need to send them back.
        # NOTE(woosuk): As an exception, when using PP, the scheduler sends
        # the sampled tokens back, because there's no direct communication
        # between the first-stage worker and the last-stage worker.
        for req_idx, sampled_ids in enumerate(postprocessed_sampled_token_ids[:num_reqs]):
            if not sampled_ids:
                continue

            start_idx = self.input_batch.num_tokens_no_spec[req_idx]
            end_idx = start_idx + len(sampled_ids)
            # NOTE(adobrzyn): assert for full max prompt length including
            # max_model_len and one token that's going to be generated
            # especially needed for biggest prompt in warm-up phase
            full_max_prompt = self.max_model_len + 1
            assert end_idx <= full_max_prompt, ("Sampled token IDs exceed the max model length. "
                                                f"Total number of tokens: {end_idx} > max_model_len: "
                                                f"{full_max_prompt}")

            self.input_batch.token_ids_cpu[req_idx, start_idx:end_idx] = sampled_ids
            self.input_batch.num_tokens_no_spec[req_idx] = end_idx
            self.input_batch.num_tokens[req_idx] = end_idx
            req_id = self.input_batch.req_ids[req_idx]
            req_state = self.requests[req_id]
            req_state.output_token_ids.extend(sampled_ids)

        ################## Spec Decode ##################
        # Now, we will call drafter to propose draft token ids
        if self.speculative_config:
            self._draft_token_ids = self.propose_draft_token_ids(
                scheduler_output, postprocessed_sampled_token_ids, sampling_metadata, non_flattened_hidden_states,
                sample_hidden_states, aux_hidden_states, prefill_sampled_token_ids_device,
                decode_sampled_token_ids_device, non_flattened_hidden_states_prefills, sample_hidden_states_prefills,
                aux_hidden_states_prefills, num_decodes, prefill_data if num_prefills > 0 else None,
                decode_data if num_decodes > 0 else None, None)
        ################## Spec Decode end ##################

        # Create output.
        all_req_ids = pd_info.decode_req_ids + pd_info.prompt_req_ids
        # prompt_logprobs_dict: dict[
        #    str, Optional[LogprobsTensors]] = self._get_prompt_logprobs_dict(
        #        prefill_hidden_states_device, scheduler_output)
        prompt_logprobs_dict: dict[str, Optional[LogprobsTensors]] = {}
        all_req_ids = pd_info.decode_req_ids + pd_info.prompt_req_ids
        logprobs = None

        if not warmup_mode:
            self.maybe_wait_for_kv_save()
            finished_sending, finished_recving = self.get_finished_kv_transfers(scheduler_output)

        if self.use_async_scheduling:
            model_runner_output = ModelRunnerOutput(
                req_ids=req_ids_output_copy,  # CHECK
                req_id_to_index=req_id_to_index_output_copy,
                sampled_token_ids=postprocessed_sampled_token_ids,
                logprobs=logprobs,
                prompt_logprobs_dict=prompt_logprobs_dict,  # type: ignore[arg-type]
                pooler_output=[],
                kv_connector_output=KVConnectorOutput(
                    finished_sending=finished_sending,
                    finished_recving=finished_recving,
                ))
            return AsyncHPUModelRunnerOutput(
                model_runner_output=model_runner_output,
                sampled_token_ids=sampled_token_ids,
                invalid_req_indices=invalid_req_indices,
                async_output_copy_stream=self.async_output_copy_stream,
            )
        model_runner_output = ModelRunnerOutput(
            req_ids=all_req_ids,
            req_id_to_index=self.input_batch.req_id_to_index,
            sampled_token_ids=postprocessed_sampled_token_ids,
            logprobs=logprobs,
            prompt_logprobs_dict=prompt_logprobs_dict,  # type: ignore[arg-type]
            pooler_output=[],
            kv_connector_output=KVConnectorOutput(
                finished_sending=finished_sending,
                finished_recving=finished_recving,
            ))
        if has_kv_transfer_group():
            get_kv_transfer_group().clear_connector_metadata()

        return model_runner_output

    def load_model(self) -> None:
        import habana_frameworks.torch.core as htcore
        if self._is_quant_with_inc() or self.model_config.quantization == 'fp8':
            htcore.hpu_inference_set_env()
        logger.info("Starting to load model %s...", self.model_config.model)
        with HabanaMemoryProfiler() as m:  # noqa: SIM117
            self.model = get_model(vllm_config=self.vllm_config)
            if self.lora_config:
                self.model = self.load_lora_model(self.model, self.vllm_config, self.device)
        self.model_memory_usage = m.consumed_device_memory
        logger.info("Loading model weights took %.4f GB", self.model_memory_usage / float(2**30))

        if self._is_quant_with_inc():
            logger.info("Preparing model with INC..")
            with HabanaMemoryProfiler() as m_inc:
                from neural_compressor.torch.quantization import (FP8Config, convert, prepare)
                config = FP8Config.from_json_file(os.getenv("QUANT_CONFIG", ""))
                disable_mark_scales_as_const = os.getenv("VLLM_DISABLE_MARK_SCALES_AS_CONST", "false") in ("1", "true")
                self._inc_preprocess()
                if config.measure:
                    assert self.parallel_config.data_parallel_size == 1, \
                        "Data parallelism is not supported during the calibration stage."
                    self.model = prepare(self.model, config)
                elif config.quantize:
                    self.model = convert(self.model, config)
                else:
                    raise ValueError("Unknown quantization config mode,"
                                     "please validate quantization config file")
                if not disable_mark_scales_as_const:
                    htcore.hpu_initialize(self.model, mark_only_scales_as_const=True)
            self.inc_initialized_successfully = True
            self.model_memory_usage = m_inc.consumed_device_memory
            logger.info("Preparing model with INC took %.4f GB", self.model_memory_usage / float(2**30))
        elif not is_fake_hpu():
            self.model = self.model.to("hpu")
            htcore.mark_step()

        apply_model_specific_patches(self.model)
        hidden_layer_markstep_interval = int(os.getenv('VLLM_CONFIG_HIDDEN_LAYERS', '1'))
        model_config = getattr(self.model, "config", None)
        modify_model_layers(self.model,
                            get_target_layer_suffix_list(model_config.model_type if model_config is not None else None),
                            hidden_layer_markstep_interval)
        torch.hpu.synchronize()

        if not self.is_pooling_model:
            with HabanaMemoryProfiler() as m:
                self.model = _maybe_wrap_in_hpu_graph(
                    self.model,
                    vllm_config=self.vllm_config,
                )
        self.model_memory_usage = m.consumed_device_memory
        logger.info("Wrapping in HPUGraph took %.4f GB", self.model_memory_usage / float(2**30))

        ########### Spec Decode model ############
        if hasattr(self, "drafter"):
            with HabanaMemoryProfiler() as m:  # noqa: SIM117
                #logger.info("Loading drafter model %s...", self.vllm_config.speculative_config.draft_model_config)
                self.drafter.load_model(self.model.model)
                if self.use_aux_hidden_state_outputs:
                    if supports_eagle3(self.model.model):
                        self.model.model.set_aux_hidden_state_layers(
                            self.model.model.get_eagle3_aux_hidden_state_layers())
                    else:
                        raise RuntimeError("Model does not support EAGLE3 interface but "
                                           "aux_hidden_state_outputs was requested")
            self.model_memory_usage = m.consumed_device_memory
            logger.info("Loading drafter model weights took %.4f GB", self.model_memory_usage / float(2**30))
            if hasattr(self.drafter, "model"):
                self.drafter.model = self.drafter.model.to("hpu")
                torch.hpu.synchronize()
                with HabanaMemoryProfiler() as m:  # noqa: SIM117
                    self.drafter.model = _maybe_wrap_in_hpu_graph(self.drafter.model, vllm_config=self.vllm_config)
                self.model_memory_usage = m.consumed_device_memory
                logger.info("Wrapping in HPUGraph took %.4f GB", self.model_memory_usage / float(2**30))
        #############################################

        with HabanaMemoryProfiler() as m:
            self._maybe_compile(self.model)
        self.model_memory_usage = m.consumed_device_memory
        logger.info("Compilation took %.4f GB", self.model_memory_usage / float(2**30))
        self.is_mm_optimized = is_mm_optimized(self.model)
        self.image_token_id = self.model.model.config.image_token_id if hasattr(self.model.model.config,
                                                                                'image_token_id') else None

    def _maybe_compile(self, *args, **kwargs):
        """Entrypoint for a torch.compilation of the model"""
        if (not is_fake_hpu() and not htorch.utils.internal.is_lazy()
                and not self.vllm_config.model_config.enforce_eager):
            # force_parameter_static_shapes = False  alows to use dynamic
            # shapes on tensors added to module via register_buffer()
            torch._dynamo.config.force_parameter_static_shapes = False
            self.compile_config = HPUCompileConfig()
            if self.compile_config.regional_compilation:
                self._compile_methods()
                self.regional_compilation_layers_list = [RMSNorm, VocabParallelEmbedding]
                self._regional_compilation(self.model)
                self.sampler = self._compile(self.sampler)
            else:
                self.model = self._compile(self.model)

    def _compile_methods(self):
        """
        Compile methods which are not part of the compiled model i.e. those
        which will not be compiled during model's compilation.
        """
        compiled_methods = ['metadata_processor.process_metadata', '_rotary_prepare_cos_sin']
        for method_name in compiled_methods:
            method = getattr(self.model, method_name, None)
            if method is not None:
                self._compile_region(self.model, method_name, method)

    def _regional_compilation(self, module, parent_module=None, module_name=None):
        """
        Recursively traverses a PyTorch module and compiles its regions, which
        can be one of two:
        1. Children of the nn.ModuleList
        2. Member of regional_compilation_layers_list
        """
        if isinstance(module, torch.nn.ModuleList):
            for children_name, children_module in module.named_children():
                self._compile_region(module, children_name, children_module)
        elif any(isinstance(module, layer) for layer in self.regional_compilation_layers_list):
            self._compile_region(
                parent_module,
                module_name,
                module,
            )
        else:
            for children_name, children_module in module.named_children():
                self._regional_compilation(children_module, module, children_name)

    def _compile_region(self, model, name, module):
        module = self._compile(module)
        setattr(model, name, module)

    def _compile(self, module):
        return torch.compile(module, **self.compile_config.get_compile_args())

    def _use_graphs(self):
        return not self.model_config.enforce_eager

    def _remove_duplicate_submodules(self):
        model = self.get_model()
        if hasattr(model, "model"):
            for layer in self.get_model().model.layers:
                self_attn = layer.self_attn
                # delete attr kv_b_proj in self_attn,
                # as they have been transferred to the MLAImpl.
                if hasattr(self_attn, "mla_attn"):
                    mla_attn = self_attn.mla_attn
                    duplicate_mods = [
                        "kv_a_proj_with_mqa",
                        "q_proj",
                        "kv_b_proj",
                        "o_proj",
                        "fused_qkv_a_proj",
                        "q_b_proj",
                    ]
                    for m in duplicate_mods:
                        if hasattr(self_attn, m) and hasattr(mla_attn, m):
                            delattr(self_attn, m)
                    if hasattr(mla_attn, "mla_attn") and hasattr(mla_attn.mla_attn, "impl"):
                        mla_impl = mla_attn.mla_attn.impl
                        duplicate_mods = ["kv_b_proj"]
                        for m in duplicate_mods:
                            if hasattr(mla_attn, m) and hasattr(mla_impl, m):
                                delattr(mla_attn, m)

    def _inc_preprocess(self):
        self._remove_duplicate_submodules()

    def log_graph_warmup_summary(self, buckets, is_prompt, total_mem):
        phase = f'Graph/{"Prompt" if is_prompt else "Decode"}'
        msg = (f'{phase} captured:{len(buckets)} '
               f'used_mem:{format_bytes(total_mem)}')
        logger.info(msg)

    def log_warmup(self, phase, i, max_i, first_dim, second_dim, third_dim, causal=False):
        free_mem = format_bytes(HabanaMemoryProfiler.current_free_device_memory())
        if self.unified_attn:
            msg = (f"[Warmup][{phase}][{i + 1}/{max_i}] "
                   f"query_len:{first_dim} "
                   f"shared_blocks:{second_dim} "
                   f"unique_blocks:{third_dim} "
                   f"({'causal' if causal else 'non causal'}) "
                   f"free_mem:{free_mem}")
        else:
            msg = (f"[Warmup][{phase}][{i + 1}/{max_i}] "
                   f"batch_size:{first_dim} "
                   f"query_len:{second_dim} "
                   f"num_blocks:{third_dim} "
                   f"free_mem:{free_mem}")
        tqdm.write(msg)

    def log_warmup_multimodal(self, phase, i, max_i, batch_size, seq_len, img_args):
        free_mem = format_bytes(HabanaMemoryProfiler.current_free_device_memory())
        msg = (f"[Warmup][{phase}][{i+1}/{max_i}] "
               f"batch_size:{batch_size} "
               f"seq_len:{seq_len} "
               f"img_args:{img_args} "
               f"free_mem:{free_mem}")
        logger.info(msg)

    def warmup_pooler(self):
        logger.info(
            "Starting pooler warmup with prompt buckets: %s",
            self.bucketing_manager.prompt_buckets,
        )

        model = cast(VllmModelForPooling, self.get_model())
        device = self.device
        for (bs, query_len, num_blocks) in self.bucketing_manager.prompt_buckets:
            if bs == 0 or query_len == 0:
                continue

            total_tokens = bs * query_len
            logger.info(
                "Warmup: bs=%s, query_len=%s, num_blocks=%s, total_tokens=%s",
                bs,
                query_len,
                num_blocks,
                total_tokens,
            )

            vocab_size = getattr(self.model.config, "vocab_size", None)
            if vocab_size is None:
                raise RuntimeError("Could not determine vocab_size from model config")

            dummy_input_ids = torch.randint(
                low=0,
                high=vocab_size,
                size=(total_tokens, ),
                device=device,
                dtype=torch.long,
            )
            dummy_positions = torch.arange(total_tokens, device=device, dtype=torch.long)
            slot_mapping = torch.arange(total_tokens, dtype=torch.long, device=device)
            seq_lens_tensor = torch.full((bs, ), query_len, device=device, dtype=torch.int32)
            context_lens_tensor = torch.zeros((bs, ), device=device, dtype=torch.int32)

            attn_metadata = HPUAttentionMetadataV1.make_prefill_metadata(
                seq_lens_tensor=seq_lens_tensor,
                context_lens_tensor=context_lens_tensor,
                slot_mapping=slot_mapping,
                block_list=None,
                attn_bias=None,
                block_size=self.block_size,
            )

            with set_forward_context(attn_metadata, self.vllm_config):
                hidden_states = self.model.forward(
                    input_ids=dummy_input_ids,
                    positions=dummy_positions,
                )

            # flattened = hidden_states.view(-1, hidden_states.shape[-1])
            num_scheduled_tokens_list = [query_len] * bs
            prompt_lens_cpu = torch.tensor(num_scheduled_tokens_list, dtype=torch.int32, device="cpu")
            prompt_token_ids = dummy_input_ids.view(bs, query_len).to(device=device, dtype=torch.int32)
            supported_tasks = self.get_supported_pooling_tasks()
            if "embed" in supported_tasks:
                task = "embed"
            else:
                logger.warning(
                    "Warmup not yet supported for pooling tasks: %s",
                    supported_tasks,
                )
                return
            dummy_pooling_param = PoolingParams(task=task)
            to_update = model.pooler.get_pooling_updates(dummy_pooling_param.task)
            to_update.apply(dummy_pooling_param)

            pooling_params_list = [dummy_pooling_param] * bs

            pooling_metadata = PoolingMetadata(
                prompt_lens=prompt_lens_cpu,
                prompt_token_ids=prompt_token_ids,
                pooling_params=pooling_params_list,
                pooling_states=[PoolingStates() for _ in range(bs)],
            )
            seq_lens_cpu = seq_lens_tensor.cpu().tolist()
            pooling_metadata.build_pooling_cursor(num_scheduled_tokens_list, seq_lens_cpu, device=hidden_states.device)

            try:
                _pooler_output = model.pooler(hidden_states=hidden_states, pooling_metadata=pooling_metadata)
                del _pooler_output
            except RuntimeError as e:
                err_str = str(e).lower()
                if "out of memory" in err_str or "oom" in err_str:
                    raise RuntimeError(f"HPU out of memory occurred when warming up pooler "
                                       f"with bs={bs}, query_len={query_len}, total_tokens={total_tokens}. "
                                       "Try lowering max_num_seqs or warmup bucket sizes.") from e
                else:
                    raise

            # Cleanup after batch has been warmed up
            self.input_batch.req_id_to_index = {}
            self.requests = {}

        # Final synchronization to ensure all operations are completed
        torch.hpu.synchronize()
        logger.info("Pooler warmup completed successfully")

    def warmup_sampler(self):
        """
        Warmup the sampler with different temperature, top-p, and top-k values.
        """
        # Choose batch sizes for warmup based on bucketing
        test_batch_sizes = list(dict.fromkeys([0, 1] + [bucket[0] for bucket in self.bucketing_manager.decode_buckets]))

        # Test different sampling configurations
        sampling_configs = [
            # (temperature, top_p, top_k, batch_changed)
            (0.0, 1.0, 0, True),  # Greedy sampling
            (1.0, 1.0, 0, True),  # Random sampling with temp=1.0
            (0.7, 0.9, 50, True),  # Common creative settings
            (0.3, 0.95, 20, True),  # Conservative settings
            (1.2, 0.8, 100, True),  # High temperature settings
            (0.8, 0.85, 0, True),  # Different top-p sampling
            (0.0, 1.0, 0, False),  # Greedy sampling
            (1.0, 1.0, 0, False),  # Random sampling with temp=1.0
            (0.7, 0.9, 50, False),  # Common creative settings
            (0.3, 0.95, 20, False),  # Conservative settings
            (1.2, 0.8, 100, False),  # High temperature settings
            (0.8, 0.85, 0, False),  # Different top-p sampling
        ]

        logger.info("Warming up sampler with batch sizes: %s and following configs:", test_batch_sizes)
        for temp, top_p, top_k, batch_changed in sampling_configs:
            logger.info("temp=%s, top_p=%s, top_k=%s, batch_changed=%s", temp, top_p, top_k, batch_changed)
        logger.info("Starting sampler warmup...")

        for batch_size in test_batch_sizes:
            dummy_hidden_states = torch.randn(batch_size, self.hidden_size, dtype=self.dtype, device=self.device)
            if self.lora_config:
                lora_logits_mask = torch.zeros(batch_size,
                                               (self.lora_config.max_loras) * self.lora_config.max_lora_rank,
                                               dtype=self.lora_config.lora_dtype).to('hpu')
                LoraMask.setLoraMask(lora_logits_mask)
            dummy_logits = self.model.compute_logits(dummy_hidden_states)

            # Create dummy requests for this specific configuration
            dummy_req_ids = [f"warmup_req_{batch_size}_{i}" for i in range(max(1, batch_size))]

            for i, req_id in enumerate(dummy_req_ids):
                self.requests[req_id] = CachedRequestState(
                    req_id=req_id,
                    prompt_token_ids=list(range(10)),  # Dummy prompt
                    mm_features=[],
                    sampling_params=SamplingParams(),
                    pooling_params=None,
                    generator=None,
                    block_ids=[[0]],
                    num_computed_tokens=10,
                    output_token_ids=[],
                )
                self.input_batch.req_id_to_index[req_id] = i

            for temp, top_p, top_k, batch_changed in sampling_configs:
                # Add dummy requests to cache with consistent sampling params
                for i, req_id in enumerate(dummy_req_ids):
                    self.requests[req_id].sampling_params = SamplingParams(
                        temperature=temp,
                        top_p=top_p,
                        top_k=top_k,
                    )

                    if temp == 0.0:  # Greedy sampling
                        self.input_batch.greedy_reqs.add(req_id)
                    else:  # Random sampling
                        self.input_batch.random_reqs.add(req_id)

                self.input_batch.req_output_token_ids = [
                    item[1] for item in self._generate_req_id_output_token_ids_lst(dummy_req_ids, pad_to=batch_size)
                ]
                self.input_batch.refresh_sampling_metadata()

                _sampler_output, _sampling_metadata = self._run_sampling(batch_changed=batch_changed,
                                                                         logits_device=dummy_logits,
                                                                         request_ids=dummy_req_ids,
                                                                         pad_to=dummy_logits.shape[0])

                # Cleanup after sampling
                self.input_batch.greedy_reqs = set()
                self.input_batch.random_reqs = set()
                self.input_batch.req_output_token_ids = []

            # Cleanup after batch has been warmed up
            self.input_batch.req_id_to_index = {}
            self.requests = {}

        # Final synchronization to ensure all operations are completed
        torch.hpu.synchronize()

        logger.info("Sampler warmup completed successfully")

    def warmup_defragmenter(self):
        """Warm up defragmentation swap graphs for different thresholds.

        We execute a minimal swap (1 pair) which will be padded internally to the
        requested threshold size. Thresholds chosen to mirror potential production
        values: 8, 16, 32, 64, 128, 256, 512.
        """
        # If defragmenter is disabled or cache utils not prepared, skip.
        if not getattr(self.defragmenter, 'enabled', False):
            return
        if self.defragmenter.cache_utils is None:
            return

        thresholds = self.defragmenter.to_swap_pad_thresholds

        logger.info("Warming up defragmenter with thresholds: %s", thresholds)

        # Use simple valid block ids present in caches (assume at least 2 blocks allocated when kv caches created)
        # We only need distinct ids for a swap. They will be scaled by block_size inside swap.
        # If for some reason only 1 block exists, skip warmup gracefully.
        try:
            k_cache = self.defragmenter.cache_utils.kv_caches[0][0]
            num_blocks_available = k_cache.shape[0] // self.block_size
        except Exception:
            num_blocks_available = 0
        if num_blocks_available < 2:
            logger.warning("Skipping defragmenter warmup, insufficient blocks (%s)", num_blocks_available)
            return

        # Minimal pair to trigger a swap path
        to_swap = [(1, 0)]

        for th in thresholds:
            self.defragmenter.cache_utils.swap(to_swap, th)

        # If the number of swaps was odd, do one more to make it even and return to original state.
        if len(thresholds) % 2 == 1:
            self.defragmenter.cache_utils.swap(to_swap, thresholds[0])

        logger.info("Defragmenter warmup completed successfully")

    def warmup_graphs(self, buckets, is_prompt, kv_caches, starting_mem=0, total_batch_seq=0.001):
        total_mem = starting_mem
        idx = 0
        num_candidates = len(buckets)
        captured_all = True
        developer_settings = get_config().VLLM_DEVELOPER_MODE
        phase = 'Prompt' if is_prompt else 'Decode'
        desc = f'{phase} warmup processing: '
        with tqdm(total=num_candidates, desc=desc, unit="item") as pbar:
            for idx, (batch_size, seq_len, num_blocks) in enumerate(reversed(buckets)):
                if seq_len > self.max_num_tokens:
                    continue
                # Graph memory usage is proportional to seq dimension in a batch
                if is_prompt:
                    batch_seq = batch_size * seq_len * num_blocks if num_blocks else batch_size * seq_len
                else:
                    batch_seq = batch_size

                graphed_bucket = (batch_size, seq_len, num_blocks, is_prompt)
                if graphed_bucket in self.graphed_buckets:
                    continue
                self.graphed_buckets.add(graphed_bucket)
                if developer_settings:
                    self.log_warmup(phase, idx, num_candidates, batch_size, seq_len, num_blocks)
                prompt_cfg, decode_cfg = None, None
                with HabanaMemoryProfiler() as mem_prof:
                    if is_prompt:
                        prompt_cfg = (batch_size, seq_len, num_blocks)
                    else:
                        decode_cfg = (batch_size, 1, num_blocks)
                    self._prepare_dummy_scenario(prompt_cfg, decode_cfg)
                # TODO(kzawora): align_workers
                used_mem = mem_prof.consumed_device_memory
                total_mem += used_mem
                total_batch_seq += batch_seq

                pbar.set_postfix_str(f"{idx}/{num_candidates}")
                pbar.update(1)

        return total_mem, total_batch_seq, captured_all

    def warmup_unified_graphs(self, buckets, kv_cache):
        idx = 0
        num_candidates = len(buckets)
        developer_settings = get_config().VLLM_DEVELOPER_MODE
        with tqdm(total=num_candidates, desc="Unified Attention warmup", unit="item") as pbar:
            for idx, (query, shared_ctx, unique_ctx, is_causal) in enumerate(reversed(buckets)):
                unified_cfg = (query, shared_ctx, unique_ctx, is_causal)
                if unified_cfg in self.graphed_buckets:
                    continue
                self.graphed_buckets.add(unified_cfg)
                if developer_settings:
                    self.log_warmup("Unified CFG", idx, num_candidates, query, shared_ctx, unique_ctx, is_causal)
                self._prepare_dummy_unified_scenario(unified_cfg)
                pbar.set_postfix_str(f"{idx}/{num_candidates}")
                pbar.update(1)

    def _add_dummy_request(self,
                           requests,
                           num_scheduled_tokens,
                           num_computed_tokens,
                           total_tokens,
                           scheduled_tokens,
                           is_prompt,
                           block_id=0):
        # Spec decode: blocks should include look ahead tokens (eagle)
        total_tokens_for_blocks = total_tokens
        if self.speculative_config and self.speculative_config.use_eagle():
            # Consider the block space for draft tokens to propose
            total_tokens_for_blocks += self.speculative_config.num_speculative_tokens
            # Check the limit of the max model length
            if total_tokens_for_blocks > self.max_model_len:
                total_tokens_for_blocks = self.max_model_len

        num_blocks = round_up(total_tokens_for_blocks, self.block_size) // self.block_size
        prompt_token_ids = list(range(total_tokens))

        req_id = f'{len(requests)}'
        block_ids = [block_id] * num_blocks
        if self.is_pooling_model:
            model = cast(VllmModelForPooling, self.get_model())
            supported_tasks = self.get_supported_pooling_tasks()
            if "embed" in supported_tasks:
                task = "embed"
            else:
                logger.warning(
                    "Warmup not yet supported for pooling tasks: %s",
                    supported_tasks,
                )
                return
            pooling_param = PoolingParams(task=task)
            to_update = model.pooler.get_pooling_updates(pooling_param.task)
            to_update.apply(pooling_param)

            req = NewRequestData(
                req_id=req_id,
                prompt_token_ids=prompt_token_ids,
                mm_features=[],
                sampling_params=None,
                pooling_params=pooling_param,
                block_ids=[block_ids],
                num_computed_tokens=num_computed_tokens,
                lora_request=None,
            )
        else:
            sampling_params = SamplingParams(temperature=0.0)

            req = NewRequestData(
                req_id=req_id,
                prompt_token_ids=prompt_token_ids,
                mm_features=[],
                sampling_params=sampling_params,
                pooling_params=None,
                block_ids=[block_ids],
                num_computed_tokens=num_computed_tokens,
                lora_request=None,
            )
        requests.append(req)
        if is_prompt:
            num_scheduled_tokens[req_id] = len(prompt_token_ids) - num_computed_tokens
        else:
            num_scheduled_tokens[req_id] = scheduled_tokens

    def _add_dummy_unified_request(self, requests, is_prompt, is_unique, block_num, num_computed_tokens,
                                   num_scheduled_tokens, scheduled_tokens):
        from vllm.v1.core.sched.output import NewRequestData

        req_id = f'{len(requests)}'
        sampling_params = SamplingParams(temperature=0.0)
        num_computed_tokens = max(len(block_num) * self.block_size - 1, 0)

        if is_prompt:
            # num_computed_tokens + num_scheduled_tokens <= prompt token ids
            prompt_token_ids = num_computed_tokens + num_scheduled_tokens + 1
        else:
            # num_computed_tokens + num_scheduled_tokens > prompt_token_ids
            prompt_token_ids = num_computed_tokens + num_scheduled_tokens - 1
        prompt_token_ids = list(range(prompt_token_ids))

        req = NewRequestData(
            req_id=req_id,
            prompt_token_ids=prompt_token_ids,
            mm_features=[],
            sampling_params=sampling_params,
            pooling_params=None,
            block_ids=[block_num],
            num_computed_tokens=num_computed_tokens,
            lora_request=None,
        )

        requests.append(req)
        scheduled_tokens[req_id] = num_scheduled_tokens

    def _generate_seq_lengths(self, num_samples, num_blocks, block_size):
        assert num_samples <= num_blocks
        blocks = [num_blocks // num_samples] * num_samples
        missing_blocks = num_blocks - sum(blocks)
        for i in range(missing_blocks):
            blocks[i] += 1

        # Leave space for the output token and draft tokens to propose
        num_lookahead_tokens = 1
        if self.speculative_config and self.speculative_config.use_eagle():
            # Consider the token space for draft tokens to propose
            # The draft tokens for eagle consumes block table space
            num_lookahead_tokens += self.speculative_config.num_speculative_tokens
        seq_lengths = [b * block_size - num_lookahead_tokens for b in blocks]
        return seq_lengths

    def distribute_sum_evenly(self, total_sum, max_length):
        '''
        Return a balanced list of ints that sums up to total_sum.
        List cannot be longer than max_length.
        '''
        base, remain = divmod(total_sum, max_length)
        result = [base] * max_length

        for i in range(remain):
            result[i] += 1

        return result

    def get_merged_prefill_seq_lens(self, query_len, ctx_blocks):
        '''
        Get seperate sequence lengths from merged layout to individual 
        samples.
        Returns list of sequence length (including query and context) and
        context lengths.
        '''
        ctx_list = self.distribute_sum_evenly(ctx_blocks, self.max_num_seqs)
        query_list = self.distribute_sum_evenly(query_len, self.max_num_seqs)
        prompt_list = [q + c * self.block_size for q, c in zip(query_list, ctx_list)]
        ctx_list = ctx_list if len(ctx_list) > 0 else [0] * len(prompt_list)
        return prompt_list, ctx_list

    def _prepare_dummy_unified_scenario(self, unified_cfg):
        requests: list[NewRequestData] = []
        scheduled_tokens: dict[str, int] = {}

        query_len, shared_ctx_len, unique_ctx_len, is_causal = unified_cfg
        num_computed_tokens = (shared_ctx_len + unique_ctx_len) * self.block_size

        if is_causal:
            decode_reqs_query = []
            decode_reqs_blocks = []
            prompt_reqs_query = []
            prompt_reqs_blocks: list = []

            all_shared_blocks_ids = [block for block in range(shared_ctx_len)]
            unique_block = unique_ctx_len - 1
            # do not use unique block id
            if unique_block in all_shared_blocks_ids:
                all_shared_blocks_ids.remove(unique_ctx_len - 1)
                all_shared_blocks_ids.append(shared_ctx_len + 1)

            #add unique
            if unique_ctx_len > 0:
                decode_reqs_query.append(1)
                decode_reqs_blocks.append([unique_ctx_len - 1])
            prompts_number = self.max_num_seqs - len(decode_reqs_query)
            remaining_query = query_len - sum(decode_reqs_query)

            q, r = divmod(remaining_query, prompts_number)
            prompt_reqs_query = [q + (1 if i < r else 0) for i in range(prompts_number)]
            prompt_reqs_blocks = [[] for _ in range(len(prompt_reqs_query))]
            for idx, query in enumerate(prompt_reqs_query):
                available_space_for_ctx = math.floor((self.max_model_len - query) // self.block_size)
                if len(all_shared_blocks_ids) >= available_space_for_ctx:
                    prompt_reqs_blocks[idx] = all_shared_blocks_ids[:available_space_for_ctx]
                    del all_shared_blocks_ids[:available_space_for_ctx]
                else:
                    prompt_reqs_blocks[idx] = all_shared_blocks_ids
                    break
            if unique_ctx_len > 0:
                self._add_dummy_unified_request(requests, False, True, [unique_ctx_len - 1], num_computed_tokens, 1,
                                                scheduled_tokens)

            for query, blocks in zip(prompt_reqs_query, prompt_reqs_blocks):
                self._add_dummy_unified_request(requests, True, False, blocks, num_computed_tokens, query,
                                                scheduled_tokens)
        else:
            remaining_samples = query_len
            base = shared_ctx_len // remaining_samples
            remain = shared_ctx_len % remaining_samples
            all_shared_blocks_ids = [block for block in range(shared_ctx_len)]
            unique_block = unique_ctx_len - 1
            # do not use unique block id
            if unique_block in all_shared_blocks_ids:
                all_shared_blocks_ids.remove(unique_ctx_len - 1)
                all_shared_blocks_ids.append(shared_ctx_len + 1)

            # distribute evenly across sublists
            split_shared_blocks_ids: list[list[int]] = [[] for _ in range(remaining_samples)]
            idx = 0
            for i in range(remaining_samples):
                size = base + (1 if i < remain else 0)
                for _ in range(size):
                    split_shared_blocks_ids[i].append(all_shared_blocks_ids[idx])
                    idx += 1

            # make sure that all blocks are shared = in at least two decodes
            for i, block in enumerate(all_shared_blocks_ids):
                target = (i + 1) % remaining_samples
                if block not in split_shared_blocks_ids[target]:
                    split_shared_blocks_ids[target].append(block)

            # add unique id
            if unique_ctx_len > 0:
                min_idx = min(range(remaining_samples), key=lambda j: len(split_shared_blocks_ids[j]))
                split_shared_blocks_ids[min_idx].append(unique_block)

            for i in range(len(split_shared_blocks_ids)):
                if not split_shared_blocks_ids[i]:
                    if unique_block - i >= 0:
                        split_shared_blocks_ids[i] = [unique_block - i]
                    else:
                        split_shared_blocks_ids[i] = [all_shared_blocks_ids[0]]

            for request_blocks in split_shared_blocks_ids:
                self._add_dummy_unified_request(requests, False, False, request_blocks, num_computed_tokens, 1,
                                                scheduled_tokens)

        self._execute_dummy_scenario(requests, scheduled_tokens)

    def _prepare_dummy_scenario(self, prompt_cfg, decode_cfg):
        requests: list[NewRequestData] = []
        scheduled_tokens: dict[str, int] = {}

        if prompt_cfg:
            prompt_bs, prompt_query_len, prompt_num_blocks = prompt_cfg

            if self.is_pooling_model:
                prompt_total_tokens = [prompt_query_len]
                prompt_num_context_blocks = [0]
            else:
                prompt_ctx_len = prompt_num_blocks * self.block_size
                prompt_total_tokens = [prompt_query_len + prompt_ctx_len]
                prompt_num_context_blocks = [prompt_num_blocks]
                if self.max_model_len < sum(prompt_total_tokens) \
                    and self.use_merged_prefill:
                    # split query and ctx in merged prefill case
                    prompt_total_tokens, prompt_num_context_blocks = \
                         self.get_merged_prefill_seq_lens(prompt_query_len,
                                                     prompt_num_blocks)
            for _ in range(prompt_bs):
                for tokens, context_len in zip(prompt_total_tokens, prompt_num_context_blocks):
                    if self.speculative_config and self.speculative_config.use_eagle():
                        # Leave the block space for draft tokens to propose
                        # The draft tokens for eagle consumes block table space
                        num_speculative_tokens = self.speculative_config.num_speculative_tokens
                        tokens -= num_speculative_tokens
                        prompt_query_len -= num_speculative_tokens
                    self._add_dummy_request(requests,
                                            scheduled_tokens,
                                            num_computed_tokens=(context_len * self.block_size),
                                            total_tokens=tokens,
                                            scheduled_tokens=prompt_query_len,
                                            is_prompt=True)
        if decode_cfg:
            decode_bs, decode_query_len, decode_num_blocks = decode_cfg
            if self.use_contiguous_pa:
                decode_seq_lengths = [self.block_size] * decode_bs
                block_id = decode_num_blocks - 1
            else:
                decode_seq_lengths = self._generate_seq_lengths(decode_bs, decode_num_blocks, self.block_size)
                block_id = 0
            for dsl in decode_seq_lengths:
                self._add_dummy_request(requests,
                                        scheduled_tokens,
                                        num_computed_tokens=dsl,
                                        total_tokens=dsl,
                                        scheduled_tokens=1,
                                        is_prompt=False,
                                        block_id=block_id)
        self._execute_dummy_scenario(requests, scheduled_tokens)

    def _execute_dummy_scenario(self, requests, scheduled_tokens):
        from vllm.v1.core.sched.output import (SchedulerOutput, CachedRequestData)

        sched_output = SchedulerOutput(
            scheduled_new_reqs=requests,
            scheduled_cached_reqs=CachedRequestData.make_empty(),
            num_scheduled_tokens=scheduled_tokens,
            total_num_scheduled_tokens=sum(scheduled_tokens.values()),
            scheduled_spec_decode_tokens={},
            scheduled_encoder_inputs={},
            num_common_prefix_blocks=0,
            finished_req_ids=set(),
            free_encoder_mm_hashes=[],
        )
        cleanup = SchedulerOutput(
            scheduled_new_reqs=[],
            scheduled_cached_reqs=CachedRequestData.make_empty(),
            num_scheduled_tokens={},
            total_num_scheduled_tokens=0,
            scheduled_spec_decode_tokens={},
            scheduled_encoder_inputs={},
            num_common_prefix_blocks=0,
            finished_req_ids=set(req.req_id for req in requests),
            free_encoder_mm_hashes=[],
        )
        self.execute_model(sched_output, warmup_mode=True)
        self.sample_tokens(None)
        self.execute_model(cleanup, warmup_mode=True)

    def _generate_profiling(self, prompt_cfg, decode_cfg):
        steps = 3
        profiler = setup_profiler(warmup=steps - 1, active=1)
        if prompt_cfg and prompt_cfg not in self.bucketing_manager.prompt_buckets:
            self.bucketing_manager.prompt_buckets.insert(0, prompt_cfg)
        elif decode_cfg and decode_cfg not in self.bucketing_manager.decode_buckets:
            self.bucketing_manager.decode_buckets.insert(0, decode_cfg)
        torch.hpu.synchronize()
        profiler.start()
        for _ in range(steps):
            self._prepare_dummy_scenario(prompt_cfg, decode_cfg)
            torch.hpu.synchronize()
            profiler.step()
        profiler.stop()

    @staticmethod
    def _parse_profile_cfg(profile_cfg):
        if profile_cfg:
            return tuple(map(int, profile_cfg.split(',')))
        return None

    @staticmethod
    def _parse_legacy_profile_cfg(profile_cfg):
        if profile_cfg:
            cfg = profile_cfg.split('_')
            assert cfg[0] in ['prompt', 'decode']
            return (cfg[0], int(cfg[1]), int(cfg[2]), cfg[3] == 't')
        return None

    def _read_profiling_cfg(self):
        prompt_cfg = self._parse_profile_cfg(os.environ.get('VLLM_PROFILE_PROMPT', None))
        decode_cfg = self._parse_profile_cfg(os.environ.get('VLLM_PROFILE_DECODE', None))
        legacy_cfg = self._parse_legacy_profile_cfg(os.environ.get('VLLM_PT_PROFILE', None))
        if legacy_cfg and not (prompt_cfg or decode_cfg):
            phase, bs, seq_or_blocks, use_graphs = legacy_cfg
            assert use_graphs != self.model_config.enforce_eager, \
                "'use_graphs' is out of sync with model config. " \
                "Either change the flag or change vllm engine parameters"
            if phase == 'prompt':
                prompt_cfg = (bs, seq_or_blocks, 0)
            else:
                decode_cfg = (bs, seq_or_blocks)
        # align with current bucketing
        if decode_cfg:
            decode_cfg = (decode_cfg[0], 1, decode_cfg[1])
        return prompt_cfg, decode_cfg

    def get_patch_size_from_model(self):
        """Get patch_size from the loaded vision model."""
        # For Qwen2.5-VL and similar models
        if hasattr(self.model.model, 'visual'):
            return self.model.model.visual.patch_size
        return 1

    def _get_mm_dummy_batch(
        self,
        modality: str,
        image_args: int,
        ratio_w: int,
        ratio_h: int,
    ) -> BatchedTensorInputs:
        """Dummy data for profiling and precompiling multimodal models."""
        assert self.mm_budget is not None
        img_count = 1
        if self.get_model().vision_bucket_manager.is_batch_based:
            # Create ImageDummyOptions for Gemma3
            image_options = ImageDummyOptions(
                width=896,  # pixels as in gemma3 config
                height=896  # pixels as in gemma3 config
            )
            batch = image_args
        else:
            patch_size = int(self.get_patch_size_from_model())
            # Calculate width and height to maintain aspect ratio and patch count
            # Total patches = (width/patch_size) * (height/patch_size)
            # We want: (w/ps) * (h/ps) = num_patch where num_patch is image_args
            # And: w/h = ratio_w/ratio_h
            grid_w = int(math.sqrt(image_args * ratio_w / ratio_h))
            grid_h = int(image_args / grid_w)
            w = grid_w * patch_size
            h = grid_h * patch_size
            image_options = ImageDummyOptions(
                width=w,  # Custom width in pixels
                height=h  # Custom height in pixels
            )
            batch = img_count
        processor = self.mm_registry.create_processor(model_config=self.model_config, cache=self.mm_budget.cache)
        profiler: MultiModalProfiler = MultiModalProfiler(processor)
        dummy_data = profiler.get_decoder_dummy_data(seq_len=4096,
                                                     mm_counts={"image": img_count},
                                                     mm_options={"image": image_options})
        dummy_mm_data = dummy_data.multi_modal_data

        assert modality == 'image'
        # Result in the maximum GPU consumption of the model
        dummy_mm_item = dummy_mm_data['image'][0]
        dummy_mm_items = [dummy_mm_item] * batch

        return next(mm_kwargs_group for _, _, mm_kwargs_group in group_mm_kwargs_by_modality(
            dummy_mm_items,
            device=self.device,
            pin_memory=self.pin_memory,
        ))

    def warmup_multimodal_graphs(self, buckets):

        phase = 'Graph/Multimodal'
        from vllm.v1.worker.utils import MultiModalBudget
        self.mm_budget = MultiModalBudget(
            self.model_config,
            self.scheduler_config,
            self.mm_registry,
        ) if self.supports_mm_inputs else None
        aspect_ratios = [(1, 1)]  # 1:1 square
        sanity_check = False
        if self.get_model().vision_bucket_manager.is_batch_based:
            sanity_check = True
            aspect_ratio_ext = [
                (4, 3),  # 4:3 landscape
                (3, 4),  # 3:4 portrait
                (16, 9),  # 16:9 widescreen
                (9, 16),  # 9:16 portrait
            ]
            aspect_ratios.extend(aspect_ratio_ext)
        for modality, max_items in self.mm_budget.mm_limits.items():
            if modality == 'video':
                logger.warning_once("Warming up for video is not implemented")
                continue
            phase = f'Graph/Multimodal({modality})'
            num_candidates = len(buckets)
            for idx, img_arg in enumerate(buckets):
                for (ratio_w, ratio_h) in aspect_ratios:
                    batched_dummy_mm_inputs = self._get_mm_dummy_batch(modality, img_arg, ratio_w, ratio_h)
                    dummy_encoder_outputs = \
                        self.model.embed_multimodal(
                        **batched_dummy_mm_inputs)
                    if sanity_check:
                        sanity_check_mm_encoder_outputs(
                            dummy_encoder_outputs,
                            expected_num_items=img_arg,
                        )

                    self.graphed_buckets.add(img_arg)
                    self.log_warmup_multimodal(phase, idx, num_candidates, 1, 0, img_arg)

    @torch.inference_mode()
    def warmup_model(self) -> None:
        if not self.enable_bucketing:
            return

        if self.unified_attn:
            self.bucketing_manager.generate_unified_buckets()
            if self.supports_mm_inputs:
                # Delayed multimodal buckets during warmup until model is loaded.
                from vllm_gaudi.extension.bucketing.vision import HPUVisionBucketManager
                self.get_model().vision_bucket_manager = HPUVisionBucketManager(get_config().model_type)
                msg = (f"Multimodal bucket : {self.get_model().vision_bucket_manager.multimodal_buckets}")
                logger.info(msg)
        else:
            self.bucketing_manager.generate_prompt_buckets()
            if not self.is_pooling_model:
                self.bucketing_manager.generate_decode_buckets()

            if self.supports_mm_inputs:
                # Delayed multimodal buckets during warmup until model is loaded.
                from vllm_gaudi.extension.bucketing.vision import HPUVisionBucketManager
                self.get_model().vision_bucket_manager = HPUVisionBucketManager(get_config().model_type)
                msg = (f"Multimodal bucket : {self.get_model().vision_bucket_manager.multimodal_buckets}")
                logger.info(msg)
            if self.is_pooling_model:
                max_bucket = self.bucketing_manager.prompt_buckets[-1][0]
            else:
                max_bucket = max(self.bucketing_manager.decode_buckets[-1][0],
                                 self.bucketing_manager.prompt_buckets[-1][0])
            if max_bucket > self.input_batch.max_num_reqs:
                input_batch_bkp = self.input_batch
                self.input_batch = InputBatch(
                    max_num_reqs=self.bucketing_manager.decode_buckets[-1][0],
                    max_model_len=self.max_model_len,
                    max_num_batched_tokens=self.max_num_tokens,
                    device=self.device,
                    pin_memory=self.pin_memory,
                    vocab_size=self.model_config.get_vocab_size(),
                    block_sizes=[self.block_size],
                    kernel_block_sizes=[self.block_size],
                    logitsprocs=build_logitsprocs(self.vllm_config, self.device, self.pin_memory, self.is_pooling_model,
                                                  self.vllm_config.model_config.logits_processors),
                )

        self.defragmenter.initialize(self.kv_caches, self.block_size)

        prompt_profile_cfg, decode_profile_cfg = self._read_profiling_cfg()
        if prompt_profile_cfg or decode_profile_cfg:
            self._generate_profiling(prompt_profile_cfg, decode_profile_cfg)
            raise AssertionError("Finished profiling")
        kv_caches = self.kv_caches

        if not htorch.utils.internal.is_lazy() and not self.model_config.enforce_eager:
            multiplier = 5 if self.compile_config.regional_compilation else 1
            cache_size_limit = 1 + multiplier * (len(self.bucketing_manager.prompt_buckets) +
                                                 len(self.bucketing_manager.decode_buckets))
            torch._dynamo.config.cache_size_limit = max(cache_size_limit, torch._dynamo.config.cache_size_limit)
            # Multiply by 8 to follow the original default ratio between
            # the cache_size_limit and accumulated_cache_size_limit
            torch._dynamo.config.accumulated_cache_size_limit = max(cache_size_limit * 8,
                                                                    torch._dynamo.config.accumulated_cache_size_limit)
            # NOTE(kzawora): I'm not exactly sure why, but if we don't set this in unified attention to a high enough
            # value, we'll see warmup mode bypassing compilation and execute everything eagerly.
            if self.unified_attn:
                torch._dynamo.config.accumulated_recompile_limit = sys.maxsize
                torch._dynamo.config.recompile_limit = sys.maxsize

        if self.skip_warmup:
            logger.info("Skipping warmup...")
            return

        self.profiler.start('internal', 'warmup')
        start_mem = HabanaMemoryProfiler.current_device_memory_usage()
        start_time = time.perf_counter()

        # Most model's multimodal embedding has to be run without COMPILE ONLY mode.
        if self.supports_mm_inputs:
            self.warmup_multimodal_graphs(self.get_model().vision_bucket_manager.multimodal_buckets)

        compile_only_mode_context = functools.partial(bc.env_setting, "PT_COMPILE_ONLY_MODE", True)
        can_use_compile_only_mode = True
        try:
            with compile_only_mode_context():
                pass
            logger.debug("Using PT_COMPILE_ONLY_MODE.")
        except KeyError:
            can_use_compile_only_mode = False
            logger.warning('Cannot use PT_COMPILE_ONLY_MODE. '
                           'Warmup time will be negatively impacted. '
                           'Please update Gaudi Software Suite.')
        with compile_only_mode_context() if can_use_compile_only_mode else contextlib.nullcontext():
            if not self.model_config.enforce_eager:
                assert self.mem_margin is not None, \
                    ("HabanaWorker.determine_num_available_blocks needs "
                     "to be called before warming up the model.")

                if self.is_pooling_model:
                    self.warmup_pooler()
                else:
                    self.warmup_sampler()
                    self.warmup_defragmenter()

                # TODO(kzawora): align_workers
                if self.unified_attn:
                    self.warmup_unified_graphs(self.bucketing_manager.unified_buckets, kv_caches)
                else:
                    mem_post_prompt, prompt_batch_seq, prompt_captured_all = \
                        self.warmup_graphs(
                            self.bucketing_manager.prompt_buckets, True, kv_caches)
                    self.log_graph_warmup_summary(self.bucketing_manager.prompt_buckets, True, mem_post_prompt)
                    if not self.is_pooling_model:
                        mem_post_decode, decode_batch_seq, decode_captured_all = \
                          self.warmup_graphs(
                              self.bucketing_manager.decode_buckets, False, kv_caches)
                        self.log_graph_warmup_summary(self.bucketing_manager.decode_buckets, False, mem_post_decode)

        end_time = time.perf_counter()
        end_mem = HabanaMemoryProfiler.current_device_memory_usage()
        if os.getenv('VLLM_FULL_WARMUP', 'false').strip().lower() in ("1", "true"):
            # Since the model is warmed up for all possible tensor sizes,
            # Dynamo can skip checking the guards
            torch.compiler.set_stance(skip_guard_eval_unsafe=True)
        elapsed_time = end_time - start_time
        msg = (f"Warmup finished in {elapsed_time:.0f} secs, "
               f"allocated {format_bytes(end_mem - start_mem)} of device memory")
        logger.info(msg)
        self.profiler.end()

        if not (self.unified_attn or self.is_pooling_model) and \
            max_bucket > self.input_batch.max_num_reqs:
            self.input_batch = input_batch_bkp
        # NOTE(kzawora): This is a nasty workaround - for whatever cache_utils-related reason,
        # reusing defragmenter used in warmup causes accuracy drops, which is why we re-create
        # and re-initialize it.
        self.defragmenter = OnlineDefragmenter()
        self.defragmenter.initialize(self.kv_caches, self.block_size)

    def shutdown_inc(self, suppress=suppress, finalize_calibration=finalize_calibration):
        global shutdown_inc_called
        if shutdown_inc_called:
            return
        shutdown_inc_called = True
        can_finalize_inc = False
        with suppress(AttributeError):
            can_finalize_inc = self._is_quant_with_inc() and \
                (self.model.model is not None) and \
                self.inc_initialized_successfully and \
                not self._is_inc_finalized
        if can_finalize_inc:
            finalize_calibration(self.model.model)
            self._is_inc_finalized = True

    def __del__(self):
        self.shutdown_inc()

    @torch.inference_mode()
    def profile_run(self) -> None:
        return

    def _dummy_run(self, max_num_batched_tokens: int) -> None:
        assert max_num_batched_tokens == 1
        # when P/D disagg used, add dummy prefill run for prefiller instance
        if has_kv_transfer_group() and self.vllm_config.kv_transfer_config.is_kv_producer:
            prompt_cfg = 1, 1, 1
            decode_cfg = None
        else:
            prompt_cfg = None
            decode_cfg = 1, 1, 1
        # add dummy run
        self._prepare_dummy_scenario(prompt_cfg, decode_cfg)
        return

    def initialize_kv_cache(self, kv_cache_config: KVCacheConfig) -> None:
        """
        Initialize KV cache based on `kv_cache_config`.
        Args:
            kv_cache_config: Configuration for the KV cache, including the KV
            cache size of each layer
        """
        if len(kv_cache_config.kv_cache_groups) > 1:
            raise NotImplementedError("Hybrid models with more than one KV cache type are not "
                                      "supported yet.")

        # build a map from layer_name -> KVCacheTensor
        tensor_map: dict[str, KVCacheTensor] = {}
        for tensor in kv_cache_config.kv_cache_tensors:
            for lname in tensor.shared_by:
                tensor_map[lname] = tensor

        kv_caches: dict[str, torch.Tensor] = {}
        kv_cache_sizes = {}
        for kv_cache_tensor in kv_cache_config.kv_cache_tensors:
            assert len(kv_cache_tensor.shared_by) == 1
            kv_cache_sizes[kv_cache_tensor.shared_by[0]] = kv_cache_tensor.size

        for kv_cache_group in kv_cache_config.kv_cache_groups:
            kv_cache_spec = kv_cache_group.kv_cache_spec
            for kv_cache_tensor in kv_cache_config.kv_cache_tensors:
                assert kv_cache_tensor.size % kv_cache_spec.page_size_bytes == 0
                num_blocks = \
                    kv_cache_tensor.size // kv_cache_spec.page_size_bytes
                # `num_blocks` is the number of blocks the model runner can use.
                # `kv_cache_config.num_blocks` is the number of blocks that
                # KVCacheManager may allocate.
                # Since different GPUs may have different number of layers and
                # different memory capacities, `num_blocks` can be different on
                # different GPUs, and `kv_cache_config.num_blocks` is set to
                # the min of all `num_blocks`. Verify it here.
                assert num_blocks >= kv_cache_config.num_blocks
                if isinstance(kv_cache_spec, FullAttentionSpec):
                    kv_cache_shape = self.attn_backend.get_kv_cache_shape(num_blocks + 1, kv_cache_spec.block_size,
                                                                          kv_cache_spec.num_kv_heads,
                                                                          kv_cache_spec.head_size)
                    v_cache_shape = None if self.model_config.use_mla \
                        else kv_cache_shape
                    dtype = kv_cache_spec.dtype
                    if dtype == torch.float8_e4m3fn and os.environ.get('QUANT_CONFIG', None) is not None and \
                        os.environ.get('VLLM_DYNAMIC_KV_QUANT', None) is not None and not self.model_config.use_mla:
                        create_dynamic_scales = True
                    else:
                        create_dynamic_scales = False
                    kv_scales_shape = kv_cache_shape[:-1] + (1, )
                    key_cache = torch.zeros(kv_cache_shape, dtype=dtype, device=self.device)
                    key_scales = torch.ones(kv_scales_shape, dtype=torch.bfloat16, device=self.device) if \
                        create_dynamic_scales else None
                    if v_cache_shape is not None:
                        value_cache = torch.zeros(v_cache_shape, dtype=dtype, device=self.device)
                        value_scales = torch.ones(kv_scales_shape, dtype=torch.bfloat16, device=self.device) if \
                            create_dynamic_scales else None
                    else:
                        value_cache = None
                        value_scales = None

                    for layer_name in kv_cache_tensor.shared_by:
                        kv_caches[layer_name] = (key_cache, value_cache, key_scales, value_scales)
                else:
                    # TODO: add new branches when introducing more types of
                    # KV cache specs.
                    raise ValueError("Unknown KV cache spec type.")
            layer_names = set()
            for group in kv_cache_config.kv_cache_groups:
                layer_names.update(group.layer_names)
            assert layer_names == set(kv_caches.keys()), "Some layers are not correctly initialized"
        bind_kv_cache(kv_caches, self.vllm_config.compilation_config.static_forward_context, self.kv_caches)

        if self.enable_bucketing:
            self.bucketing_manager.num_hpu_blocks = num_blocks
        self._PAD_BLOCK_ID = num_blocks
        self._PAD_SLOT_ID = num_blocks * self.block_size

        if has_kv_transfer_group():
            get_kv_transfer_group().register_kv_caches(self.get_kv_caches_4D(kv_caches))
            if self.vllm_config.kv_transfer_config.kv_buffer_device == "cpu":
                get_kv_transfer_group().set_host_xfer_buffer_ops(copy_kv_blocks)
            global hpu_buffer
        if self.unified_attn:
            with HabanaMemoryProfiler() as m:
                from vllm_gaudi.extension.unified_batch import UnifiedBatchPersistentContext
                max_num_shared_blocks = math.ceil(num_blocks * get_config().unified_attn_shared_cache_ratio)
                self.unified_attn_persistent_ctx = UnifiedBatchPersistentContext(self.max_num_batched_tokens,
                                                                                 max_num_shared_blocks, num_blocks,
                                                                                 self.block_size, dtype, self.profiler)
            logger.info("Allocating unified persistent batch took %.4f GB of host memory",
                        m.consumed_host_memory / float(2**30))

        htorch.hpu.synchronize()

    def get_kv_caches_4D(self, kv_caches) -> dict[str, torch.Tensor]:
        kv_caches_4D: dict[str, torch.Tensor] = {}
        for layer_name, cache_or_cachelist in kv_caches.items():
            kv_cache_per_layer = []
            for cache in cache_or_cachelist:
                if cache is None:
                    continue
                kv_cache_per_layer.append(cache.view(-1, self.block_size, *cache.shape[1:]))
                #NOTE(Chendi): Do not remove, call torch data_ptr to record physical address
                cache.data_ptr()
            kv_caches_4D[layer_name] = TensorTuple(tuple(kv_cache_per_layer)) \
                if len(kv_cache_per_layer) == 2 else kv_cache_per_layer[0]
        return kv_caches_4D

    def get_supported_generation_tasks(self) -> list[GenerationTask]:
        model = self.get_model()
        supported_tasks = list[GenerationTask]()

        if is_text_generation_model(model):
            supported_tasks.append("generate")

        if supports_transcription(model):
            if model.supports_transcription_only:
                return ["transcription"]

            supported_tasks.append("transcription")

        return supported_tasks

    def get_supported_pooling_tasks(self) -> list[PoolingTask]:
        model = self.get_model()
        if not is_pooling_model(model):
            return []

        return list(model.pooler.get_supported_tasks())

    def get_supported_tasks(self) -> tuple[SupportedTask, ...]:
        tasks = list[SupportedTask]()

        if self.model_config.runner_type == "generate":
            tasks.extend(self.get_supported_generation_tasks())
        if self.model_config.runner_type == "pooling":
            tasks.extend(self.get_supported_pooling_tasks())

        return tuple(tasks)

    def _get_nans_in_logits(
        self,
        logits: Optional[torch.Tensor],
    ) -> dict[str, int]:
        try:
            if logits is None:
                return {req_id: 0 for req_id in self.input_batch.req_ids}

            num_nans_in_logits = {}
            num_nans_for_index = logits.isnan().sum(dim=-1).cpu().numpy()
            for req_id in self.input_batch.req_ids:
                req_index = self.input_batch.req_id_to_index[req_id]
                num_nans_in_logits[req_id] = (int(num_nans_for_index[req_index])
                                              if num_nans_for_index is not None and req_index < logits.shape[0] else 0)
            return num_nans_in_logits
        except IndexError:
            return {}

    def update_config(self, overrides: dict[str, Any]) -> None:
        allowed_config_names = {"load_config", "model_config"}
        for config_name, config_overrides in overrides.items():
            assert config_name in allowed_config_names, \
                f"Config `{config_name}` not supported. " \
                f"Allowed configs: {allowed_config_names}"
            config = getattr(self, config_name)
            new_config = update_config(config, config_overrides)
            setattr(self, config_name, new_config)

    def reload_weights(self) -> None:
        assert getattr(self, "model", None) is not None, \
            "Cannot reload weights before model is loaded."
        model_loader = get_model_loader(self.load_config)
        logger.info("Reloading weights inplace...")
        model_loader.load_weights(self.model, model_config=self.model_config)
        torch.hpu.synchronize()

    def take_draft_token_ids(self) -> Optional[DraftTokenIds]:
        if self._draft_token_ids is None:
            return None
        req_ids = self.input_batch.req_ids
        if isinstance(self._draft_token_ids, torch.Tensor):
            draft_token_ids = self._draft_token_ids.tolist()
        else:
            draft_token_ids = self._draft_token_ids
        self._draft_token_ids = None
        return DraftTokenIds(req_ids, draft_token_ids)

    def propose_draft_token_ids(
        self,
        scheduler_output: "SchedulerOutput",
        sampled_token_ids: list[list[int]],
        sampling_metadata: SamplingMetadata,
        hidden_states: torch.Tensor,
        sample_hidden_states: torch.Tensor,
        aux_hidden_states: Optional[torch.Tensor],
        prefill_sampled_token_ids_tensor: Optional[torch.Tensor] = None,
        decode_sampled_token_ids_tensor: Optional[torch.Tensor] = None,
        hidden_states_prefills: Optional[list[torch.Tensor]] = None,
        sample_hidden_states_prefills: Optional[list[torch.Tensor]] = None,
        aux_hidden_states_prefills: Optional[list[torch.Tensor]] = None,
        num_decodes: Optional[int] = None,
        prefill_data: Optional[PrefillInputData] = None,
        decode_data: Optional[DecodeInputData] = None,
        unified_data: Optional[UnifiedBatch] = None,
    ) -> Union[list[list[int]], torch.Tensor]:
        if self.speculative_config.method == "ngram":
            assert isinstance(self.drafter, NgramProposer)
            draft_token_ids = self.propose_ngram_draft_token_ids(sampled_token_ids)
        elif self.speculative_config.use_eagle():
            assert isinstance(self.drafter, EagleProposer)

            draft_token_ids = None
            if decode_data is None and prefill_data is None:
                # we will do unified attention for draft model
                assert unified_data is not None
                draft_token_ids = self.propose_eagle_unified(
                    scheduler_output,
                    sampled_token_ids,
                    sampling_metadata,
                    hidden_states,
                    sample_hidden_states,
                    aux_hidden_states,
                    unified_data,
                )
                if self.speculative_config.num_speculative_tokens == 1:
                    return draft_token_ids.view(-1, 1)  # type: ignore
                return draft_token_ids

            if decode_data is not None:
                assert num_decodes is not None
                draft_token_ids = self.propose_eagle_decode(
                    sampled_token_ids,
                    decode_sampled_token_ids_tensor,
                    hidden_states,
                    aux_hidden_states,
                    num_decodes,
                    decode_data,
                )
            # handle prefill
            if prefill_data is not None:
                # Currently, prefill is done one by one
                draft_token_ids_prefill = []
                prefill_batch_start_idx = num_decodes
                assert prefill_sampled_token_ids_tensor is not None
                assert hidden_states_prefills is not None
                assert prefill_batch_start_idx is not None

                for idx, (req_id, prompt_len, token_ids, position_ids, attn_metadata, logits_indices,
                          logits_requests) in enumerate(zip(*shallow_tuple(prefill_data))):
                    if idx >= len(prefill_sampled_token_ids_tensor):
                        continue
                    _draft_token_ids = self.propose_eagle_prefill(
                        prefill_sampled_token_ids_tensor,
                        hidden_states_prefills,
                        aux_hidden_states_prefills,
                        idx,
                        token_ids,
                        position_ids,
                        attn_metadata,
                        logits_indices,
                        prefill_batch_start_idx,
                    )
                    draft_token_ids_prefill.append(_draft_token_ids)
                    prefill_batch_start_idx += len(req_id)

                if draft_token_ids is None:
                    draft_token_ids = torch.cat(draft_token_ids_prefill, dim=0)
                else:
                    draft_token_ids = torch.cat([draft_token_ids] + draft_token_ids_prefill, dim=0)

            # Early exit if there is only one draft token to be generated.
            # [batch_size, 1]

            if self.speculative_config.num_speculative_tokens == 1:
                return draft_token_ids.view(-1, 1)  # type: ignore

        return draft_token_ids

    def propose_eagle_unified(
        self,
        scheduler_output: "SchedulerOutput",
        sampled_token_ids: list[list[int]],
        sampling_metadata: SamplingMetadata,
        hidden_states: torch.Tensor,
        sample_hidden_states: torch.Tensor,
        aux_hidden_states: Optional[torch.Tensor],
        unified_data: UnifiedBatch,
    ):
        spec_decode_metadata = unified_data.spec_decode_metadata
        next_token_ids = self.drafter.prepare_next_token_ids_cpu(
            sampled_token_ids,
            self.requests,
            self.input_batch,
            scheduler_output.num_scheduled_tokens,
        )
        common_attn_metadata = unified_data.attn_metadata
        if spec_decode_metadata is None:
            # when no draft token scheduled, we don't need to remove rejected tokens
            target_token_ids = unified_data.token_ids
            target_positions = unified_data.token_positions
            last_token_indices = (unified_data.query_start_loc_cpu[1:] - 1).to(self.device)
            if self.use_aux_hidden_state_outputs:
                assert aux_hidden_states is not None
                target_hidden_states = torch.cat([h for h in aux_hidden_states], dim=-1)
            else:
                target_hidden_states = hidden_states
        else:
            # when draft token scheduled, we need to only select last valid token for each sequence
            # as input to drafter
            token_indices, last_token_indices = \
            self.drafter.prepare_inputs(sampled_token_ids, unified_data,)
            # FIXME(Chendi): if we use token_indices, we can feed less tokens to drafter,
            # However, we will need to update attn_metadata to put some shareable attn tokens to
            # unique buckets to make that happen.
            # Now I am using easier way which is to use target model attn_metadata and use
            # last_token_indices to pick correct token for sampling
            #target_token_ids = unified_data.token_ids[token_indices]
            #target_positions = unified_data.token_positions[token_indices]
            target_token_ids = unified_data.token_ids
            target_positions = unified_data.token_positions
            if self.use_aux_hidden_state_outputs:
                assert aux_hidden_states is not None
                #target_hidden_states = torch.cat([h[token_indices] for h in aux_hidden_states], dim=-1)
                target_hidden_states = torch.cat([h for h in aux_hidden_states], dim=-1)
            else:
                #target_hidden_states = hidden_states[token_indices]
                target_hidden_states = hidden_states
        draft_token_ids = self.drafter.propose(
            target_token_ids=target_token_ids,
            target_positions=target_positions,
            target_hidden_states=target_hidden_states,
            next_token_ids=next_token_ids,
            last_token_indices=last_token_indices,
            sampling_metadata=sampling_metadata,
            common_attn_metadata=common_attn_metadata,
        )
        return draft_token_ids

    def propose_eagle_decode(
        self,
        sampled_token_ids: list[list[int]],
        decode_sampled_token_ids_tensor: torch.Tensor,
        hidden_states: torch.Tensor,
        aux_hidden_states: Optional[torch.Tensor],
        num_decodes: int,
        decode_data: DecodeInputData,
    ):
        if decode_data.spec_decode_metadata is None:
            # No sequence scheduled any spec decode tokens
            # This happens at the end of decoding so no need more draft tokens
            # Return dummy draft tokens (as there may be prefill sequences in the same request)
            return torch.zeros(num_decodes,
                               self.speculative_config.num_speculative_tokens,
                               dtype=torch.int64,
                               device=self.device)

        assert decode_data.position_ids is not None

        # The input batch block table include both decodes and prefills
        # Decodes are the first num_decodes requests.
        # Prefill are the next num_reqs - num_decodes requests.
        # Note: sampled_token_ids includes both decode and prefill sampled tokens
        block_table_cpu_tensor = self.input_batch.block_table[0].get_cpu_tensor()
        decode_block_table = block_table_cpu_tensor[:num_decodes]

        common_attn_metadata = decode_data.attn_metadata
        common_attn_metadata, hidden_states_indices, last_token_indices = \
            self.drafter.prepare_inputs(common_attn_metadata,
                                        decode_data.spec_decode_metadata,
                                        sampled_token_ids)

        target_token_ids = decode_sampled_token_ids_tensor.reshape(-1, 1)[hidden_states_indices]
        target_positions = decode_data.position_ids[hidden_states_indices]

        if self.use_aux_hidden_state_outputs and \
                aux_hidden_states is not None:
            target_hidden_states = torch.cat([h[hidden_states_indices] for h in aux_hidden_states], dim=-1)
        else:
            target_hidden_states = hidden_states[hidden_states_indices]

        if target_hidden_states.dim() == 2:
            target_hidden_states = target_hidden_states.unsqueeze(1)
        draft_token_ids = self.drafter.propose(target_token_ids, target_positions, target_hidden_states,
                                               last_token_indices, common_attn_metadata, decode_block_table, self)

        draft_token_ids = draft_token_ids[:num_decodes]
        return draft_token_ids

    def propose_eagle_prefill(
        self,
        prefill_sampled_token_ids_tensor: torch.Tensor,
        hidden_states_prefills: list[torch.Tensor],
        aux_hidden_states_prefills: Optional[list[torch.Tensor]],
        idx,
        token_ids,
        position_ids,
        attn_metadata,
        logits_indices,
        # The sequence start index of this prefill batch
        batch_start_idx,
    ):
        # The input batch block table include both decodes and prefills
        # Decodes are the first num_decodes requests.
        # Prefill are the next num_reqs - num_decodes requests and divide into batches
        block_table_cpu_tensor = self.input_batch.block_table[0].get_cpu_tensor()
        batch_size = logits_indices.shape[0]
        prefill_batch_block_table = block_table_cpu_tensor[batch_start_idx:batch_start_idx + batch_size]

        hidden_states = hidden_states_prefills[idx]
        if self.use_aux_hidden_state_outputs:
            assert aux_hidden_states_prefills is not None
            aux_hidden_states = aux_hidden_states_prefills[idx]
            target_hidden_states = torch.cat(aux_hidden_states, dim=-1)
        else:
            target_hidden_states = hidden_states
        next_token_ids = prefill_sampled_token_ids_tensor[idx]
        # Follow GPU to shift input_tokens by one to the left
        # to match hidden_states
        token_ids = token_ids.squeeze()
        target_token_ids = token_ids.clone()
        target_token_ids[:-1].copy_(token_ids[1:])
        target_token_ids[logits_indices] = next_token_ids
        target_token_ids = target_token_ids.unsqueeze(0)
        if target_hidden_states.dim() == 2:
            target_hidden_states = target_hidden_states.unsqueeze(0)
        _draft_token_ids = self.drafter.propose(target_token_ids, position_ids, target_hidden_states, logits_indices,
                                                attn_metadata, prefill_batch_block_table, self)
        return _draft_token_ids

    def propose_ngram_draft_token_ids(
        self,
        sampled_token_ids: list[list[int]],
    ) -> list[list[int]]:
        draft_token_ids = self.drafter.propose(sampled_token_ids, self.input_batch.req_ids,
                                               self.input_batch.num_tokens_no_spec, self.input_batch.token_ids_cpu,
                                               self.input_batch.spec_decode_unsupported_reqs)
        # swipe draft_token_ids_native replacing [] to [-1]
        for i in range(len(draft_token_ids)):
            if len(draft_token_ids[i]) == 0:
                draft_token_ids[i] = [-1]
        return draft_token_ids


# --- Helper Functions ---
def get_shape(data):
    """Recursively finds the shape of a nested tuple or list."""
    if isinstance(data, torch.Tensor):
        return data.shape

    if not isinstance(data, (list, tuple)):
        return ()  # End of a non-tensor branch

    if not data:
        return (0, )

    first_dim = len(data)
    sub_shape = get_shape(data[0])

    for item in data[1:]:
        if get_shape(item) != sub_shape:
            raise ValueError("Inconsistent dimensions: The structure is ragged.")

    return (first_dim, ) + sub_shape


def _find_tensors_and_validate(data, attr_name):
    """
    A generic helper to find all tensors and validate a specific attribute
    (like 'device' or 'dtype') ensuring they are all the same.
    """
    found_attr = None

    def find_tensors(nested_data):
        if isinstance(nested_data, torch.Tensor):
            yield nested_data
        elif isinstance(nested_data, (list, tuple)):
            for item in nested_data:
                yield from find_tensors(item)

    tensor_iterator = find_tensors(data)

    try:
        first_tensor = next(tensor_iterator)
        found_attr = getattr(first_tensor, attr_name)
    except StopIteration:
        return None  # No tensors found

    for tensor in tensor_iterator:
        current_attr = getattr(tensor, attr_name)
        if current_attr != found_attr:
            raise ValueError(f"Inconsistent {attr_name}: Found tensors with both '{found_attr}' and '{current_attr}'.")

    return found_attr


class TensorTuple(tuple):
    """
    A tuple subclass designed to hold nested torch.Tensors, providing
    .shape and .device properties.
    
    It ensures that the nested structure is not ragged and that all
    contained tensors reside on the same device.
    """

    _shape: tuple[int, ...]
    _device: Optional[torch.device]
    _dtype: Optional[torch.dtype]

    def __new__(cls, iterable):
        # First, we create the actual tuple object instance
        instance = super().__new__(cls, iterable)

        # Now, compute and attach the custom properties.
        # This is done here because tuples are immutable.
        # We store them with a leading underscore.
        instance._shape = get_shape(instance)
        instance._device = _find_tensors_and_validate(instance, 'device')
        instance._dtype = _find_tensors_and_validate(instance, 'dtype')

        return instance

    @property
    def shape(self):
        """Returns the shape of the nested tuple structure."""
        return self._shape

    @property
    def device(self):
        """
        Returns the torch.device of the tensors within the tuple.
        Returns None if no tensors are present.
        """
        return self._device

    @property
    def dtype(self):
        """Returns the torch.dtype of the tensors within the tuple."""
        return self._dtype


class HPUAttentionMetadataProcessor:
    """
    Processor class for post-processing HPU attention metadata.
    
    This class takes already-built attention metadata and augments it with
    additional tensors such as attention bias masks and block mappings that
    are required for efficient attention computation on HPU. It does NOT build
    the metadata from scratch - it post-processes existing metadata structures.
    """

    def __init__(
        self,
        vllm_config: VllmConfig,
    ):
        """
        Initialize the attention metadata processor.
        """
        self.prefill_use_fusedsdpa = get_config().prompt_attn_impl == 'fsdpa_impl'
        self.vllm_config = vllm_config
        self.block_size = vllm_config.cache_config.block_size
        self.dtype = vllm_config.model_config.dtype
        self.sliding_window = vllm_config.model_config.get_sliding_window()
        self.interleaved_sliding_window = is_interleaved(vllm_config.model_config.hf_text_config)

        if self.interleaved_sliding_window:
            self.use_window_sdpa = with_default(get_config().PT_HPU_SDPA_QKV_SLICE_MODE_FWD, False)
            #os.getenv("PT_HPU_SDPA_QKV_SLICE_MODE_FWD", "false").strip().lower() in ("1", "true")
            self.slice_size = with_default(get_config().PT_HPU_SDPA_BC_FACTOR, False)
            # int(os.getenv("PT_HPU_SDPA_BC_FACTOR", "1024"))
            self.slice_thld = int(os.environ.get('VLLM_FUSEDSDPA_SLIDE_THLD', '8192'))

    def _set_attn_bias(self, attn_metadata: HPUAttentionMetadataV1, batch_size: int, seq_len: int, device: torch.device,
                       dtype: torch.dtype) -> HPUAttentionMetadataV1:
        """
        Set attention bias for prompt phase.

        Creates causal attention masks with proper handling of padding and context.

        Args:
            attn_metadata: Input attention metadata
            batch_size: Batch size
            seq_len: Sequence length
            device: Device to create tensors on
            dtype: Data type for the bias tensor

        Returns:
            Updated attention metadata with attn_bias set
        """
        if (attn_metadata is None or (self.prefill_use_fusedsdpa and attn_metadata.block_list is None)
                or not attn_metadata.is_prompt):
            return attn_metadata

        if attn_metadata.attn_bias is not None:
            return attn_metadata

        prefill_metadata = attn_metadata

        seq_lens_t = prefill_metadata.seq_lens_tensor
        assert seq_lens_t is not None, "seq_lens_tensor is required to build attn_bias"
        context_lens_t = prefill_metadata.context_lens_tensor
        assert context_lens_t is not None, "context_lens_tensor is required to build attn_bias"

        block_list = attn_metadata.block_list
        max_context_len = (block_list.size(-1) // batch_size if block_list is not None else 0)
        max_context_len = max_context_len * self.block_size
        past_mask = torch.arange(0, max_context_len, dtype=torch.int32, device=device)
        past_mask = (past_mask.view(1, -1).expand(batch_size, -1).ge(context_lens_t.view(-1, 1)).view(
            batch_size, 1, -1).expand(batch_size, seq_len, -1).view(batch_size, 1, seq_len, -1))

        len_mask = (torch.arange(0, seq_len, device=device, dtype=torch.int32).view(1, seq_len).ge(
            seq_lens_t.unsqueeze(-1)).view(batch_size, 1, 1, seq_len))
        causal_mask = torch.triu(torch.ones((batch_size, 1, seq_len, seq_len), device=device, dtype=torch.bool),
                                 diagonal=1)
        mask = causal_mask.logical_or(len_mask)
        mask = torch.concat((past_mask, mask), dim=-1)
        attn_bias = (torch.zeros_like(mask, dtype=dtype).masked_fill_(mask, -math.inf))
        attn_metadata = custom_tuple_replace(prefill_metadata, "TrimmedAttentionMetadata", attn_bias=attn_bias)
        return attn_metadata

    def _set_attn_bias_for_sliding_window(self, attn_metadata: HPUAttentionMetadataV1, batch_size: int, seq_len: int,
                                          window_size: int, device: torch.device,
                                          dtype: torch.dtype) -> HPUAttentionMetadataV1:
        """
        Set attention bias for sliding window attention in prompt phase.

        Args:
            attn_metadata: Input attention metadata
            batch_size: Batch size
            seq_len: Sequence length
            window_size: Sliding window size
            device: Device to create tensors on
            dtype: Data type for the bias tensor

        Returns:
            Updated attention metadata with window_attn_bias set
        """
        if (attn_metadata is None or not attn_metadata.is_prompt):
            return attn_metadata

        prefill_metadata = attn_metadata
        shift = 0

        # FusedSDPA with window_size is only supported when the seq_len is multiple of the slice_size
        if self.prefill_use_fusedsdpa and self.use_window_sdpa and \
            seq_len >= self.slice_thld and self.slice_size != 0 and \
            seq_len % self.slice_size == 0 and attn_metadata.block_list is None:
            # no need to set sliding window mask, just use built-in window-sdpa
            return attn_metadata

        if self.prefill_use_fusedsdpa and attn_metadata.block_list is not None:
            context_lens_t = prefill_metadata.context_lens_tensor
            assert context_lens_t is not None, "context_lens_tensor is required to build attn_bias"

            block_list = attn_metadata.block_list
            max_context_len = (block_list.size(-1) // batch_size if block_list is not None else 0)
            max_context_len = max_context_len * self.block_size

            invalid_lens_t = context_lens_t - window_size + torch.arange(seq_len, device=device) - 1
            past_indices = torch.arange(max_context_len, device=device)
            past_mask = ((past_indices.unsqueeze(0) > invalid_lens_t.unsqueeze(-1)) &
                         (past_indices.unsqueeze(0) < context_lens_t.unsqueeze(-1).unsqueeze(0))).unsqueeze(1)

            # Create boolean sliding window mask
            causal_mask = torch.tril(torch.ones(seq_len, seq_len, dtype=torch.bool, device=device), diagonal=shift)
            causal_mask = torch.triu(causal_mask, diagonal=shift - window_size + 1)
            causal_mask = causal_mask.view(batch_size, 1, seq_len, seq_len)

            # TODO: Investigate further - Removing Padding cause accuracy issue
            # seq_lens_t = prefill_metadata.seq_lens_tensor
            # len_mask = (torch.arange(0, seq_len, device=device, dtype=torch.int32).view(1, seq_len).lt(
            #     seq_lens_t.unsqueeze(-1)).view(batch_size, 1, 1, seq_len))
            # causal_mask = causal_mask.logical_and(len_mask)

            mask = torch.concat((past_mask, causal_mask), dim=-1)
            attn_bias = torch.where(mask, torch.tensor(0.0, dtype=dtype, device=device),
                                    torch.tensor(float('-inf'), dtype=dtype, device=device))
        else:
            # CAUSAL MASK without removing padding (CAUSAL+sliding window)
            # removing padding cause accuracy issue for images input
            tensor = torch.full((batch_size, 1, seq_len, seq_len), device=device, dtype=dtype, fill_value=1)
            mask = torch.tril(tensor, diagonal=shift)
            mask = torch.triu(mask, diagonal=shift - window_size + 1)
            attn_bias = torch.log(mask)

        attn_metadata = prefill_metadata._replace(window_attn_bias=attn_bias)
        return attn_metadata

    def _set_block_mapping(self,
                           metadata: HPUAttentionMetadataV1,
                           batch_size: int,
                           device: torch.device,
                           dtype: torch.dtype,
                           is_window_block: bool = False) -> HPUAttentionMetadataV1:
        """
        Set block mapping for decode phase.

        Creates block mapping and attention bias for paged attention during decode.

        Args:
            metadata: Input attention metadata
            batch_size: Batch size
            device: Device to create tensors on
            dtype: Data type for tensors
            is_window_block: Whether this is for window blocks

        Returns:
            Updated attention metadata with block_mapping and attn_bias set
        """
        if is_window_block:
            block_usage = metadata.window_block_usage
            block_groups = metadata.window_block_groups
        else:
            block_usage = metadata.block_usage
            block_groups = metadata.block_groups

        mask = torch.arange(0, self.block_size, device=device, dtype=torch.int32).unsqueeze(0)
        mask = mask >= block_usage.unsqueeze(-1)
        attn_bias = (torch.zeros_like(mask, dtype=dtype).masked_fill_(mask, -math.inf))

        if not is_fake_hpu():
            block_mapping = torch.nn.functional.one_hot(block_groups, num_classes=batch_size)
        else:
            # Unfortunately one_hot on CPU
            # doesn't handle out of bounds classes so we need to convert
            # all negative values to 0 (block_mapping) or bs (block_groups)
            block_groups = block_groups.to(torch.long)
            block_mapping = torch.nn.functional.relu(block_groups)
            block_mapping = torch.nn.functional.one_hot(block_mapping, num_classes=batch_size)
            oob_values = block_groups.lt(0)
            block_mapping.masked_fill_(oob_values.unsqueeze(-1), 0)
            block_groups.masked_fill_(oob_values, batch_size)
            if is_window_block:
                metadata = custom_tuple_replace(metadata, "TrimmedAttentionMetadata", window_block_groups=block_groups)
            else:
                metadata = custom_tuple_replace(metadata, "TrimmedAttentionMetadata", block_groups=block_groups)
        block_mapping = block_mapping.to(dtype)
        if is_window_block:
            metadata = custom_tuple_replace(metadata,
                                            "TrimmedAttentionMetadata",
                                            window_block_mapping=block_mapping,
                                            window_attn_bias=attn_bias)
        else:
            metadata = custom_tuple_replace(metadata,
                                            "TrimmedAttentionMetadata",
                                            block_mapping=block_mapping,
                                            attn_bias=attn_bias)
        return metadata

    def process_metadata(self, attn_metadata: HPUAttentionMetadataV1, batch_size: int, seq_len: int,
                         device: torch.device, dtype: torch.dtype) -> HPUAttentionMetadataV1:
        """
        Post-process attention metadata with appropriate masks and mappings.

        This is the main entry point for processing attention metadata. It augments
        the metadata with attention bias masks (for prompt phase) or block mappings
        (for decode phase), with support for sliding window attention.

        Args:
            attn_metadata: Input attention metadata (already built)
            batch_size: Batch size
            seq_len: Sequence length (for prompt phase)
            device: Device to create tensors on
            dtype: Data type for tensors

        Returns:
            Post-processed attention metadata with additional tensors
        """
        if attn_metadata.is_prompt:
            attn_metadata = self._set_attn_bias(attn_metadata, batch_size, seq_len, device, dtype)
            if self.interleaved_sliding_window:
                attn_metadata = self._set_attn_bias_for_sliding_window(attn_metadata, batch_size, seq_len,
                                                                       self.sliding_window, device, dtype)
        else:
            attn_metadata = self._set_block_mapping(attn_metadata, batch_size, device, dtype)
            if self.interleaved_sliding_window:
                attn_metadata = self._set_block_mapping(attn_metadata, batch_size, device, dtype, True)
        return attn_metadata<|MERGE_RESOLUTION|>--- conflicted
+++ resolved
@@ -1410,12 +1410,6 @@
                                                                 req_ids,
                                                                 total_num_scheduled_tokens=token_ids.shape[-1])
             htorch.core.mark_step()
-<<<<<<< HEAD
-
-            # TODO: Only get embeddings for valid token_ids. Ignore token_ids[<pad_idxs>] # noqa E501
-            # This may require moving multimodal input preps into _prepare_inputs,        # noqa E501
-            # to avoid padding issues.
-=======
             if self.attn_backend_name == 'HPUAttentionBackendV1' and \
                 token_ids.ndim == 2 and token_ids.shape[0] == 1:
                 token_ids = token_ids.squeeze(0)
@@ -1424,7 +1418,6 @@
                 multimodal_embeddings=mm_embeds,
                 is_multimodal=is_mm_embed,
             )
->>>>>>> f439c1a9
 
             model_mm_kwargs = self._extract_mm_kwargs(scheduler_output)
             if image_index_tensor is not None:
