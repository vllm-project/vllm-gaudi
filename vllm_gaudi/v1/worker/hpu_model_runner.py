--- conflicted
+++ resolved
@@ -2781,7 +2781,6 @@
         block_table = self.input_batch.block_table[0].get_cpu_tensor()[:num_reqs, :max_blocks].clone()
         if self.defragmenter.enabled:
             block_table.apply_(self.defragmenter.resolve)
-<<<<<<< HEAD
         input_ids_hpu = None
         num_decodes = 0
         if self.use_async_scheduling:
@@ -2793,12 +2792,6 @@
         return create_unified_batch(self.input_batch.req_ids, all_token_ids, num_computed_tokens, num_scheduled_tokens,
                                     num_prompt_tokens, block_table, self.block_size, self.dtype,
                                     self.unified_bucketing_fn, input_ids_hpu, num_decodes)
-=======
-
-        return create_unified_batch(self.input_batch.req_ids, all_token_ids, num_computed_tokens, num_scheduled_tokens,
-                                    num_prompt_tokens, block_table, self.block_size, self.dtype,
-                                    self.unified_bucketing_fn, self.get_dp_padding)
->>>>>>> c43ec9c4
 
     @torch.inference_mode()
     def unified_execute_model(
