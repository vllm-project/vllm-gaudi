--- conflicted
+++ resolved
@@ -7,12 +7,8 @@
 import os
 import time
 from dataclasses import dataclass, field, fields
-<<<<<<< HEAD
 from typing import (TYPE_CHECKING, Any, Callable, Optional, TypeAlias, Union,
                     Literal, cast)
-=======
-from typing import (TYPE_CHECKING, Any, Callable, Optional, TypeAlias, Union, cast)
->>>>>>> 6603379b
 
 import habana_frameworks.torch as htorch
 import habana_frameworks.torch.internal.bridge_config as bc
@@ -35,13 +31,9 @@
 from vllm.attention.layer import Attention
 from vllm.attention.selector import get_attn_backend
 from vllm.config import (VllmConfig, update_config)
-<<<<<<< HEAD
 from vllm.distributed.kv_transfer import (get_kv_transfer_group,
                                           has_kv_transfer_group)
-from vllm.forward_context import set_forward_context
-=======
 from vllm.forward_context import set_forward_context, DPMetadata
->>>>>>> 6603379b
 from vllm.model_executor.layers.fused_moe.layer import FusedMoE
 from vllm.model_executor.layers.layernorm import RMSNorm
 from vllm.model_executor.layers.sampler import get_sampler
@@ -57,7 +49,6 @@
 from vllm.utils import (STR_DTYPE_TO_TORCH_DTYPE, LayerBlockType, cdiv, is_pin_memory_available, LazyLoader)
 from vllm_gaudi.utils import (HPUCompileConfig, is_fake_hpu, async_h2d_copy)
 from vllm_gaudi.v1.attention.backends.hpu_attn import HPUAttentionMetadataV1
-<<<<<<< HEAD
 from vllm.v1.kv_cache_interface import (FullAttentionSpec, KVCacheConfig,
                                         KVCacheSpec, KVCacheTensor)
 from vllm.v1.worker.kv_connector_model_runner_mixin import (
@@ -65,10 +56,6 @@
 from vllm.v1.outputs import (EMPTY_MODEL_RUNNER_OUTPUT, LogprobsTensors,
                              DraftTokenIds, ModelRunnerOutput,
                              KVConnectorOutput)
-=======
-from vllm.v1.kv_cache_interface import (FullAttentionSpec, KVCacheConfig, KVCacheSpec)
-from vllm.v1.outputs import (EMPTY_MODEL_RUNNER_OUTPUT, DraftTokenIds, LogprobsTensors, ModelRunnerOutput)
->>>>>>> 6603379b
 from vllm.v1.sample.metadata import SamplingMetadata
 from vllm.v1.worker.utils import bind_kv_cache
 from vllm_gaudi.v1.worker.hpu_input_batch import InputBatch
@@ -86,9 +73,7 @@
 from vllm.v1.spec_decode.ngram_proposer import NgramProposer
 from vllm.v1.sample.logits_processor import build_logitsprocs
 from torch.nn.utils.rnn import pad_sequence
-<<<<<<< HEAD
 from vllm.v1.core.sched.output import NewRequestData
-=======
 from vllm.sampling_params import SamplingParams
 from vllm.lora.layers import LoRAMapping
 from vllm.lora.request import LoRARequest
@@ -96,7 +81,6 @@
 from vllm.lora.worker_manager import LRUCacheWorkerLoRAManager
 from vllm.model_executor.models import supports_lora, supports_multimodal
 from vllm_gaudi.extension.ops import LoraMask as LoraMask
->>>>>>> 6603379b
 
 if TYPE_CHECKING:
     import xgrammar as xgr
@@ -2649,13 +2633,10 @@
                                                                              prompt_batch_idx=idx,
                                                                              is_prompt=True)
                     self.profiler.record_counter(self.event_start, counters)
-<<<<<<< HEAD
             self.maybe_wait_for_kv_save()
             finished_sending, finished_recving = (
                 self.get_finished_kv_transfers(scheduler_output))
-=======
-
->>>>>>> 6603379b
+
             if self.is_driver_worker and self.profiler.enabled:
                 self.profiler_counter_helper.reset_prompt_seq_stats()
 
@@ -2874,17 +2855,13 @@
             logprobs=logprobs,
             prompt_logprobs_dict=prompt_logprobs_dict,  # type: ignore[arg-type]
             pooler_output=[],
-<<<<<<< HEAD
             kv_connector_output=KVConnectorOutput(
                 finished_sending=finished_sending,
                 finished_recving=finished_recving,
             ))
         if has_kv_transfer_group():
             get_kv_transfer_group().clear_connector_metadata()
-=======
-        )
-
->>>>>>> 6603379b
+
         return model_runner_output
 
     def load_model(self) -> None:
@@ -3160,11 +3137,7 @@
                            scheduled_tokens,
                            is_prompt,
                            block_id=0):
-<<<<<<< HEAD
         from vllm.sampling_params import SamplingParams
-=======
-        from vllm.v1.core.sched.output import NewRequestData
->>>>>>> 6603379b
         num_blocks = round_up(total_tokens, self.block_size) // self.block_size
         prompt_token_ids = list(range(total_tokens))
 
@@ -3227,12 +3200,8 @@
         return prompt_list, ctx_list
 
     def _execute_dummy_scenario(self, prompt_cfg, decode_cfg):
-<<<<<<< HEAD
         from vllm.v1.core.sched.output import (SchedulerOutput,
                                                CachedRequestData)
-=======
-        from vllm.v1.core.sched.output import (NewRequestData, SchedulerOutput, CachedRequestData)
->>>>>>> 6603379b
         requests: list[NewRequestData] = []
         scheduled_tokens: dict[str, int] = {}
 
