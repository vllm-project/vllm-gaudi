# SPDX-License-Identifier: Apache-2.0
import collections
import contextlib
import functools
import itertools
import math
import os
import time
from dataclasses import dataclass, field, fields
from typing import TYPE_CHECKING, Any, Callable, Optional, TypeAlias, Union

import habana_frameworks.torch as htorch
import habana_frameworks.torch.internal.bridge_config as bc
import numpy as np
import torch
import torch.distributed
import torch.nn.functional as F
import vllm_gaudi.extension.environment as environment
from vllm_gaudi.extension.bucketing.common import HPUBucketingManager
from vllm_gaudi.extension.defragmentation import OnlineDefragmenter
from vllm_gaudi.extension.profiler import (HabanaHighLevelProfiler,
                                           HabanaMemoryProfiler,
                                           HabanaProfilerCounterHelper,
                                           format_bytes, setup_profiler)
from vllm_gaudi.extension.runtime import finalize_config, get_config
from vllm_gaudi.extension.utils import pad_list
from vllm_gaudi.extension.debug import init_debug_logger

from vllm.attention.backends.abstract import AttentionType
from vllm.attention.layer import Attention
from vllm.attention.selector import get_attn_backend
from vllm.config import (VllmConfig, update_config)
from vllm.forward_context import set_forward_context
from vllm.model_executor.layers.fused_moe.layer import FusedMoE
from vllm.model_executor.layers.layernorm import RMSNorm
from vllm.model_executor.layers.sampler import get_sampler
from vllm.model_executor.layers.vocab_parallel_embedding import (
    VocabParallelEmbedding)
from vllm.model_executor.model_loader import get_model, get_model_loader
from vllm.multimodal import MULTIMODAL_REGISTRY
from vllm.multimodal.inputs import (BatchedTensorInputs, MultiModalKwargs,
                                    MultiModalKwargsItem)
from vllm.multimodal.utils import group_mm_kwargs_by_modality
from vllm.model_executor.layers.rotary_embedding import MRotaryEmbedding
from vllm.multimodal.inputs import PlaceholderRange
from vllm.sampling_params import SamplingType
from vllm.transformers_utils.tokenizer_group import init_tokenizer_from_configs
from vllm.utils import (STR_DTYPE_TO_TORCH_DTYPE, LayerBlockType, cdiv,
                        is_pin_memory_available, LazyLoader)
from vllm_gaudi.utils import (HPUCompileConfig, is_fake_hpu, async_h2d_copy)
from vllm_gaudi.v1.attention.backends.hpu_attn import HPUAttentionMetadataV1
from vllm.v1.kv_cache_interface import (FullAttentionSpec, KVCacheConfig,
                                        KVCacheSpec)
from vllm.v1.outputs import (EMPTY_MODEL_RUNNER_OUTPUT, DraftTokenIds,
                             LogprobsTensors, ModelRunnerOutput)
from vllm.v1.sample.metadata import SamplingMetadata
from vllm.v1.worker.utils import bind_kv_cache
from vllm_gaudi.v1.worker.hpu_input_batch import InputBatch
from vllm.v1.worker.gpu_input_batch import CachedRequestState
from vllm.distributed.parallel_state import get_pp_group
from vllm.model_executor.models.interfaces import supports_transcription
from vllm.model_executor.models.interfaces_base import (
    is_pooling_model, is_text_generation_model)
from vllm.tasks import GenerationTask, PoolingTask, SupportedTask
from vllm.v1.worker.utils import (gather_mm_placeholders,
                                  sanity_check_mm_encoder_outputs,
                                  scatter_mm_placeholders)
from vllm.v1.sample.rejection_sampler import RejectionSampler
from vllm.v1.spec_decode.eagle import EagleProposer
from vllm.v1.spec_decode.medusa import MedusaProposer
from vllm.v1.spec_decode.metadata import SpecDecodeMetadata
from vllm.v1.spec_decode.ngram_proposer import NgramProposer
from vllm.v1.sample.logits_processor import build_logitsprocs
from torch.nn.utils.rnn import pad_sequence
from vllm.sampling_params import SamplingParams

if TYPE_CHECKING:
    import xgrammar as xgr
    import xgrammar.kernels.apply_token_bitmask_inplace_torch_compile as xgr_torch_compile  # noqa: E501
    import xgrammar.kernels.apply_token_bitmask_inplace_cpu as xgr_cpu
    from vllm.v1.core.scheduler import SchedulerOutput
else:
    xgr = LazyLoader("xgr", globals(), "xgrammar")
    xgr_cpu = LazyLoader("xgr_cpu", globals(),
                         "xgrammar.kernels.apply_token_bitmask_inplace_cpu")
    xgr_torch_compile = LazyLoader(
        "xgr_torch_compile", globals(),
        "xgrammar.kernels.apply_token_bitmask_inplace_torch_compile")

from vllm_gaudi.extension.logger import logger as init_logger

logger = init_logger()

_TYPE_CACHE: dict[str, dict[str, Any]] = {}


class BucketingFailedException(Exception):
    pass


@dataclass
class PromptDecodeInfo:
    prompt_req_ids: list[str]
    decode_req_ids: list[str]
    prompt_scheduled_tokens: list[int]


@dataclass
class PromptData:
    input_tokens: torch.Tensor
    input_positions: torch.Tensor
    attn_metadata: HPUAttentionMetadataV1


@dataclass
class DecodeData:
    input_tokens: Optional[torch.Tensor] = None
    input_positions: Optional[torch.Tensor] = None
    attn_metadata: Optional[HPUAttentionMetadataV1] = None


empty_list: Callable[[], list] = lambda: field(default_factory=list)


@dataclass
class BatchContents:
    req_ids: list[str] = empty_list()
    token_ids: list[list[int]] = empty_list()
    context_lens: list[int] = empty_list()
    blocks: list[list[int]] = empty_list()
    logits_positions: list[list[int]] = empty_list()

    def get_num_tokens(self):
        return [len(t) for t in self.token_ids]


# TODO(kzawora): remove this
@dataclass
class PrefillInputData:
    request_ids: list = empty_list()
    prompt_lens: list = empty_list()
    token_ids: list = empty_list()
    position_ids: list = empty_list()
    attn_metadata: list = empty_list()
    logits_indices: list = empty_list()
    logits_requests: list = empty_list()


# TODO(kzawora): remove this
@dataclass
class DecodeInputData:
    num_decodes: int
    token_ids: Optional[torch.Tensor] = None
    position_ids: Optional[torch.Tensor] = None
    attn_metadata: Optional[HPUAttentionMetadataV1] = None
    logits_indices: Optional[torch.Tensor] = None
    spec_decode_metadata: Optional[SpecDecodeMetadata] = None


def bool_helper(value):
    value = value.lower()
    return value in ("y", "yes", "t", "true", "on", "1")


Mergeable: TypeAlias = Union[BatchContents, PrefillInputData]


def shallow_tuple(obj: Mergeable) -> tuple:
    """Returns a shallow tuple with dataclass field values"""
    # Unfortunately dataclasses.astuple deepcopies the data
    # se we can't use it
    return tuple(getattr(obj, field.name) for field in fields(obj))


def merge_contents(lhs: Mergeable, *rhs: Mergeable):
    """Extends all internal lists of a dataclass with """
    """values from given objects"""
    lhs_type = type(lhs)
    lhs_tuple = shallow_tuple(lhs)
    for other in rhs:
        assert lhs_type is type(other), \
            'Only objects of the same type can be merged'
        for dst, src in zip(lhs_tuple, shallow_tuple(other)):
            dst.extend(src)


def flatten(in_list):
    """Return a flattened representation of a list"""
    return list(itertools.chain(*in_list))


def gather_list(input, indices, v):
    """Gather values from input using indices"""
    return [input[i] if i is not None else v for i in indices]


def ensure_decodes_first(b: InputBatch):
    num_reqs = b.num_reqs
    while True:
        # Find the first prompt index
        first_prompt_index = None
        for i in range(num_reqs):
            if b.num_computed_tokens_cpu[i] < b.num_prompt_tokens[i]:
                first_prompt_index = i
                break
        if first_prompt_index is None:
            break

        # Find the last decode index
        last_decode_index = None
        for i in reversed(range(num_reqs)):
            if b.num_computed_tokens_cpu[i] >= b.num_prompt_tokens[i]:
                last_decode_index = i
                break
        if last_decode_index is None:
            break

        # Sanity
        assert first_prompt_index != last_decode_index

        # Check if done
        if first_prompt_index > last_decode_index:
            break

        # Swap
        b.swap_states(first_prompt_index, last_decode_index)


def get_target_layer_suffix_list(model_type) -> list[str]:
    # This sets the suffix for the hidden layer name, which is controlled by
    # VLLM_CONFIG_HIDDEN_LAYERS. The default suffix is "DecoderLayer," which is
    # applicable for most language models such as LLaMA, Qwen, and BART. If the
    # model's decoder layer name differs from the default, it will need to
    # be specified here.
    decoder_layer_table = {
        "gpt_bigcode": "BigCodeBlock",
    }

    return [
        decoder_layer_table.get(model_type, "DecoderLayer"), "EncoderLayer"
    ]


def modify_model_layers(module: torch.nn.Module,
                        suffix_list: list[str],
                        n=1,
                        counter=None):
    """Currently add mark_step at the end of specified layers.
    """

    def forward_hook(module, args, output):
        htorch.core.mark_step()
        return output

    if counter is None:
        counter = [0]

    for child_name, child_module in module.named_children():
        if any(
                child_module.__class__.__name__.endswith(layer)
                for layer in suffix_list):
            counter[0] += 1
            if counter[0] % n == 0:
                child_module.register_forward_hook(forward_hook)
        else:
            modify_model_layers(child_module, suffix_list, n, counter)


class HpuModelAdapter(torch.nn.Module):

    def __init__(self, model, vllm_config):
        super().__init__()
        self.model = model
        self.prefill_use_fusedsdpa = get_config(
        ).prompt_attn_impl == 'fsdpa_impl'
        self.recompute_cos_sin = os.getenv('VLLM_COS_SIN_RECOMPUTE',
                                           'false').lower() in ['1', 'true']
        self.vllm_config = vllm_config
        self.block_size = vllm_config.cache_config.block_size
        self.dtype = vllm_config.model_config.dtype
        self._rotary_embed_module = self._get_rotary_embedding_module(
            self.model)
        self._rotary_prepare_cos_sin = self._get_prepare_cos_sin()

    def _get_rotary_embedding_module(self, model: torch.nn.Module):
        """
        Dynamically get the RotaryEmbedding layer in the model.
        This function will recursively search through the module 
        hierarchy to find and return a RotaryEmbedding layer.
        If no such layer is found, it returns None.
        """
        if model is None:
            return None

        if model.__class__.__name__.endswith("RotaryEmbedding"):
            return model

        if hasattr(model, 'children'):
            for child in model.children():
                result = self._get_rotary_embedding_module(child)
                if result is not None:
                    return result
        return None

    def _get_prepare_cos_sin(self):
        if self._rotary_embed_module is not None and hasattr(
                self._rotary_embed_module, 'prepare_cos_sin'):
            return self._rotary_embed_module.prepare_cos_sin
        return None

    def _reset_rotary_cos_sin(self):
        if hasattr(self._rotary_embed_module, "cos"):
            delattr(self._rotary_embed_module, "cos")
        if hasattr(self._rotary_embed_module, "sin"):
            delattr(self._rotary_embed_module, "sin")

    def _set_attn_bias(self, attn_metadata, batch_size, seq_len, device,
                       dtype):
        if (attn_metadata is None or
            (self.prefill_use_fusedsdpa and attn_metadata.block_list is None)
                or not attn_metadata.is_prompt):
            return attn_metadata

        if attn_metadata.attn_bias is not None:
            return attn_metadata

        prefill_metadata = attn_metadata

        seq_lens_t = prefill_metadata.seq_lens_tensor
        context_lens_t = prefill_metadata.context_lens_tensor

        block_list = attn_metadata.block_list
        max_context_len = (block_list.size(-1) //
                           batch_size if block_list is not None else 0)
        max_context_len = max_context_len * self.block_size
        past_mask = torch.arange(0,
                                 max_context_len,
                                 dtype=torch.int32,
                                 device=device)
        past_mask = (past_mask.view(1, -1).expand(batch_size, -1).ge(
            context_lens_t.view(-1, 1)).view(batch_size, 1, -1).expand(
                batch_size, seq_len, -1).view(batch_size, 1, seq_len, -1))

        len_mask = (torch.arange(0, seq_len, device=device,
                                 dtype=torch.int32).view(1, seq_len).ge(
                                     seq_lens_t.unsqueeze(-1)).view(
                                         batch_size, 1, 1, seq_len))
        causal_mask = torch.triu(torch.ones((batch_size, 1, seq_len, seq_len),
                                            device=device,
                                            dtype=torch.bool),
                                 diagonal=1)
        mask = causal_mask.logical_or(len_mask)
        mask = torch.concat((past_mask, mask), dim=-1)
        attn_bias = (torch.zeros_like(mask, dtype=dtype).masked_fill_(
            mask, -math.inf))
        attn_metadata = custom_tuple_replace(prefill_metadata,
                                             "TrimmedAttentionMetadata",
                                             attn_bias=attn_bias)
        return attn_metadata

    def _set_block_mapping(self, metadata, batch_size, device, dtype):
        mask = torch.arange(0,
                            self.block_size,
                            device=device,
                            dtype=torch.int32).unsqueeze(0)
        mask = mask >= metadata.block_usage.unsqueeze(-1)
        attn_bias = (torch.zeros_like(mask, dtype=dtype).masked_fill_(
            mask, -math.inf))

        if not is_fake_hpu():
            block_mapping = torch.nn.functional.one_hot(metadata.block_groups,
                                                        num_classes=batch_size)
        else:
            # Unfortunately one_hot on CPU
            # doesn't handle out of bounds classes so we need to convert
            # all negative values to 0 (block_mapping) or bs (block_groups)
            block_groups = metadata.block_groups.to(torch.long)
            block_mapping = torch.nn.functional.relu(block_groups)
            block_mapping = torch.nn.functional.one_hot(block_mapping,
                                                        num_classes=batch_size)
            oob_values = block_groups.lt(0)
            block_mapping.masked_fill_(oob_values.unsqueeze(-1), 0)
            block_groups.masked_fill_(oob_values, batch_size)
            metadata = custom_tuple_replace(metadata,
                                            "TrimmedAttentionMetadata",
                                            block_groups=block_groups)
        block_mapping = block_mapping.to(dtype)
        metadata = custom_tuple_replace(metadata,
                                        "TrimmedAttentionMetadata",
                                        block_mapping=block_mapping,
                                        attn_bias=attn_bias)
        return metadata

    def _update_metadata(self, attn_metadata, batch_size, seq_len, device,
                         dtype):
        if attn_metadata.is_prompt:
            attn_metadata = self._set_attn_bias(attn_metadata, batch_size,
                                                seq_len, device, dtype)
        else:
            attn_metadata = self._set_block_mapping(attn_metadata, batch_size,
                                                    device, dtype)
        return attn_metadata

    def forward(self, *args, **kwargs):
        # TODO(kzawora): something goes VERY WRONG when operating on
        # kwargs['attn_metadata'].slot_mapping, compared to untrimmed metadata
        kwargs = kwargs.copy()
        #        selected_token_indices = kwargs.pop('selected_token_indices')
        if 'warmup_mode' in kwargs:
            kwargs.pop('warmup_mode')
        input_ids = kwargs['input_ids']
        kwargs['attn_metadata'] = self._update_metadata(
            kwargs['attn_metadata'], input_ids.size(0), input_ids.size(1),
            input_ids.device, self.dtype)
        if self._rotary_prepare_cos_sin is not None:
            self._rotary_prepare_cos_sin(
                kwargs['positions'], recompute_cos_sin=self.recompute_cos_sin)
        attn_meta = kwargs.pop('attn_metadata')
        if 'kv_caches' in kwargs:
            kwargs.pop('kv_caches')

        # If multimodal inputs, update kwargs
        model_mm_kwargs = kwargs.pop('model_mm_kwargs', None)
        if model_mm_kwargs is not None:
            kwargs.update(model_mm_kwargs)

        with set_forward_context(attn_meta, self.vllm_config):
            hidden_states = self.model(*args, **kwargs)
            if self._rotary_prepare_cos_sin is not None:
                self._reset_rotary_cos_sin()
        return hidden_states

    def get_input_embeddings(self, input_ids, multimodal_embeddings=None):
        return self.model.get_input_embeddings(
            input_ids=input_ids, multimodal_embeddings=multimodal_embeddings)

    def get_multimodal_embeddings(self, **batched_mm_inputs):
        return self.model.get_multimodal_embeddings(**batched_mm_inputs)

    def compute_logits(self, *args, **kwargs):
        return self.model.compute_logits(*args, **kwargs)

    # def sample(self, *args, **kwargs):
    #    return self.sampler(*args, **kwargs)

    def generate_proposals(self, *args, **kwargs):
        return self.model.generate_proposals(*args, **kwargs)

    # sampler property will be used by spec_decode_worker
    # don't rename
    # @property
    # def sampler(self):
    #    return self.model.sampler


def _maybe_wrap_in_hpu_graph(*args, **kwargs):
    return htorch.hpu.wrap_in_hpu_graph(
        HpuModelAdapter(*args, **kwargs), disable_tensor_cache=True
    ) if htorch.utils.internal.is_lazy() else HpuModelAdapter(*args, **kwargs)


def subtuple(obj: object,
             typename: str,
             to_copy: list[str],
             to_override: Optional[dict[str, object]] = None):
    if obj is None:
        return None
    if to_override is None:
        to_override = {}
    fields = set(to_copy) | set(to_override.keys())
    if type(obj) is dict:
        values = {key: obj[key] for key in fields if key in obj}
    else:
        values = {f: to_override.get(f, getattr(obj, f)) for f in fields}
    if typename not in _TYPE_CACHE:
        _TYPE_CACHE[typename] = {
            'type': collections.namedtuple(typename, ' '.join(fields)),
            'fields': fields
        }
    return _TYPE_CACHE[typename]['type'](**values)  # type: ignore


def custom_tuple_replace(obj: object, typename: str, **to_override):
    # Torch compile dynamo doesn't support calling any named tuple
    # dynamic methods other than len and get_attr. This function is
    # a torch.compile friendly version of tuple._replace

    cached_type = _TYPE_CACHE[typename]['type']
    fields = _TYPE_CACHE[typename]['fields']
    values = {
        field: getattr(obj, field)
        for field in fields  # type: ignore
    }
    values.update(to_override)
    return cached_type(**values)  # type: ignore


def trim_attn_metadata(metadata: HPUAttentionMetadataV1) -> object:
    # NOTE(kzawora): To anyone working on this in the future:
    # Trimming metadata is required when using HPUGraphs.
    # Attention metadata is going to be hashed by PT bridge, and
    # appropriate HPUGraphs will be matched based on all inputs' hash.

    # Before you put more keys in here, make sure you know their
    # value type and make sure you know how it's going to be hashed.
    # You can find that information in input_hash function
    # in habana_frameworks/torch/hpu/graphs.py. You can also hash
    # it manually with torch.hpu.graphs.input_hash(attention_metadata)

    # If you use primitive types here - they will get hashed based
    # on their value. You *will* get lots of excessive graph captures
    # (and an OOM eventually) if you decide to put something like
    # seq_len int here.
    # If you absolutely need a scalar, put it in a tensor. Tensors
    # get hashed using their metadata, not their values:
    # input_hash(torch.tensor(123)) == input_hash(torch.tensor(321))
    # input_hash(123) != input_hash(321)
    # input_hash("abc") != input_hash("cba")
    attention_metadata = subtuple(metadata, 'TrimmedAttentionMetadata', [
        'attn_bias', 'seq_lens_tensor', 'context_lens_tensor', 'block_list',
        'block_mapping', 'block_usage', 'slot_mapping', 'is_prompt',
        'block_size', 'block_groups'
    ])
    return attention_metadata


def next_pow2(value: int, base: int):
    res = base
    while value > 1:
        value = (value + 1) // 2
        res *= 2
    return res


def round_up(value: int, k: int):
    return (value + k - 1) // k * k


class HPUModelRunner:

    def __init__(
        self,
        vllm_config: VllmConfig,
        device: torch.device = 'hpu',
        is_driver_worker: bool = False,
    ):
        # TODO: use ModelRunnerBase.__init__(self, vllm_config=vllm_config)
        environment.set_vllm_config(vllm_config)
        finalize_config()
        self.vllm_config = vllm_config
        self.model_config = vllm_config.model_config
        self.cache_config = vllm_config.cache_config
        self.lora_config = vllm_config.lora_config
        self.load_config = vllm_config.load_config
        self.parallel_config = vllm_config.parallel_config
        self.scheduler_config = vllm_config.scheduler_config
        self.speculative_config = vllm_config.speculative_config
        self.observability_config = vllm_config.observability_config
        self.is_driver_worker = is_driver_worker
        self.use_aux_hidden_state_outputs = False
        self.supports_mm_inputs = False

        self.sampler = get_sampler()

        # NOTE(kzawora) update_env is a hack to work around VLLMKVCache in
        # hpu-extension which selects fetch_from_cache implementation based
        # on env vars... this should be fixed in the future
        self.enable_bucketing = get_config().use_bucketing
        self.use_contiguous_pa = get_config().use_contiguous_pa
        self.skip_warmup = get_config().skip_warmup

        model_config = self.model_config
        cache_config = self.cache_config
        scheduler_config = self.scheduler_config
        self.device = device
        self.pin_memory = is_pin_memory_available()
        self.dtype = self.model_config.dtype
        if cache_config.cache_dtype == "auto":
            self.kv_cache_dtype = self.dtype
        else:
            self.kv_cache_dtype = STR_DTYPE_TO_TORCH_DTYPE[
                cache_config.cache_dtype]
        self.is_pooling_model = model_config.pooler_config is not None

        self.sliding_window = model_config.get_sliding_window()
        self.block_size = cache_config.block_size
        self.max_model_len = model_config.max_model_len
        self.max_num_blocks_per_req = cdiv(self.max_model_len, self.block_size)
        self.max_num_tokens = scheduler_config.max_num_batched_tokens
        # Cached outputs.
        ## universal buffer for input_ids and positions ##
        ## necessary being used by spec decode by following GPU impl ##
        self._draft_token_ids: Optional[Union[list[list[int]],
                                              torch.Tensor]] = None
        self.input_ids_cpu = torch.zeros(self.max_num_tokens,
                                         dtype=torch.int32,
                                         device="cpu",
                                         pin_memory=self.pin_memory)
        self.positions_cpu = torch.zeros(self.max_num_tokens,
                                         dtype=torch.int64,
                                         device="cpu",
                                         pin_memory=self.pin_memory)
        self.positions_np = self.positions_cpu.numpy()
        ###############################################################

        # Model-related.
        self.num_attn_layers = self.model_config.get_num_layers_by_block_type(
            self.parallel_config, LayerBlockType.attention)
        self.num_query_heads = self.model_config.get_num_attention_heads(
            self.parallel_config)
        self.num_kv_heads = self.model_config.get_num_kv_heads(
            self.parallel_config)
        self.head_size = self.model_config.get_head_size()
        self.hidden_size = self.model_config.get_hidden_size()

        self.attn_backend = get_attn_backend(
            self.head_size,
            self.dtype,
            self.kv_cache_dtype,
            self.block_size,
            self.model_config.is_attention_free,
            use_mla=self.model_config.use_mla,
        )

        # Mult-modal-related.
        self.mm_registry = MULTIMODAL_REGISTRY
        self.uses_mrope = model_config.uses_mrope
        self.supports_mm_inputs = self.mm_registry.supports_multimodal_inputs(
            model_config)
        self.is_multimodal_raw_input_supported = (
            model_config.is_multimodal_raw_input_only_model)

        # Lazy initialization
        # self.model: nn.Module  # set after load_model
        self.kv_caches: list[torch.Tensor] = []
        self.inc_initialized_successfully = False
        self._is_inc_finalized = False

        # mm_hash -> encoder_output
        self.encoder_cache: dict[str, torch.Tensor] = {}
        # Set up speculative decoding.
        # NOTE(Chendi): Speculative decoding is only enabled for the last rank
        # in the pipeline parallel group.
        if self.speculative_config:
            if self.speculative_config.method == "ngram":
                self.drafter = NgramProposer(self.vllm_config)
            elif self.speculative_config.use_eagle():
                if self.speculative_config.num_speculative_tokens > 1:
                    logger.warning(
                        "EagleProposer only supports num_speculative_tokens=1. "
                        "Overriding the config.")
                    self.speculative_config.num_speculative_tokens = 1
                self.drafter = EagleProposer(self.vllm_config, self.device,
                                             self)  # type: ignore
                if self.speculative_config.method == "eagle3":
                    raise NotImplementedError(
                        "Eagle-3 speculative decoding is not supported on HPU."
                    )
                    self.use_aux_hidden_state_outputs = True
            elif self.speculative_config.method == "medusa":
                raise NotImplementedError(
                    "Medusa speculative decoding is not supported on HPU.")
                self.drafter = MedusaProposer(
                    vllm_config=self.vllm_config,
                    device=self.device)  # type: ignore
            else:
                raise ValueError("Unknown speculative decoding method: "
                                 f"{self.speculative_config.method}")
            self.rejection_sampler = RejectionSampler()
        # Keep in int64 to avoid overflow with long context
        self.max_num_reqs = self.scheduler_config.max_num_seqs
        self.arange_np = np.arange(max(self.max_num_reqs + 1,
                                       self.max_model_len,
                                       self.max_num_tokens),
                                   dtype=np.int64)

        # Request states.
        self.requests: dict[str, CachedRequestState] = {}
        # Persistent batch.
        self.input_batch = InputBatch(
            max_num_reqs=self.scheduler_config.max_num_seqs,
            max_model_len=self.max_model_len,
            max_num_batched_tokens=self.max_num_tokens,
            device=self.device,
            pin_memory=self.pin_memory,
            vocab_size=self.model_config.get_vocab_size(),
            block_sizes=[self.block_size],
            is_spec_decode=bool(self.vllm_config.speculative_config),
            logitsprocs=build_logitsprocs(
                self.vllm_config, self.device, self.pin_memory,
                self.is_pooling_model,
                self.vllm_config.model_config.logits_processors),
        )
        self.mem_margin = None

        self.use_hpu_graph = not self.model_config.enforce_eager
        self.max_batch_size = self.scheduler_config.max_num_seqs
        self.max_num_seqs = self.scheduler_config.max_num_seqs
        self.max_prefill_batch_size = 1  # TODO(kzawora): add knob for that
        self.seen_configs: set = set()
        self.max_num_batched_tokens = \
            self.scheduler_config.max_num_batched_tokens
        self.use_merged_prefill = get_config().merged_prefill
        self.use_prefix_caching = (
            self.vllm_config.cache_config.enable_prefix_caching)
        self.bucketing_manager = HPUBucketingManager()
        if self.enable_bucketing:
            logger.info("Bucketing is ON.")
            self.bucketing_manager.initialize(
                max_num_seqs=self.max_num_seqs,
                max_num_prefill_seqs=self.max_prefill_batch_size,
                block_size=self.block_size,
                max_num_batched_tokens=self.max_num_batched_tokens,
                max_model_len=self.max_model_len)
            self.graphed_buckets: set[Any] = set()
        else:
            logger.info("Bucketing is OFF.")
        self._PAD_SLOT_ID = -1
        self._PAD_BLOCK_ID = -1
        self._tokenizer = init_tokenizer_from_configs(
            model_config=vllm_config.model_config,
            scheduler_config=vllm_config.scheduler_config,
            lora_config=vllm_config.lora_config).tokenizer

        # TODO(madamczyk-intel): add a knob for that
        # TODO(madamczyk-intel): debug why increasing it lowers acc
        self.logits_rounding = 1
        # High-level profiler
        self.profiler = HabanaHighLevelProfiler()
        self.profiler_counter_helper = HabanaProfilerCounterHelper()

        self.defragmenter = OnlineDefragmenter()
        self.debug_fwd = init_debug_logger('fwd')

    def get_kv_cache_spec(self) -> dict[str, KVCacheSpec]:
        """
        Generates the KVCacheSpec by parsing the kv cache format from each
        Attention module in the static forward context.
        Returns:
            KVCacheSpec: A dictionary mapping layer names to their KV cache
            format. Layers that do not need KV cache are not included.
        """

        forward_ctx = self.vllm_config.compilation_config.static_forward_context
        block_size = self.vllm_config.cache_config.block_size
        use_mla = self.vllm_config.model_config.use_mla
        kv_cache_spec: dict[str, KVCacheSpec] = {}
        for layer_name, attn_module in forward_ctx.items():
            if isinstance(attn_module, FusedMoE):
                continue

            # TODO: Support other attention modules, e.g., sliding window,
            # cross-attention
            assert isinstance(attn_module, Attention)
            if attn_module.attn_type == AttentionType.DECODER:
                kv_cache_spec[layer_name] = FullAttentionSpec(
                    block_size=block_size,
                    num_kv_heads=attn_module.num_kv_heads,
                    head_size=attn_module.head_size,
                    dtype=self.kv_cache_dtype,
                    use_mla=use_mla)
            elif attn_module.attn_type in (AttentionType.ENCODER,
                                           AttentionType.ENCODER_ONLY):
                # encoder-only attention does not need KV cache.
                continue
            elif attn_module.attn_type == AttentionType.ENCODER_DECODER:
                raise NotImplementedError
            else:
                raise ValueError(
                    f"Unknown attention type: {attn_module.attn_type}")

        return kv_cache_spec

    def _update_states(self, scheduler_output: "SchedulerOutput") -> bool:
        """Update the cached states and the persistent batch with the scheduler
        output.

        The updated states are used by the `_prepare_inputs` function to create
        the input GPU tensors for the model.

        The SamplingMetadata is updated and copied to the GPU if there is a
        new/resumed/paused/finished request in the batch.
        """
        # Remove finished requests from the cached states.
        for req_id in scheduler_output.finished_req_ids:
            self.requests.pop(req_id, None)

        # Remove the finished requests from the persistent batch.
        # NOTE(woosuk): There could be an edge case where finished_req_ids and
        # scheduled_req_ids overlap. This happens when a request is aborted and
        # then resubmitted with the same ID. In this case, we treat them as two
        # distinct requests - clearing the cached states for the first request
        # and handling the second as a new request.
        removed_req_indices: list[int] = []
        for req_id in scheduler_output.finished_req_ids:
            req_index = self.input_batch.remove_request(req_id)
            if req_index is not None:
                removed_req_indices.append(req_index)

        # Free the cached encoder outputs.
        for mm_hash in scheduler_output.free_encoder_mm_hashes:
            self.encoder_cache.pop(mm_hash, None)

        # Remove the unscheduled requests from the persistent batch.
        # NOTE(woosuk): The unscheduled requests are either preempted requests
        # or running requests that are not scheduled in this step. We remove
        # them from the persistent batch but keep their cached states since
        # they will be scheduled again sometime in the future.
        scheduled_req_ids = scheduler_output.num_scheduled_tokens.keys()
        cached_req_ids = self.input_batch.req_id_to_index.keys()
        unscheduled_req_ids = cached_req_ids - scheduled_req_ids
        # NOTE(woosuk): The persistent batch optimization assumes that
        # consecutive batches contain mostly the same requests. If batches
        # have low request overlap (e.g., alternating between two distinct
        # sets of requests), this optimization becomes very inefficient.
        for req_id in unscheduled_req_ids:
            req_index = self.input_batch.remove_request(req_id)
            assert req_index is not None
            removed_req_indices.append(req_index)

        req_ids_to_add: list[str] = []
        # Add new requests to the cached states.
        for new_req_data in scheduler_output.scheduled_new_reqs:
            assert new_req_data.sampling_params is not None, \
                "Pooling is not supported in HPU yet"
            req_id = new_req_data.req_id
            sampling_params = new_req_data.sampling_params
            if sampling_params.sampling_type == SamplingType.RANDOM_SEED:
                generator = torch.Generator(device=self.device)
                generator.manual_seed(sampling_params.seed)
            else:
                generator = None
            self.requests[req_id] = CachedRequestState(
                req_id=req_id,
                prompt_token_ids=new_req_data.prompt_token_ids,
                mm_kwargs=new_req_data.mm_kwargs,
                mm_positions=new_req_data.mm_positions,
                mm_hashes=new_req_data.mm_hashes,
                sampling_params=sampling_params,
                pooling_params=None,
                generator=generator,
                block_ids=new_req_data.block_ids,
                num_computed_tokens=new_req_data.num_computed_tokens,
                output_token_ids=[],
                lora_request=new_req_data.lora_request,
            )

            # Only relevant for models using M-RoPE (e.g, Qwen2-VL)
            if self.uses_mrope:
                image_grid_thw = []
                video_grid_thw = []
                second_per_grid_ts = []
                audio_feature_lengths = []
                use_audio_in_video = False
                for mm_item in self.requests[req_id].mm_kwargs:
                    mm_input = mm_item.get_data()
                    if mm_input.get("image_grid_thw") is not None:
                        image_grid_thw.append(
                            mm_input["image_grid_thw"].tolist())
                    if mm_input.get("video_grid_thw") is not None:
                        video_grid_thw.append(
                            mm_input["video_grid_thw"].tolist())
                    if mm_input.get("second_per_grid_ts") is not None:
                        second_per_grid_ts.append(
                            mm_input["second_per_grid_ts"])
                    if mm_input.get("audio_feature_lengths") is not None:
                        audio_feature_lengths.append(
                            mm_input["audio_feature_lengths"])
                    if mm_input.get("use_audio_in_video") is True:
                        use_audio_in_video = True

                hf_config = self.model_config.hf_config

                self.requests[req_id].mrope_positions, \
                    self.requests[req_id].mrope_position_delta = \
                    MRotaryEmbedding.get_input_positions_tensor(
                        self.requests[req_id].prompt_token_ids,
                        hf_config=hf_config,
                        image_grid_thw=image_grid_thw,
                        video_grid_thw=video_grid_thw,
                        second_per_grid_ts=second_per_grid_ts,
                        audio_feature_lengths=audio_feature_lengths,
                        use_audio_in_video=use_audio_in_video,
                )

            req_ids_to_add.append(req_id)
        # Update the states of the running/resumed requests.
        is_last_rank = get_pp_group().is_last_rank
        req_data = scheduler_output.scheduled_cached_reqs
        for i, req_id in enumerate(req_data.req_ids):
            req_state = self.requests[req_id]
            num_computed_tokens = req_data.num_computed_tokens[i]
            new_block_ids = req_data.new_block_ids[i]
            resumed_from_preemption = req_data.resumed_from_preemption[i]
            req_state.num_computed_tokens = num_computed_tokens

            if not is_last_rank:
                # When using PP, the scheduler sends the sampled tokens back,
                # because there's no direct communication between the first-
                # stage worker and the last-stage worker.
                new_token_ids = req_data.new_token_ids[i]
                # Add the sampled token(s) from the previous step (if any).
                # This doesn't include "unverified" tokens like spec tokens.
                num_new_tokens = (num_computed_tokens + len(new_token_ids) -
                                  req_state.num_tokens)
                if num_new_tokens == 1:
                    # Avoid slicing list in most common case.
                    req_state.output_token_ids.append(new_token_ids[-1])
                elif num_new_tokens > 0:
                    req_state.output_token_ids.extend(
                        new_token_ids[-num_new_tokens:])

            # Update the block IDs.
            if not resumed_from_preemption:
                if new_block_ids is not None:
                    # Append the new blocks to the existing block IDs.
                    for block_ids, new_ids in zip(req_state.block_ids,
                                                  new_block_ids):
                        block_ids.extend(new_ids)
            else:
                assert new_block_ids is not None
                # The request is resumed from preemption.
                # Replace the existing block IDs with the new ones.
                req_state.block_ids = new_block_ids

            req_index = self.input_batch.req_id_to_index.get(req_id)
            if req_index is None:
                # The request is not in the persistent batch.
                # The request was either preempted and resumed later, or was not
                # scheduled in the previous step and needs to be added again.
                req_ids_to_add.append(req_id)
                continue

            # Update the persistent batch.
            self.input_batch.num_computed_tokens_cpu[req_index] = (
                num_computed_tokens)
            if new_block_ids is not None:
                self.input_batch.block_table.append_row(
                    new_block_ids, req_index)

            # For the last rank, we don't need to update the token_ids_cpu
            # because the sampled tokens are already cached.
            if not is_last_rank:
                # Add new_token_ids to token_ids_cpu.
                start_token_index = num_computed_tokens
                end_token_index = num_computed_tokens + len(new_token_ids)
                self.input_batch.token_ids_cpu[
                    req_index,
                    start_token_index:end_token_index] = new_token_ids
                self.input_batch.num_tokens_no_spec[
                    req_index] = end_token_index
                # NOTE(woosuk): `num_tokens` here may include spec decode tokens
                self.input_batch.num_tokens[req_index] = end_token_index
            # Add spec_token_ids to token_ids_cpu.
            spec_token_ids = \
                scheduler_output.scheduled_spec_decode_tokens.get(
                    req_id, ())
            if spec_token_ids:
                num_spec_tokens = len(spec_token_ids)
                start_index = self.input_batch.num_tokens_no_spec[req_index]
                end_token_index = start_index + num_spec_tokens
                self.input_batch.token_ids_cpu[
                    req_index, start_index:end_token_index] = spec_token_ids
                # NOTE(woosuk): `num_tokens` here may include spec tokens.
                self.input_batch.num_tokens[req_index] += num_spec_tokens

        # Check if the batch has changed. If not, we can skip copying the
        # sampling metadata from CPU to GPU.
        batch_changed = len(removed_req_indices) > 0 or len(req_ids_to_add) > 0

        # Add the new or resumed requests to the persistent batch.
        # The smaller empty indices are filled first.
        removed_req_indices = sorted(removed_req_indices, reverse=True)
        for req_id in req_ids_to_add:
            req_state = self.requests[req_id]
            if removed_req_indices:
                # Fill the empty index.
                req_index = removed_req_indices.pop()
            else:
                # Append to the end.
                req_index = None
            self.input_batch.add_request(req_state, req_index)

        # Condense the batched states if there are empty indices.
        if removed_req_indices:
            self.input_batch.condense(removed_req_indices)

        if batch_changed:
            self.input_batch.refresh_sampling_metadata()
        return batch_changed

    def _extract_mm_kwargs(
        self,
        scheduler_output: "SchedulerOutput",
    ) -> BatchedTensorInputs:
        if self.is_multimodal_raw_input_supported:  # noqa: SIM102
            if scheduler_output:
                mm_kwargs = list[MultiModalKwargsItem]()
                for req in scheduler_output.scheduled_new_reqs:
                    req_mm_kwargs = req.mm_kwargs
                    if not isinstance(req_mm_kwargs, list):
                        req_mm_kwargs = list(req_mm_kwargs)
                    mm_kwargs.extend(req_mm_kwargs)

                # Input all modalities at once
                mm_kwargs_combined: BatchedTensorInputs = {}
                for _, _, mm_kwargs_group in group_mm_kwargs_by_modality(
                        mm_kwargs,
                        device=self.device,
                        pin_memory=self.pin_memory,
                ):
                    mm_kwargs_combined.update(mm_kwargs_group)

                return mm_kwargs_combined

        return {}

    # source: vllm/v1/worker/gpu_model_runner.py
    def _execute_mm_encoder(self, scheduler_output: "SchedulerOutput",
                            req_ids: list[str]):
        scheduled_encoder_inputs = scheduler_output.scheduled_encoder_inputs
        if not scheduled_encoder_inputs:
            return

        # Batch the multi-modal inputs.
        mm_kwargs = list[MultiModalKwargsItem]()
        # List of tuple (mm_hash, pos_info)
        mm_hashes_pos = list[tuple[str, PlaceholderRange]]()
        for req_id in req_ids:
            encoder_input_ids = scheduled_encoder_inputs.get(req_id, None)
            if not encoder_input_ids:
                continue
            req_state = self.requests[req_id]

            for mm_input_id in encoder_input_ids:
                mm_hash = req_state.mm_hashes[mm_input_id]
                mm_kwargs.append(req_state.mm_kwargs[mm_input_id])
                mm_hashes_pos.append(
                    (mm_hash, req_state.mm_positions[mm_input_id]))

        if not mm_kwargs:
            return

        # Batch mm inputs as much as we can: if a request in the batch has
        # multiple modalities or a different modality than the previous one,
        # we process it separately to preserve item order.

        # TODO (attafosu): Follow-up on the resolution to this.
        # The ordering of the encoder outputs needs to match the request ids
        # after fetching the embeddings.
        # For now, we'll restrict mm support to just a single prefill at a time - # noqa E501
        # Or that requests in the batch should have distinct modalities,

        # FIXME(ywang96): This is a hacky way to deal with multiple modalities
        # in the same batch while still being able to benefit from batching
        # multimodal inputs. The proper solution should be reordering the
        # encoder outputs.
        encoder_outputs = []
        for _, num_items, mm_kwargs_group in group_mm_kwargs_by_modality(
                mm_kwargs,
                device=self.device,
                pin_memory=self.pin_memory,
        ):
            # Run the encoder.
            # `curr_group_outputs` is either of the following:
            # 1. A tensor of shape (num_items, feature_size, hidden_size)
            # in case feature_size is fixed across all multimodal items.
            # 2. A list or tuple (length: num_items) of tensors, each of shape
            # (feature_size, hidden_size) in case the feature size is dynamic
            # depending on the input multimodal items.
            curr_group_outputs = self.model.get_multimodal_embeddings(
                **mm_kwargs_group)

            sanity_check_mm_encoder_outputs(
                curr_group_outputs,
                expected_num_items=num_items,
            )

            for output in curr_group_outputs:
                encoder_outputs.append(output)

        # FIXME (attafosu) Reorder the encoder outputs to match the request ids.
        # This will be necessary after mm prefill batching constraints are removed # noqa E501

        # Cache the encoder outputs.
        for (mm_hash, pos_info), output in zip(
                mm_hashes_pos,
                encoder_outputs,
        ):
            if req_id not in self.encoder_cache:
                self.encoder_cache[req_id] = {}

            self.encoder_cache[mm_hash] = scatter_mm_placeholders(
                output,
                is_embed=pos_info.is_embed,
            )

    # modified from: vllm/v1/worker/gpu_model_runner.py
    def _gather_mm_embeddings(
        self,
        scheduler_output: "SchedulerOutput",
        req_ids: list[str],
        shift_computed_tokens: int = 0,
    ) -> list[torch.Tensor]:
        mm_embeds: list[torch.Tensor] = []
        for req_id in req_ids:
            num_scheduled_tokens = scheduler_output.num_scheduled_tokens[
                req_id]
            req_state = self.requests[req_id]
            num_computed_tokens = \
                req_state.num_computed_tokens + shift_computed_tokens
            mm_positions = req_state.mm_positions
            mm_hashes = req_state.mm_hashes
            for i, pos_info in enumerate(mm_positions):
                start_pos = pos_info.offset
                num_encoder_tokens = pos_info.length

                # The encoder output is needed if the two ranges overlap:
                # [num_computed_tokens,
                #  num_computed_tokens + num_scheduled_tokens) and
                # [start_pos, start_pos + num_encoder_tokens)
                if start_pos >= num_computed_tokens + num_scheduled_tokens:
                    # The encoder output is not needed in this step.
                    break
                if start_pos + num_encoder_tokens <= num_computed_tokens:
                    # The encoder output is already processed and stored
                    # in the decoder's KV cache.
                    continue

                start_idx = max(num_computed_tokens - start_pos, 0)
                end_idx = min(
                    num_computed_tokens - start_pos + num_scheduled_tokens,
                    num_encoder_tokens)
                assert start_idx < end_idx
                mm_hash = mm_hashes[i]
                encoder_output = self.encoder_cache.get(mm_hash, None)
                assert encoder_output is not None,\
                      f"Encoder cache miss for {mm_hash}."
                encoder_output = self.encoder_cache[mm_hash]

                if (is_embed := pos_info.is_embed) is not None:
                    is_embed = is_embed[start_idx:end_idx]

                mm_embeds_item = gather_mm_placeholders(
                    encoder_output[start_idx:end_idx],
                    is_embed=is_embed,
                )
                mm_embeds.append(mm_embeds_item)
        return mm_embeds

    def get_model(self) -> torch.nn.Module:
        assert self.model is not None
        return self.model

    def _get_prompts_and_decodes(
        self,
        scheduler_output: "SchedulerOutput",
    ) -> PromptDecodeInfo:
        total_num_scheduled_tokens = scheduler_output.total_num_scheduled_tokens
        assert total_num_scheduled_tokens > 0
        num_reqs = self.input_batch.num_reqs
        assert num_reqs > 0

        # Traverse decodes first
        decode_req_ids = []
        num_computed_tokens_decode = []
        for i in range(num_reqs):
            req_id = self.input_batch.req_ids[i]
            assert req_id is not None

            num_computed_tokens = self.input_batch.num_computed_tokens_cpu[i]
            num_prompt_tokens = self.input_batch.num_prompt_tokens[i]
            num_scheduled_tokens = scheduler_output.num_scheduled_tokens[
                req_id]

            if num_computed_tokens < num_prompt_tokens:
                # This is prompt
                break

            # This is decode
            # NOTE(chendi): To support spec decode,
            # we don't assume num_scheduled_tokens == 1.
            # assert num_scheduled_tokens == 1
            decode_req_ids.append(req_id)
            num_computed_tokens_decode.append(int(num_computed_tokens + 1))

        if self.profiler.enabled:
            self.profiler_counter_helper.capture_decode_seq_stats(
                num_computed_tokens_decode)

        # Traverse prompts
        prompt_req_ids = []
        prompt_scheduled_tokens = []
        for i in range(len(decode_req_ids), num_reqs):
            req_id = self.input_batch.req_ids[i]
            assert req_id is not None

            num_computed_tokens = self.input_batch.num_computed_tokens_cpu[i]
            num_prompt_tokens = self.input_batch.num_prompt_tokens[i]
            num_scheduled_tokens = scheduler_output.num_scheduled_tokens[
                req_id]

            # Must be prompt
            assert num_computed_tokens < num_prompt_tokens
            num_output_tokens = len(self.requests[req_id].output_token_ids)
            assert num_output_tokens == 0, \
                f'req_id: {req_id}, {num_output_tokens}'

            prompt_req_ids.append(req_id)
            prompt_scheduled_tokens.append(num_scheduled_tokens)

        return PromptDecodeInfo(prompt_req_ids, decode_req_ids,
                                prompt_scheduled_tokens)

<<<<<<< HEAD
    def _generate_req_id_output_token_ids_lst(
            self,
            request_ids: Optional[list[str]] = None,
            pad_to: Optional[int] = None):
=======
    def _prepare_sampling(self,
                          batch_changed: bool,
                          request_ids: Union[None, list[str]] = None,
                          pad_to: Optional[int] = None,
                          logits_reqs=None) -> SamplingMetadata:
        # Create the sampling metadata.
>>>>>>> 69d4ad3c
        req_id_output_token_ids: dict[str, list[int]] = \
            {req_id: req.output_token_ids
                for req_id, req in self.requests.items()}
        if request_ids is not None:
            req_id_output_token_ids = {
                req_id: req_id_output_token_ids[req_id]
                for req_id in request_ids
            }
        req_id_output_token_ids_lst = list(req_id_output_token_ids.items())
<<<<<<< HEAD
        if pad_to is not None:
            while len(req_id_output_token_ids_lst) < pad_to:
                req_id_output_token_ids_lst.append(
                    req_id_output_token_ids_lst[0])
        return req_id_output_token_ids_lst

    def _prepare_sampling(self,
                          batch_changed: bool,
                          request_ids: Union[None, list[str]] = None,
                          pad_to: Optional[int] = None) -> SamplingMetadata:
        # Create the sampling metadata.
        req_id_output_token_ids_lst = \
            self._generate_req_id_output_token_ids_lst(request_ids, pad_to)
=======
        if logits_reqs and len(req_id_output_token_ids_lst) > len(logits_reqs):
            # Merged prefill case: remove requests without logits
            req_id_output_token_ids_lst = [
                r for r in req_id_output_token_ids_lst if r[0] in logits_reqs
            ]
        else:
            if pad_to is not None:
                while len(req_id_output_token_ids_lst) < pad_to:
                    req_id_output_token_ids_lst.append(
                        req_id_output_token_ids_lst[0])
>>>>>>> 69d4ad3c
        sampling_metadata = self.input_batch.make_selective_sampling_metadata(
            req_id_output_token_ids_lst, skip_copy=not batch_changed)
        return sampling_metadata

    def get_habana_paged_attn_buffers(self, block_tables, slot_mapping,
                                      batch_size):
        last_block_usage = [
            slot[0] % self.block_size + 1 for slot in slot_mapping
        ]
        block_groups = [[i] * len(bt) for i, bt in enumerate(block_tables)]
        block_usage = [[self.block_size] * (len(bt) - 1) + [lbu]
                       for bt, lbu in zip(block_tables, last_block_usage)
                       if bt]
        block_list = flatten(block_tables)
        block_groups = flatten(block_groups)
        block_usage = flatten(block_usage)
        assert len(block_list) == len(block_groups)
        assert len(block_list) == len(block_usage)

        padding_fn = None
        block_bucket_size: int
        if self.use_contiguous_pa:
            block_bucket_size = max(max(block_list) + 1, len(block_list))
            block_bucket_size = \
                self.bucketing_manager.find_decode_bucket(batch_size,
                                                          block_bucket_size)[2]
            indices: list[Any]
            indices = [None] * block_bucket_size
            for i, bid in enumerate(block_list):
                indices[bid] = i

            def padding_fn(tensor, pad_value):
                return gather_list(tensor, indices, pad_value)
        else:
            block_bucket_size = \
                self.bucketing_manager.find_decode_bucket(batch_size,
                                                          len(block_list))[2]

            def padding_fn(tensor, pad_value):
                return pad_list(tensor, block_bucket_size,
                                itertools.repeat(pad_value))

        block_list = padding_fn(block_list, self._PAD_BLOCK_ID)
        block_groups = padding_fn(block_groups, -1)
        block_usage = padding_fn(block_usage, 1)

        block_list = torch.tensor(block_list, dtype=torch.long, device='cpu')
        block_groups = torch.tensor(block_groups,
                                    dtype=torch.long,
                                    device='cpu')
        block_usage = torch.tensor(block_usage,
                                   dtype=self.model_config.dtype,
                                   device='cpu')
        return block_list, block_groups, block_usage

    def _align_and_pad(self, data, bucketing, padding_gen):
        bs = len(data)
        target_bs, target_len = bucketing
        if target_bs == 1 and bs > 1:
            data = [list(itertools.chain(*data))]
        data = [pad_list(x, target_len, padding_gen) for x in data]
        padding = itertools.islice(padding_gen, target_len)
        data = pad_list(data, target_bs, itertools.repeat(padding))
        return data

    def _align_and_pad_mrope_positions(self, req_ids: list[str],
                                       context_lens: list[int],
                                       query_lens: list[int],
                                       bucketing: tuple[int, int],
                                       padding_gen: int) -> torch.Tensor:
        target_bs, target_len = bucketing
        out_shape = (3, target_len) if target_bs == 1 \
            else (target_bs, target_len)

        mrope_position_tensor = torch.full(out_shape,
                                           padding_gen,
                                           dtype=torch.int32,
                                           device='cpu')
        dst_start = 0
        dst_end = dst_start
        for b_idx, req_id in enumerate(req_ids):
            cl = context_lens[b_idx]
            qsl = query_lens[b_idx]
            input_mrope_position = \
                self.requests[req_id].mrope_positions[:, cl:cl + qsl]
            dst_end = dst_start + qsl
            mrope_position_tensor[:, dst_start:dst_end].copy_(
                input_mrope_position, non_blocking=True)

            # Update dst_start depending on if pos_ids of requests are meant to be adjacent # noqa 501
            if target_bs == 1:
                dst_start = dst_end
            else:
                dst_start += target_len
        return mrope_position_tensor

    def _bucketize_merged_prompt(self, seq_lens, num_blocks):
        seq = sum(seq_lens)
        num_blocks = sum(num_blocks)
        seq = self.bucketing_manager.find_prompt_bucket(1, seq, num_blocks)[1]
        num_blocks = round_up(num_blocks, 32)
        return (1, seq, num_blocks)

    def _bucketize_2d_prompt(self, seq_lens, num_blocks):
        bs = len(seq_lens)
        if bs > self.max_prefill_batch_size:
            raise BucketingFailedException
        seq = max(seq_lens)
        num_blocks = max(num_blocks) if len(num_blocks) > 0 else 0
        bs, seq, num_blocks = self.bucketing_manager.find_prompt_bucket(
            bs, seq, num_blocks)
        return (bs, seq, num_blocks)

    def _get_prompt_bucketing_fn(self):
        if self.use_merged_prefill:
            return self._bucketize_merged_prompt
        else:
            return self._bucketize_2d_prompt

    def _can_merge_prefill_contents(self, lhs, rhs):
        combined_num_tokens = lhs.get_num_tokens() + rhs.get_num_tokens()
        bucketing_fn = self._get_prompt_bucketing_fn()
        try:
            target_bs, target_seq, target_blocks = bucketing_fn(
                combined_num_tokens, [])
        except BucketingFailedException:
            return False
        target_bs, target_seq, target_blocks = bucketing_fn(
            combined_num_tokens, [])
        return target_bs <= self.max_prefill_batch_size and\
            target_bs * target_seq <= self.max_num_tokens

    def _extract_prefill_batch_contents(self, num_prefills, num_decodes,
                                        num_scheduled_tokens):
        # DECODES are the first num_decodes REQUESTS.
        # PREFILLS are the next num_reqs - num_decodes REQUESTS.
        num_reqs = num_prefills + num_decodes
        block_table_cpu_tensor = self.input_batch.block_table[
            0].get_cpu_tensor()
        all_batch_contents = [BatchContents()]

        for batch_idx in range(num_decodes, num_reqs):
            req_id = self.input_batch.req_ids[batch_idx]
            context_len = self.input_batch.num_computed_tokens_cpu[batch_idx]
            query_len = num_scheduled_tokens[batch_idx]

            token_ids = self.input_batch.token_ids_cpu[
                batch_idx, context_len:context_len + query_len].tolist()

            num_blocks = round_up(context_len + query_len,
                                  self.block_size) // self.block_size
            blocks = block_table_cpu_tensor[batch_idx, :num_blocks].tolist()
            blocks = [self.defragmenter.resolve(b) for b in blocks]

            prompt_tokens = self.input_batch.num_prompt_tokens[batch_idx]
            # TODO: Fix non-prompt case
            num_output_logits = context_len + query_len - prompt_tokens + 1
            logits_positions = list(
                range(query_len - num_output_logits, query_len))

            new_batch_contents = BatchContents(
                req_ids=[req_id],
                token_ids=[token_ids],
                context_lens=[context_len],
                blocks=[blocks],
                logits_positions=[logits_positions],
            )
            if self._can_merge_prefill_contents(all_batch_contents[-1],
                                                new_batch_contents):
                merge_contents(all_batch_contents[-1], new_batch_contents)
            else:
                all_batch_contents.append(new_batch_contents)
        return all_batch_contents

    def _make_attn_bias(self, context_groups, token_groups):
        dtype = self.dtype
        is_causal = True  # TODO: add support for non-causal tasks
        context_groups = torch.tensor(context_groups,
                                      device='cpu',
                                      dtype=torch.int16)
        context_groups = context_groups.repeat_interleave(self.block_size,
                                                          dim=-1)
        context_len = context_groups.size(-1)
        token_groups = torch.tensor(token_groups,
                                    device='cpu',
                                    dtype=torch.int16)
        num_queries = token_groups.size(-1)
        seq_groups = torch.cat([context_groups, token_groups], dim=-1)
        attn_mask = seq_groups.unflatten(-1,
                                         (1, -1)) != token_groups.unflatten(
                                             -1, (-1, 1))
        if is_causal:
            causal_mask = torch.ones(num_queries,
                                     num_queries,
                                     device='cpu',
                                     dtype=torch.bool)
            causal_mask = torch.triu(causal_mask, diagonal=1).unsqueeze(0)
            attn_mask[:, :, context_len:].logical_or_(causal_mask)
        attn_mask = attn_mask.to(dtype).masked_fill_(attn_mask, -math.inf)

        return attn_mask.unflatten(0, (1, -1))

    def _form_prefill_batch(self, contents):
        if len(contents.req_ids) == 0:
            return PrefillInputData()

        token_ids = contents.token_ids
        req_ids = contents.req_ids
        query_lens = [len(tids) for tids in contents.token_ids]
        if self.profiler.enabled:
            self.profiler_counter_helper.capture_prompt_seq_stats(query_lens)
        context_lens = contents.context_lens

        token_positions = [
            list(range(cl, cl + ql))
            for cl, ql in zip(context_lens, query_lens)
        ]

        block_assignment = [[
            divmod(pos, self.block_size) for pos in positions
        ] for positions in token_positions]

        token_slots = [[
            blocks[bi] * self.block_size + bo for bi, bo in assignment
        ] for blocks, assignment in zip(contents.blocks, block_assignment)]
        token_groups = [[i] * len(tid) for i, tid in enumerate(token_ids)]
        num_context_blocks = [
            round_up(ctx_len, self.block_size) // self.block_size
            for ctx_len in context_lens
        ]
        context_blocks: list = [
            blocks[:num]
            for blocks, num in zip(contents.blocks, num_context_blocks)
        ]
        num_context_blocks = [len(b) for b in context_blocks]
        context_groups = [[i] * b for i, b in enumerate(num_context_blocks)]
        has_context = sum(context_lens) > 0
        target_bs, target_seq, target_blocks = self._get_prompt_bucketing_fn()(
            query_lens, num_context_blocks)

        # NOTE: If model does not support multimodal inputs, we pad here.
        # For models with multimodal support, we may want to get embeddings
        # for the valid tokens before padding.
        # This would require getting multimodal input embeddings here as well
        token_ids = self._align_and_pad(contents.token_ids,
                                        (target_bs, target_seq),
                                        itertools.repeat(-1))
        # If the model uses M-RoPE, we need to fill
        # and pad the M-RoPE positions for the scheduled prefill tokens
        if self.uses_mrope:
            token_positions = self._align_and_pad_mrope_positions(
                contents.req_ids,
                context_lens,
                query_lens,
                (target_bs, target_seq),
                -1,
            )

        else:
            token_positions = self._align_and_pad(token_positions,
                                                  (target_bs, target_seq),
                                                  itertools.repeat(-1))
        token_slots = self._align_and_pad(token_slots, (target_bs, target_seq),
                                          itertools.repeat(-1))
        token_groups = self._align_and_pad(token_groups,
                                           (target_bs, target_seq),
                                           itertools.repeat(-1))
        context_blocks = self._align_and_pad(context_blocks,
                                             (target_bs, target_blocks),
                                             itertools.repeat(-1))
        context_groups = self._align_and_pad(context_groups,
                                             (target_bs, target_blocks),
                                             itertools.repeat(-1))

        # TODO: cycle through dummy slots and blocks
        # dummy_slots = itertools.cycle(
        #    range(self._PAD_SLOT_ID, self._PAD_SLOT_ID + self.block_size))

        cur_offset = 0
        logits_indices = []
        logits_requests = []
        for req_id, qlen, log_pos in zip(req_ids, query_lens,
                                         contents.logits_positions):
            source = [cur_offset + x for x in log_pos]
            dest = [req_id] * len(log_pos)
            logits_indices.extend(source)
            logits_requests.extend(dest)
            if self.use_merged_prefill:
                cur_offset += qlen
            else:
                cur_offset += len(token_ids[0])

        attn_bias = None
        if self.use_merged_prefill:
            attn_bias = self._make_attn_bias(context_groups, token_groups)
            attn_bias = attn_bias.to('hpu', non_blocking=True)
        else:
            attn_bias = None

        logits_indices = pad_list(
            logits_indices,
            round_up(len(logits_indices), self.logits_rounding),
            itertools.repeat(-1))

        query_lens = async_h2d_copy(query_lens, dtype=torch.int32)
        token_ids = async_h2d_copy(token_ids, dtype=torch.int32)
        token_positions = async_h2d_copy(token_positions, dtype=torch.int32)
        token_slots = async_h2d_copy(token_slots, dtype=torch.int64)
        logits_indices = async_h2d_copy(logits_indices, dtype=torch.int32)
        context_lens = async_h2d_copy(context_lens, dtype=torch.int32)
        context_blocks_t: Optional[torch.tensor]
        if has_context:
            context_blocks_t = async_h2d_copy(context_blocks,
                                              dtype=torch.int32).flatten()
        else:
            context_blocks_t = None

        attn_metadata = HPUAttentionMetadataV1.make_prefill_metadata(
            seq_lens_tensor=query_lens,
            context_lens_tensor=context_lens,
            slot_mapping=token_slots,
            block_list=context_blocks_t,
            attn_bias=attn_bias,
            block_size=self.block_size)
        return PrefillInputData(request_ids=[req_ids],
                                prompt_lens=[query_lens],
                                token_ids=[token_ids],
                                position_ids=[token_positions],
                                attn_metadata=[attn_metadata],
                                logits_indices=[logits_indices],
                                logits_requests=[logits_requests])

    def _prepare_prefill_inputs(
            self, num_prefills, num_decodes,
            num_scheduled_tokens: list[int]) -> PrefillInputData:

        all_batch_contents = self._extract_prefill_batch_contents(
            num_prefills, num_decodes, num_scheduled_tokens)
        all_batches = [
            self._form_prefill_batch(bc) for bc in all_batch_contents
        ]
        merge_contents(all_batches[0], *all_batches[1:])
        return all_batches[0]

    def _prepare_decode_inputs(self,
                               num_decodes,
                               num_scheduled_tokens,
                               scheduler_output=None) -> DecodeInputData:
        # Decodes run as one single padded batch with shape [batch, 1]
        #
        # We need to set _PAD_SLOT_ID for the padding tokens in the
        # slot_mapping, such that the attention KV cache insertion
        # logic knows to ignore those indicies. Otherwise, the
        # padding data can be dummy since we have a causal mask.

        block_table_cpu_tensor = self.input_batch.block_table[
            0].get_cpu_tensor()
        if num_decodes == 0:
            return DecodeInputData(num_decodes=0)
        # BLOCK_TABLE [batch, max_num_blocks_per_req]
        context_lens = self.input_batch.num_computed_tokens_cpu[:num_decodes]

        # NOTE(kzawora): the +1 is what causes this entire thing to work,
        # as in the paged attention, we don't fetch just the context from cache,
        # but also kvs for the current token
        num_blocks = np.ceil(
            (context_lens + 1) / self.block_size).astype(np.int32).tolist()

        # PAD FOR STATIC SHAPES.
        padded_batch_size: int
        padded_batch_size = self.bucketing_manager.find_decode_bucket(
            num_decodes, sum(num_blocks))[0]

        num_tokens_per_req = num_scheduled_tokens[:num_decodes]
        num_tokens = max(num_tokens_per_req)
        total_num_scheduled_tokens = sum(num_tokens_per_req)
        num_tokens_per_req = num_tokens_per_req + [0] * (padded_batch_size -
                                                         num_decodes)

        block_tables_list = []
        for i, n in enumerate(num_blocks):
            seq_block_table = block_table_cpu_tensor[i, :n].tolist()
            assert len(seq_block_table) == n
            block_tables_list.extend([seq_block_table] * num_tokens)

        ###################################
        # initialize positions with padding
        # POSITIONS. [batch, num_tokens]
        # NOTE(Chendi): Follow GPU_Model_Runner to use global
        # self.positions_cpu, which updated in prepare_inputs from
        # self.input_batch.num_computed_tokens_cpu[req_indices]
        positions = torch.zeros((padded_batch_size, num_tokens),
                                dtype=torch.int32)
        if num_tokens == 1:
            positions[:num_decodes] = self.positions_cpu[:num_decodes].view(
                -1, 1)
        else:
            # per request using universal self.positions_cpu then pad
            position_split_tensors = torch.split(
                self.positions_cpu[:total_num_scheduled_tokens],
                num_tokens_per_req)
            positions[:num_decodes] = \
                pad_sequence(list(position_split_tensors),
                                batch_first=True,
                                padding_value=0)[:num_decodes]

        padded_index = torch.zeros((padded_batch_size, num_tokens),
                                   dtype=torch.int64)
        index = positions.to(torch.int64)[:num_decodes]
        padded_index[:num_decodes] = index

        input_mrope_positions_list: list[list[int]] = [[] for _ in range(3)]
        if self.uses_mrope:
            for idx, req_id in enumerate(
                    self.input_batch.req_ids[:num_decodes]):
                seq_data = self.requests[req_id]
                context_len = context_lens[idx]
                position = context_len
                if seq_data.mrope_position_delta is not None:
                    pos_for_mrope = MRotaryEmbedding \
                        .get_next_input_positions(
                            seq_data.mrope_position_delta,
                            context_len=context_len,
                            seq_len=context_len + 1)
                else:
                    pos_for_mrope = [[position]] * 3
                for idx in range(3):
                    input_mrope_positions_list[idx].extend(pos_for_mrope[idx])

            positions = torch.tensor(input_mrope_positions_list,
                                     dtype=torch.int32,
                                     device='cpu')

            # Pad the right side of input_mrope_positions by padded_batch_size
            pad_size = padded_batch_size - positions.size(1)
            if pad_size > 0:
                positions = F.pad(positions, (0, pad_size),
                                  value=-1,
                                  mode='constant')

        ###################################
        # initialize token_ids with padding
        # TOKEN_IDS. [batch, num_tokens]
        # NOTE(Chendi): Follow GPU_Model_Runner to use global
        # self.input_ids_cpu, which updated in prepare_inputs from
        # self.input_batch.token_ids_cpu[:total_num_scheduled_tokens]
        token_ids = torch.zeros((padded_batch_size, num_tokens),
                                dtype=torch.int32)
        if num_tokens == 1:
            token_ids[:num_decodes] = self.input_ids_cpu[:num_decodes].view(
                -1, 1)
        else:
            token_ids_split_tensors = torch.split(
                self.input_ids_cpu[:total_num_scheduled_tokens],
                num_tokens_per_req)
            token_ids[:num_decodes] = \
                pad_sequence(list(token_ids_split_tensors),
                                batch_first=True,
                                padding_value=0)[:num_decodes]

        ###################################
        # SLOT_MAPPING [batch, 1]
        # The "slot" is the "physical index" of a token in the KV cache.
        # Look up the block_idx in the block table (logical<>physical map)
        # to compute this.
        block_number = torch.ones((padded_batch_size, num_tokens),
                                  dtype=torch.int32) * self._PAD_BLOCK_ID
        block_number[:num_decodes] = torch.gather(input=block_table_cpu_tensor,
                                                  dim=1,
                                                  index=(index //
                                                         self.block_size))
        block_number.apply_(self.defragmenter.resolve)

        block_offsets = padded_index % self.block_size
        slot_mapping = block_number * self.block_size + block_offsets
        # set an out of range value for the padding tokens so that they
        # are ignored when inserting into the KV cache.
        slot_mapping = slot_mapping[:padded_batch_size]
        dummy_slots = itertools.cycle(
            range(self._PAD_SLOT_ID, self._PAD_SLOT_ID + self.block_size))
        slot_mapping[num_decodes:].apply_(lambda _, ds=dummy_slots: next(ds))

        #####################################
        # NOTE(Chendi): Since we can't actually do num_tokens = 2,
        # convert to [batch_size * num_tokens, 1]
        if num_tokens > 1:
            token_ids = token_ids.view(-1, 1)
            positions = padded_index.view(-1, 1)
            slot_mapping = slot_mapping.view(-1, 1)

        block_tables_list = self.defragmenter.resolve_all(block_tables_list)

        # CONTEXT_LENS [batch_size]
        block_list, block_groups, block_usage = \
            self.get_habana_paged_attn_buffers(
                block_tables_list,
                slot_mapping.tolist(),
                padded_batch_size * num_tokens
            )

        logits_indices = torch.zeros(padded_batch_size,
                                     dtype=torch.int32,
                                     device='cpu')

        # NOTE(Chendi): num_tokens might be > 1 in spec decode case,
        # example:
        # num_scheduled_tokens = [2, 1, 2, 1]
        # padded tokens_id = \
        #     [[tok_0, tok_1], [tok_2, pad], [tok_4, tok_4], [tok_6, pad]]
        # num_tokens = 2
        # query_start_loc_list = [2, 3, 6, 7]
        # query_start_loc_cpu = [0, 2, 3, 6, 7]
        # logits_indices = [1, 2, 5, 6] => the last token of each request
        query_start_loc_list = [
            i * num_tokens + n
            for i, n in enumerate(num_scheduled_tokens[:num_decodes])
        ]
        query_start_loc_cpu = torch.empty((padded_batch_size + 1, ),
                                          dtype=torch.int32,
                                          device="cpu",
                                          pin_memory=self.pin_memory)
        query_start_loc_np = query_start_loc_cpu.numpy()
        query_start_loc_np[0] = 0
        query_start_loc_np[1:num_decodes + 1] = np.array(query_start_loc_list)

        logits_indices[:num_decodes] = query_start_loc_cpu[1:num_decodes +
                                                           1] - 1
        num_decode_tokens = torch.tensor(np.sum(context_lens), device='cpu')

        # call prepare_spec_decode_inputs to get the logits indices and
        logits_indices, spec_decode_metadata \
            = self._prepare_spec_decode_inputs(scheduler_output, logits_indices)

        # CPU<>HPU sync *should not* happen here.
        token_ids_device = async_h2d_copy(token_ids, device=self.device)
        positions_device = async_h2d_copy(positions, device=self.device)
        logits_indices_device = async_h2d_copy(logits_indices,
                                               device=self.device)
        block_list_device = async_h2d_copy(block_list, device=self.device)
        block_usage_device = async_h2d_copy(block_usage, device=self.device)
        block_groups_device = async_h2d_copy(block_groups, device=self.device)
        num_decode_tokens_device = async_h2d_copy(num_decode_tokens,
                                                  device=self.device)
        slot_mapping_device = async_h2d_copy(slot_mapping, device=self.device)
        query_start_loc = async_h2d_copy(query_start_loc_cpu,
                                         device=self.device)
        return DecodeInputData(
            num_decodes=num_decodes,
            token_ids=token_ids_device,
            position_ids=positions_device,
            logits_indices=logits_indices_device,
            attn_metadata=HPUAttentionMetadataV1.make_decode_metadata(
                block_list=block_list_device,
                block_usage=block_usage_device,
                block_groups=block_groups_device,
                input_positions=None,
                num_decode_tokens=num_decode_tokens_device,
                slot_mapping=slot_mapping_device,
                block_size=self.block_size,
                query_start_loc=query_start_loc,
            ),
            spec_decode_metadata=spec_decode_metadata)

    def _get_cumsum_and_arange(
        self,
        num_tokens: np.ndarray,
        cumsum_dtype: Optional[np.dtype] = None,
    ) -> tuple[np.ndarray, np.ndarray]:
        """Get the cumulative sum and batched arange of the given array.
        # E.g., [2, 5, 3] -> ([2, 7, 10], [0, 1, 0, 1, 2, 3, 4, 0, 1, 2])
        # Equivalent to but faster than:
        # np.concatenate([np.arange(n) for n in num_tokens])
        """
        # Step 1. [2, 5, 3] -> [2, 7, 10]
        cu_num_tokens = np.cumsum(num_tokens, dtype=cumsum_dtype)
        total_num_tokens = cu_num_tokens[-1]
        # Step 2. [2, 7, 10] -> [0, 0, 2, 2, 2, 2, 2, 7, 7, 7]
        cumsums_offsets = np.repeat(cu_num_tokens - num_tokens, num_tokens)
        # Step 3. [0, 1, 0, 1, 2, 3, 4, 0, 1, 2]
        arange = self.arange_np[:total_num_tokens] - cumsums_offsets

        return cu_num_tokens, arange

    # NOTE(Chendi): different from gpu_model_runner since we don't have
    # prefill and decode in same batch
    def _calc_spec_decode_metadata(
        self,
        num_draft_tokens: np.ndarray,
    ) -> SpecDecodeMetadata:
        # Inputs:
        # num_draft_tokens:         [3, 0, 2, 0, 1]
        #
        # Outputs
        # cu_num_draft_tokens       [3, 3, 5, 5, 6]
        # logits_indices:           [0, 1, 2, 3],[4],[8, 9, 10],[12],[16, 17]
        # target_logits_indices:    [0, 1, 2],[], [5, 6], [], [9]
        # bonus_logits_indices:     [3], [4], [7], [8], [10]

        num_sampled_tokens = num_draft_tokens + 1
        max_num_sampled_tokens = np.max(num_sampled_tokens)

        cu_num_sampled_tokens, arange = self._get_cumsum_and_arange(
            num_sampled_tokens, cumsum_dtype=np.int32)
        logits_indices = [
            batch_id * max_num_sampled_tokens + i
            for batch_id, n_tokens in enumerate(num_sampled_tokens)
            for i in range(n_tokens)
        ]
        logits_indices = np.array(logits_indices, dtype=np.int32)

        bonus_logits_indices = cu_num_sampled_tokens - 1

        cu_num_draft_tokens, arange = self._get_cumsum_and_arange(
            num_draft_tokens, cumsum_dtype=np.int32)

        target_logits_indices = np.repeat(
            cu_num_sampled_tokens - num_sampled_tokens, num_draft_tokens)
        target_logits_indices += arange

        # TODO: Optimize the CPU -> GPU copy.
        cu_num_draft_tokens = torch.from_numpy(cu_num_draft_tokens).to(
            self.device, non_blocking=True)

        ##################################################
        logits_indices = torch.from_numpy(logits_indices)
        target_logits_indices = torch.from_numpy(target_logits_indices).to(
            self.device, non_blocking=True)
        bonus_logits_indices = torch.from_numpy(bonus_logits_indices).to(
            self.device, non_blocking=True)
        draft_token_ids = self.input_ids_cpu[logits_indices]
        draft_token_ids_device = async_h2d_copy(draft_token_ids,
                                                device=self.device)
        draft_token_ids_device = draft_token_ids_device[target_logits_indices +
                                                        1]

        metadata = SpecDecodeMetadata(
            draft_token_ids=draft_token_ids_device,
            num_draft_tokens=num_draft_tokens.tolist(),
            cu_num_draft_tokens=cu_num_draft_tokens,
            target_logits_indices=target_logits_indices,
            bonus_logits_indices=bonus_logits_indices,
            logits_indices=logits_indices,
        )
        return metadata

    def _prepare_spec_decode_inputs(self, scheduler_output, logits_indices):
        use_spec_decode = len(
            scheduler_output.scheduled_spec_decode_tokens) > 0
        if not use_spec_decode:
            spec_decode_metadata = None
        else:
            # Get the number of draft tokens for each request.
            # Iterate over the dictionary rather than all requests since not all
            # requests have draft tokens.
            num_draft_tokens = np.zeros(logits_indices.numel(), dtype=np.int32)
            draft_token_ids = []
            for req_id, draft_token_ids_in_req in (
                    scheduler_output.scheduled_spec_decode_tokens.items()):
                req_idx = self.input_batch.req_id_to_index[req_id]
                num_draft_tokens[req_idx] = len(draft_token_ids_in_req)
                draft_token_ids += draft_token_ids_in_req

            spec_decode_metadata = self._calc_spec_decode_metadata(
                num_draft_tokens)
            logits_indices = spec_decode_metadata.logits_indices
        return logits_indices, spec_decode_metadata

    def _prepare_inputs(
        self,
        scheduler_output: "SchedulerOutput",
        num_prefills,
        num_decodes,
    ) -> tuple[PrefillInputData, Optional[DecodeInputData]]:

        total_num_scheduled_tokens = scheduler_output.total_num_scheduled_tokens
        assert total_num_scheduled_tokens > 0

        num_reqs = num_prefills + num_decodes

        ###############################################
        # NOTE(Chendi): Follow GPU_Model_Runner to use set global
        # self.input_ids_cpu and self.positions_cpu
        req_ids = self.input_batch.req_ids
        tokens = [scheduler_output.num_scheduled_tokens[i] for i in req_ids]
        num_scheduled_tokens = np.array(tokens, dtype=np.int32)
        req_indices = np.repeat(self.arange_np[:num_reqs],
                                num_scheduled_tokens)
        positions_np = self.positions_np[:total_num_scheduled_tokens]
        _, arange = self._get_cumsum_and_arange(num_scheduled_tokens)
        np.add(self.input_batch.num_computed_tokens_cpu[req_indices],
               arange,
               out=positions_np)
        token_indices = (positions_np +
                         req_indices * self.input_batch.token_ids_cpu.shape[1])
        torch.index_select(self.input_batch.token_ids_cpu_tensor.flatten(),
                           0,
                           torch.from_numpy(token_indices),
                           out=self.input_ids_cpu[:total_num_scheduled_tokens])
        ###############################################

        # Get the number of scheduled tokens for each request.
        # TODO: The Python loop can be slow. Optimize.
        num_scheduled_tokens = []
        num_prompt_tokens = []
        for idx, req_id in enumerate(self.input_batch.req_ids[:num_reqs]):
            assert req_id is not None
            seq_num_scheduled_tokens = scheduler_output.num_scheduled_tokens[
                req_id]
            seq_num_prompt_tokens = self.input_batch.num_prompt_tokens[idx]
            num_scheduled_tokens.append(seq_num_scheduled_tokens)
            num_prompt_tokens.append(seq_num_prompt_tokens)
            # NOTE: assert that all the decodes are "decodes".
        return (self._prepare_prefill_inputs(num_prefills, num_decodes,
                                             num_scheduled_tokens),
                self._prepare_decode_inputs(num_decodes, num_scheduled_tokens,
                                            scheduler_output))

    def _seq_len(self, attn_metadata):
        return attn_metadata.slot_mapping.size(-1)

    def _num_blocks(self, attn_metadata):
        if attn_metadata.block_list is None:
            return 0
        return attn_metadata.block_list.numel()

    def _check_config(self, batch_size, seq_len, num_blocks, attn_metadata,
                      warmup_mode):
        phase = "prompt" if attn_metadata.is_prompt else "decode"
        cfg = (phase, batch_size, seq_len, num_blocks)
        if self.debug_fwd:
            self.debug_fwd(cfg)
        seen = cfg in self.seen_configs
        self.seen_configs.add(cfg)
        if not seen and not warmup_mode:
            logger.warning("Configuration: %s was not warmed-up!", cfg)

    def _execute_model_generic(self,
                               token_ids,
                               position_ids,
                               attn_metadata,
                               logits_indices,
                               kv_caches,
                               warmup_mode=False,
                               inputs_embeds=None,
                               model_mm_kwargs=None):

        # FORWARD.
        batch_size = token_ids.size(0)
        seq_len = self._seq_len(attn_metadata)
        num_blocks = self._num_blocks(attn_metadata)
        self._check_config(batch_size, seq_len, num_blocks, attn_metadata,
                           warmup_mode)
        additional_kwargs = {}
        if htorch.utils.internal.is_lazy(
        ) and not self.model_config.enforce_eager:
            use_graphs = self._use_graphs()
            additional_kwargs.update({"bypass_hpu_graphs": not use_graphs})
        else:
            # no hpu graphs for t.compile?
            use_graphs = False
        trimmed_attn_metadata = trim_attn_metadata(attn_metadata)
        if self.is_driver_worker:
            model_event_name = ("model_forward_"
                                f"bs{batch_size}_"
                                f"seq{seq_len}_"
                                f"ctx{num_blocks}_"
                                f"graphs{'T' if use_graphs else 'F'}")
        else:
            model_event_name = 'model_executable'
        with self.profiler.record_event('internal', model_event_name):
            hidden_states = self.model.forward(
                input_ids=token_ids,
                positions=position_ids,
                attn_metadata=trimmed_attn_metadata,
                kv_caches=kv_caches,
                inputs_embeds=inputs_embeds,
                model_mm_kwargs=model_mm_kwargs)
        # NOTE(kzawora): returning hidden_states is required in prompt logprobs
        # scenarios, as they will do logit processing on their own
        non_flattened_hidden_states = hidden_states

        hidden_states = hidden_states.view(-1, hidden_states.shape[-1])
        hidden_states = hidden_states[logits_indices]
        with self.profiler.record_event('internal', ('compute_logits'
                                                     f'{batch_size}_'
                                                     f'seq{seq_len}_ctx'
                                                     f'{num_blocks}')):
            logits = self.model.compute_logits(hidden_states, None)
        return non_flattened_hidden_states, hidden_states, logits

    def _get_prompt_logprobs_dict(
        self,
        hidden_states: torch.Tensor,
        scheduler_output: "SchedulerOutput",
    ) -> dict[str, Optional[LogprobsTensors]]:
        num_prompt_logprobs_dict = self.input_batch.num_prompt_logprobs
        if not num_prompt_logprobs_dict:
            return {}

        prompt_logprobs_dict: dict[str, Optional[LogprobsTensors]] = {}

        # Since prompt logprobs are a rare feature, prioritize simple,
        # maintainable loop over optimal performance.
        completed_prefill_reqs = []
        for i, (req_id, num_prompt_logprobs) in enumerate(
                num_prompt_logprobs_dict.items()):

            num_tokens = scheduler_output.num_scheduled_tokens[req_id]

            # Get metadata for this request.
            request = self.requests[req_id]
            num_prompt_tokens = len(request.prompt_token_ids)
            prompt_token_ids = torch.tensor(request.prompt_token_ids).to(
                self.device, non_blocking=True)

            # Determine number of logits to retrieve.
            start_tok = request.num_computed_tokens + 1
            num_remaining_tokens = num_prompt_tokens - start_tok
            if num_tokens < num_remaining_tokens:
                # This is a chunk, more tokens remain.
                num_logits = num_tokens
            else:
                # This is the last chunk of prompt tokens to return.
                num_logits = num_remaining_tokens
                completed_prefill_reqs.append(req_id)

            # Get the logits corresponding to this req's prompt tokens.
            # If this is a partial request (i.e. chunked prefill),
            # then there is prompt logprob generated for each index.
            prompt_hidden_states = hidden_states[i, :num_logits]
            logits = self.model.compute_logits(prompt_hidden_states, None)

            # Get the "target" tokens for each index. For prompt at index i,
            # the token at prompt index i+1 is the "sampled" token we want
            # to gather the logprob for.
            tgt_token_ids = prompt_token_ids[start_tok:start_tok + num_logits]

            # Compute prompt logprobs.
            logprobs = self.sampler.compute_logprobs(logits)
            token_ids, logprobs, ranks = self.sampler.gather_logprobs(
                logprobs, num_prompt_logprobs, tgt_token_ids)

            # Transfer GPU->CPU async.
            prompt_logprobs_dict[req_id] = LogprobsTensors(
                token_ids.to("cpu", non_blocking=True),
                logprobs.to("cpu", non_blocking=True),
                ranks.to("cpu", non_blocking=True),
            )

        # Remove requests that have completed prefill from the batch
        # num_prompt_logprobs_dict.
        for req_id in completed_prefill_reqs:
            del num_prompt_logprobs_dict[req_id]

        # Must synchronize the non-blocking GPU->CPU transfers.
        torch.hpu.synchronize()

        return prompt_logprobs_dict

    def _is_quant_with_inc(self):
        quant_config = os.getenv("QUANT_CONFIG", None) is not None
        return (self.model_config.quantization == "inc" or quant_config)

    # Copied from vllm/v1/worker/gpu_model_runner.py
    def apply_grammar_bitmask(
        self,
        scheduler_output: "SchedulerOutput",
        logits: torch.Tensor,
    ):
        grammar_bitmask = scheduler_output.grammar_bitmask
        if grammar_bitmask is None:
            return

        # We receive the structured output bitmask from the scheduler,
        # compacted to contain bitmasks only for structured output requests.
        # The order of the requests in the bitmask is not guaranteed to be the
        # same as the order of the requests in the gpu runner's batch. We need
        # to sort the bitmask to match the order of the requests used here.

        # Get the batch indices of the structured output requests.
        # Keep track of the number of speculative tokens scheduled for every
        # request in the batch, as the logit indices are offset by this amount.
        struct_out_req_batch_indices: dict[str, int] = {}
        cumulative_offset = 0
        seq = sorted(self.input_batch.req_id_to_index.items(),
                     key=lambda x: x[1])
        for req_id, batch_index in seq:
            logit_index = batch_index + cumulative_offset
            cumulative_offset += len(
                scheduler_output.scheduled_spec_decode_tokens.get(req_id, []))
            if req_id in scheduler_output.structured_output_request_ids:
                struct_out_req_batch_indices[req_id] = logit_index

        out_indices = []

        # Reorder the bitmask to match the order of the requests in the batch.
        sorted_bitmask = np.zeros_like(grammar_bitmask,
                                       shape=(logits.shape[0],
                                              grammar_bitmask.shape[1]))
        cumulative_index = 0
        seq = sorted(scheduler_output.structured_output_request_ids.items(),
                     key=lambda x: x[1])

        for req_id, _ in seq:
            logit_index = struct_out_req_batch_indices[req_id]
            num_spec_tokens = len(
                scheduler_output.scheduled_spec_decode_tokens.get(req_id, []))
            for i in range(1 + num_spec_tokens):
                sorted_bitmask[logit_index + i] = \
                    grammar_bitmask[cumulative_index + i]
                out_indices.append(logit_index + i)
            cumulative_index += 1 + num_spec_tokens
        grammar_bitmask = sorted_bitmask

        # If the grammar bitmask and the logits have the same shape
        # we don't need to pass indices to the kernel,
        # since the bitmask is already aligned with the logits.
        skip_out_indices = grammar_bitmask.shape[0] == logits.shape[0]

        # Serialization of np.ndarray is much more efficient than a tensor,
        # so we receive it in that format.
        grammar_bitmask = torch.from_numpy(grammar_bitmask).contiguous()

        # Force use of the torch.compile implementation from xgrammar to work
        # around issues with the Triton kernel in concurrent structured output
        # scenarios. See PR #19565 and issues #19493, #18376 for details.

        # xgr_torch_compile.apply_token_bitmask_inplace_torch_compile(
        #     logits,
        #     grammar_bitmask.to(self.device, non_blocking=True),
        #     indices=out_indices if not skip_out_indices else None,
        # )

        # NOTE(tianmu-li): xgr_torch_compile uses torch.inductor by default.
        # Have to use the CPU backend, which has its overhead.
        logits_cpu = logits.cpu().to(torch.float32)
        xgr_cpu.apply_token_bitmask_inplace_cpu(
            logits_cpu,
            grammar_bitmask.to("cpu"),
            indices=out_indices if not skip_out_indices else None,
        )
        logits.copy_(
            logits_cpu.to(self.device, non_blocking=True).to(logits.dtype))

    def _run_sampling(
            self,
            batch_changed: bool,
            logits_device: torch.Tensor,
            request_ids: Optional[list[str]] = None,
            pad_to: Optional[int] = None
    ) -> tuple[torch.Tensor, SamplingMetadata]:
        htorch.core.mark_step()
        sampling_metadata = self._prepare_sampling(batch_changed, request_ids,
                                                   pad_to)
        sampler_output = self.sampler(logits=logits_device,
                                      sampling_metadata=sampling_metadata)
        htorch.core.mark_step()
        return sampler_output, sampling_metadata

    @torch.inference_mode()
    def execute_model(
        self,
        scheduler_output: "SchedulerOutput",
        warmup_mode: bool = False,
    ) -> ModelRunnerOutput:
        # NOTE(kzawora): Since scheduler doesn't differentiate between prefills
        # and decodes, we must handle mixed batches. In _update_states we make
        # sure that first self.input_batch.num_decodes requests are decodes,
        # and remaining ones until the end are prefills. _update_states also
        # handles changes in request cache based on scheduler outputs and
        # previous iterations (e.g. keeping block tables and context lengths up
        # to date, creating, pruning and updating request caches,
        # and some more stuff)

        # If num_decodes == self.input_batch.num_reqs, then batch is all decode, and only a single decode forward pass will be executed in this method. # noqa
        # If num_decodes == 0, then batch is all prefill, and only prefill forward passes will be executed  in this method. # noqa
        # If neither apply, then batch is mixed, and both prefill and decode forward passes will be executed in this method. # noqa

        # First, we will execute all decodes (if any) in a single batch,
        # then we'll execute prefills in batches of up to max_prefill_batch_size elements. # noqa
        # All shapes used in forward passes are bucketed appropriately to mitigate risk of graph recompilations. # noqa

        # We perform sampling directly after executing each forward pass
        # Everything is done asynchronously - the only sync point is the place
        # where we copy the generated tokens back to the host.

        # Example: If a batch has 6 requests, 3 prefills and 3 decodes, the unprocessed sequences in batch will be laid as follows: # noqa
        # [D0, D1, D2, P0, P1, P2]
        # If we assume max_prefill_batch_size=2, the flow of this method will look as follows: # noqa
        # prepare_inputs: bucket [D0, D1, D2] -> [D0, D1, D2, 0] (BS=4 bucket, 1 seq padding) # noqa
        # prepare_inputs: bucket [P0, P1, P2] -> [P0, P1], [P2] (BS=2 + BS=1 bucket, no seqs padding) # noqa
        # decode forward pass BS4 [D0, D1, D2, 0]
        # decode compute_logits BS4 [D0, D1, D2, 0]
        # decode sampler BS4 [D0, D1, D2, 0] -> [tokD0, tokD1, tokD2, 0]
        # prefill[iter 0] forward pass BS2 [P0, P1]
        # prefill[iter 0] compute_logits BS2 [P0, P1]
        # prefill[iter 0] sampler BS2 [P0, P1] -> [tokP0, tokP1]
        # prefill[iter 1] forward pass BS1 [P0, P1]
        # prefill[iter 1] compute_logits BS1 [P0, P1]
        # prefill[iter 1] sampler BS1 [P0, P1] -> [tokP2]
        # prefill concat sampler results [tokP0, tokP1], [tokP2] -> [tokP0, tokP1, tokP2] # noqa
        # Join the prefill and decode on device into [tokD0, tokD1, tokD2, 0, tokP0, tokP1, tokP2] # noqa
        # Transfer [tokD0, tokD1, tokD2, 0, tokP0, tokP1, tokP2] to CPU
        # On CPU, sanitize [tokD0, tokD1, tokD2, 0, tokP0, tokP1, tokP2] -> [tokD0, tokD1, tokD2, tokP0, tokP1, tokP2] # noqa
        # Return [tokD0, tokD1, tokD2, tokP0, tokP1, tokP2]

        # Example2: Same thing, but with max_prefill_batch_size=4:
        # prepare_inputs: bucket [D0, D1, D2] -> [D0, D1, D2, 0] (BS=4 bucket, 1 seq padding) # noqa
        # prepare_inputs: bucket [P0, P1, P2] -> [P0, P1, P2, 0] (BS=4 bucket, 1 seq padding) # noqa
        # decode forward pass BS4 [D0, D1, D2, 0]
        # decode compute_logits BS4 [D0, D1, D2, 0]
        # decode sampler BS4 [D0, D1, D2, 0] -> [tokD0, tokD1, tokD2, 0]
        # prefill[iter 0] forward pass BS4 [P0, P1, P2, 0]
        # prefill[iter 0] compute_logits BS4 [P0, P1, P2, 0]
        # prefill[iter 0] sampler BS4 [P0, P1, P2, 0] -> [tokP0, tokP1, tokP2, 0] # noqa
        # Join the prefill and decode on device into [tokD0, tokD1, tokD2, 0, tokP0, tokP1, tokP2, 0] # noqa
        # Transfer [tokD0, tokD1, tokD2, 0, tokP0, tokP1, tokP2, 0] to CPU
        # On CPU, sanitize [tokD0, tokD1, tokD2, 0, tokP0, tokP1, tokP2, 0] -> [tokD0, tokD1, tokD2, tokP0, tokP1, tokP2] # noqa
        # Return [tokD0, tokD1, tokD2, tokP0, tokP1, tokP2]

        if self.defragmenter.enabled and self.kv_caches and not warmup_mode:
            new = {
                req.req_id: flatten(req.block_ids)
                for req in scheduler_output.scheduled_new_reqs if req.block_ids
            }
            #TODO: Add support for preempted blocks
            cached = {
                req_id: flatten(new_block_ids)
                for req_id, new_block_ids in zip(
                    scheduler_output.scheduled_cached_reqs.req_ids,
                    scheduler_output.scheduled_cached_reqs.new_block_ids)
                if new_block_ids
            }
            self.defragmenter.update_state(new | cached,
                                           scheduler_output.finished_req_ids)
            self.defragmenter.defragment()

        batch_changed = self._update_states(scheduler_output)
        if not scheduler_output.total_num_scheduled_tokens:
            # Return empty ModelRunnerOuptut if there's no work to do.
            return EMPTY_MODEL_RUNNER_OUTPUT
        # If necessary, swap decodes/prompts to have all decodes on the start
        ensure_decodes_first(self.input_batch)
        # Prepare prompts/decodes info
        pd_info = self._get_prompts_and_decodes(scheduler_output)
        num_decodes = len(pd_info.decode_req_ids)
        num_prefills = len(pd_info.prompt_req_ids)
        num_reqs = num_decodes + num_prefills
        with self.profiler.record_event('internal', 'prepare_input_tensors'):
            prefill_data, decode_data = self._prepare_inputs(
                scheduler_output, num_prefills, num_decodes)
        # FIXME(kzawora): Currently there's no handling of logprobs. Fix that
        # later.
        prefill_sampled_token_ids = []
        prefill_sampled_requests = []
        decode_sampled_token_ids = []
        decode_sampled_requests = []
        # NOTE(tianmu-li): For structured output, combine logits before
        # postprocessing. Should it be done for all requests?
        structured_output = False
        spec_decode_num_tokens = None
        if scheduler_output.grammar_bitmask is not None:
            logits_prompt = []
            logits_decode = []
            structured_output = True

        ######################### PREFILLS #########################
        if num_prefills > 0:
            htorch.core.mark_step()
            for idx, (req_id, prompt_len, token_ids, position_ids,
                      attn_metadata, logits_indices,
                      logits_requests) in enumerate(
                          zip(*shallow_tuple(prefill_data))):

                inputs_embeds = None
                model_mm_kwargs = None
                if self.supports_mm_inputs:
                    # Run the multimodal encoder if any.
                    with self.profiler.record_event('internal',
                                                    'prepare_input_encoders'):
                        self._execute_mm_encoder(scheduler_output, req_id)

                    mm_embeds = self._gather_mm_embeddings(
                        scheduler_output, req_id)
                    # TODO: Only get embeddings for valid token_ids. Ignore token_ids[<pad_idxs>] # noqa E501
                    # This may require moving multimodal input preps into _prepare_inputs,        # noqa E501
                    # to avoid padding issues.
                    inputs_embeds = self.model.get_input_embeddings(
                        input_ids=token_ids,
                        multimodal_embeddings=mm_embeds or None,
                    )

                    model_mm_kwargs = self._extract_mm_kwargs(scheduler_output)
                    model_mm_kwargs = MultiModalKwargs.as_kwargs(
                        model_mm_kwargs,
                        device=self.device,
                    )

                self.event_start = self.profiler.get_timestamp_us()
                self.profiler.start("internal", "prefill")
                # Align behavior of incomplete prompt with gpu_model_runner
                # If logits_indices is smaller than req_id,
                # add the last token position
                if structured_output and logits_indices.shape[0] < len(req_id):
                    logits_append = torch.tensor([torch.sum(prompt_len) - 1],
                                                 device=token_ids.device,
                                                 dtype=torch.int32)
                    logits_indices = torch.cat([logits_indices, logits_append])
                htorch.core.mark_step()
                _, sample_hidden_states, logits_device = \
                    self._execute_model_generic(
                        token_ids, position_ids, attn_metadata, logits_indices,
                        self.kv_caches,
                        inputs_embeds=inputs_embeds,
                        model_mm_kwargs=model_mm_kwargs,
                        warmup_mode=warmup_mode)
                htorch.core.mark_step()
                # Skip separate sampling for structured output
                if structured_output:
                    logits_prompt.append(logits_device)
                    prefill_sampled_requests.extend(logits_requests)
                else:
                    with self.profiler.record_event('internal', "sampler"):
<<<<<<< HEAD
                        sampler_output, _sampling_metadata = self._run_sampling(
                            batch_changed, logits_device, req_id,
                            logits_device.shape[0])
=======
                        sampling_metadata = self._prepare_sampling(
                            batch_changed,
                            req_id,
                            pad_to=logits_device.shape[0],
                            logits_reqs=logits_requests)
                        sampler_output = self.sampler(
                            logits=logits_device,
                            sampling_metadata=sampling_metadata)
>>>>>>> 69d4ad3c
                        prefill_sampled_token_ids.append(
                            sampler_output.sampled_token_ids.flatten())
                        prefill_sampled_requests.extend(logits_requests)
                if self.is_driver_worker and self.profiler.enabled:
                    # Stop recording 'execute_model_generic' event
                    self.profiler.end()
                    event_end = self.profiler.get_timestamp_us()
                    counters = self.profiler_counter_helper.get_counter_dict(
                        cache_config=self.cache_config,
                        duration=event_end - self.event_start,
                        seq_len=self._seq_len(attn_metadata),
                        batch_size_padded=token_ids.size(0),
                        real_batch_size=len(req_id),
                        prompt_batch_idx=idx,
                        is_prompt=True)
                    self.profiler.record_counter(self.event_start, counters)
            if self.is_driver_worker and self.profiler.enabled:
                self.profiler_counter_helper.reset_prompt_seq_stats()

        ######################### DECODES #########################
        # Decodes run as one single batch with [padded_decode_bs, 1]
        if num_decodes > 0:
            self.event_start = self.profiler.get_timestamp_us()
            self.profiler.start("internal", "decode")
            assert decode_data is not None
            htorch.core.mark_step()
            non_flattened_hidden_states, sample_hidden_states, logits_device = \
            self._execute_model_generic(
                decode_data.token_ids,
                decode_data.position_ids,
                decode_data.attn_metadata,
                decode_data.logits_indices,
                self.kv_caches,
                warmup_mode=warmup_mode)
            htorch.core.mark_step()

            if structured_output:
                logits_decode.append(logits_device[:num_decodes])
                decode_sampled_requests.extend(
                    self.input_batch.req_ids[:num_decodes])
            else:
                with self.profiler.record_event('internal', "sampler"):
                    ##### Sampling Start #####
                    spec_decode_metadata = decode_data.spec_decode_metadata
                    sampler_output, sampling_metadata = self._run_sampling(
                        batch_changed, logits_device
                        if spec_decode_metadata is None else logits_device[
                            spec_decode_metadata.bonus_logits_indices],
                        pd_info.decode_req_ids, logits_device.shape[0])

                    if spec_decode_metadata is None:
                        decode_sampled_token_ids.append(
                            sampler_output.sampled_token_ids.flatten())
                    else:
                        # Handling spec decode sampling.
                        bonus_token_ids = \
                            sampler_output.sampled_token_ids.squeeze()
                        target_logits = logits_device[
                            spec_decode_metadata.target_logits_indices]

                        output_token_ids = self.rejection_sampler(
                            spec_decode_metadata,
                            None,  # draft_probs
                            target_logits,
                            bonus_token_ids,
                            sampling_metadata,
                        )
                        sampler_output.sampled_token_ids = output_token_ids
                    decode_sampled_requests.extend(
                        self.input_batch.req_ids[:num_decodes])
                    ##### Sampling End #####

            if self.is_driver_worker and self.profiler.enabled:
                # Stop recording 'execute_model' event
                self.profiler.end()
                event_end = self.profiler.get_timestamp_us()
                counters = self.profiler_counter_helper.get_counter_dict(
                    cache_config=self.cache_config,
                    duration=event_end - self.event_start,
                    seq_len=self._seq_len(decode_data.attn_metadata),
                    batch_size_padded= \
                        decode_data.token_ids.size(0), # type: ignore
                    real_batch_size=decode_data.num_decodes,
                    prompt_batch_idx=None,
                    is_prompt=False)
                self.profiler.record_counter(self.event_start, counters)

            ################## Spec Decode ##################
            # work on spec decode if max_gen_len > 1
            if not structured_output:
                sampled_token_ids = sampler_output.sampled_token_ids
                max_gen_len = sampled_token_ids.shape[-1]
            else:
                max_gen_len = 1
            if max_gen_len > 1:
                decode_sampled_token_ids = self.rejection_sampler.parse_output(
                    sampler_output.sampled_token_ids,
                    self.input_batch.vocab_size,
                )
                # convert decode_sampled_token_ids as list of tensor
                spec_decode_num_tokens = [
                    len(v) for v in decode_sampled_token_ids
                ]
                decode_sampled_token_ids = [
                    torch.tensor(v, device='cpu').int()
                    for v in decode_sampled_token_ids
                ]
            # Now, we will call drafter to propose draft token ids
            if self.speculative_config:
                spec_decode_metadata = decode_data.spec_decode_metadata
                spec_decode_common_attn_metadata = \
                    decode_data.attn_metadata
                hidden_states = non_flattened_hidden_states.view(
                    -1, non_flattened_hidden_states.shape[-1])
                aux_hidden_states = None
                self._draft_token_ids = self.propose_draft_token_ids(
                    scheduler_output, decode_sampled_token_ids,
                    sampler_output.sampled_token_ids, sampling_metadata,
                    hidden_states, sample_hidden_states, aux_hidden_states,
                    spec_decode_metadata, spec_decode_common_attn_metadata,
                    decode_data)[:num_decodes]
            ################## Spec Decode end ##################

        if structured_output:
            # Scheduler places cached before prompt
            logits_combined = logits_decode + logits_prompt
            logits = torch.cat(logits_combined, dim=0)
            # Apply structured output bitmasks if present
            if scheduler_output.grammar_bitmask is not None:
                self.apply_grammar_bitmask(scheduler_output, logits)
            sampler_output, _sampling_metadata = self._run_sampling(
                batch_changed, logits,
                pd_info.prompt_req_ids + pd_info.decode_req_ids,
                logits.shape[0])
            # Deal with the case of incomplete prompt
            for i in range(logits.shape[0] - num_decodes):
                prefill_sampled_token_ids.append(
                    sampler_output.sampled_token_ids[num_decodes +
                                                     i].flatten())
            decode_sampled_token_ids.append(
                sampler_output.sampled_token_ids[:num_decodes].flatten())

        # From this point onward, all operations are done on CPU.
        # We already have tokens. Let's copy the data to
        # CPU as is, and then discard padded tokens.
        with self.profiler.record_event('internal', "sampler_postprocessing"):
            prefill_sampled_token_ids = [
                tensor.cpu() for tensor in prefill_sampled_token_ids
            ]
            decode_sampled_token_ids = [
                tensor.cpu()[:num_decodes]
                for tensor in decode_sampled_token_ids
            ]
            sampled_token_ids_list = torch.cat(
                decode_sampled_token_ids + prefill_sampled_token_ids).tolist()
            sampled_token_requests = \
                decode_sampled_requests + prefill_sampled_requests
            max_req_index = max(self.input_batch.req_id_to_index.values())
            postprocessed_sampled_token_ids: list[list]
            postprocessed_sampled_token_ids = [[]
                                               for _ in range(max_req_index +
                                                              1)]
            # NOTE(Chendi): in post-processing, spec_decode might
            # return more than 1 token during decode.
            start_idx = 0
            for i, req_id in enumerate(sampled_token_requests):
                if spec_decode_num_tokens is not None:
                    num_tokens = spec_decode_num_tokens[i]
                else:
                    num_tokens = 1
                postprocessed_sampled_token_ids[
                    self.input_batch.
                    req_id_to_index[req_id]] += sampled_token_ids_list[
                        start_idx:start_idx + num_tokens]
                start_idx += num_tokens

        ################## RETURN ##################
        # NOTE(kzawora): idk what happens if part of batch doesn't have logprobs

        ######### UPDATE REQUEST STATE WITH GENERATED TOKENS #########
        for req_id in self.input_batch.req_ids[:num_reqs]:
            req_state = self.requests[req_id]
            i = self.input_batch.req_id_to_index[req_id]
            seq_len = (req_state.num_computed_tokens +
                       scheduler_output.num_scheduled_tokens[req_id])
            token_ids = postprocessed_sampled_token_ids[i]
            num_tokens = len(token_ids)
            self.input_batch.token_ids_cpu[i, seq_len:seq_len +
                                           num_tokens] = token_ids
            self.input_batch.num_tokens[i] += len(token_ids)
            req_state.output_token_ids.extend(token_ids)
        # NOTE(chendi): enable cache based on PR(#20291)
        # Cache the sampled tokens in the model runner, so that the scheduler
        # doesn't need to send them back.
        # NOTE(woosuk): As an exception, when using PP, the scheduler sends
        # the sampled tokens back, because there's no direct communication
        # between the first-stage worker and the last-stage worker.
        for req_idx, sampled_ids in enumerate(
                postprocessed_sampled_token_ids[:num_reqs]):
            if not sampled_ids:
                continue

            start_idx = self.input_batch.num_tokens_no_spec[req_idx]
            end_idx = start_idx + len(sampled_ids)
            # NOTE(adobrzyn): assert for full max prompt length including
            # max_model_len and one token that's going to be generated
            # especially needed for biggest prompt in warm-up phase
            full_max_prompt = self.max_model_len + 1
            assert end_idx <= full_max_prompt, (
                "Sampled token IDs exceed the max model length. "
                f"Total number of tokens: {end_idx} > max_model_len: "
                f"{full_max_prompt}")

            self.input_batch.token_ids_cpu[req_idx,
                                           start_idx:end_idx] = sampled_ids
            self.input_batch.num_tokens_no_spec[req_idx] = end_idx
            self.input_batch.num_tokens[req_idx] = end_idx
            req_id = self.input_batch.req_ids[req_idx]
            req_state = self.requests[req_id]
            req_state.output_token_ids.extend(sampled_ids)

        # Create output.
        all_req_ids = pd_info.decode_req_ids + pd_info.prompt_req_ids
        # prompt_logprobs_dict: dict[
        #    str, Optional[LogprobsTensors]] = self._get_prompt_logprobs_dict(
        #        prefill_hidden_states_device, scheduler_output)
        prompt_logprobs_dict: dict[str, Optional[LogprobsTensors]] = {}
        all_req_ids = pd_info.decode_req_ids + pd_info.prompt_req_ids
        logprobs = None

        model_runner_output = ModelRunnerOutput(
            req_ids=all_req_ids,
            req_id_to_index=self.input_batch.req_id_to_index,
            sampled_token_ids=postprocessed_sampled_token_ids,
            logprobs=logprobs,
            prompt_logprobs_dict=prompt_logprobs_dict,  # type: ignore[arg-type]
            pooler_output=[],
        )
        return model_runner_output

    def load_model(self) -> None:
        import habana_frameworks.torch.core as htcore
        if self.model_config.quantization == 'inc' or \
                self.model_config.quantization == 'fp8':
            htcore.hpu_set_env()
        logger.info("Starting to load model %s...", self.model_config.model)
        with HabanaMemoryProfiler() as m:  # noqa: SIM117
            self.model = get_model(vllm_config=self.vllm_config)
        self.model_memory_usage = m.consumed_device_memory
        logger.info("Loading model weights took %.4f GB",
                    self.model_memory_usage / float(2**30))

        if self._is_quant_with_inc():
            logger.info("Preparing model with INC..")
            with HabanaMemoryProfiler() as m_inc:
                from neural_compressor.torch.quantization import (FP8Config,
                                                                  convert,
                                                                  prepare)
                config = FP8Config.from_json_file(os.getenv(
                    "QUANT_CONFIG", ""))
                if config.measure:
                    self.model = prepare(self.model, config)
                elif config.quantize:
                    self.model = convert(self.model, config)
                else:
                    raise ValueError(
                        "Unknown quantization config mode,"
                        "please validate quantization config file")
                htcore.hpu_initialize(self.model,
                                      mark_only_scales_as_const=True)
            self.inc_initialized_successfully = True
            self.model_memory_usage = m_inc.consumed_device_memory
            logger.info("Preparing model with INC took %.4f GB",
                        self.model_memory_usage / float(2**30))
        elif not is_fake_hpu():
            self.model = self.model.to("hpu")
            htcore.mark_step()

        hidden_layer_markstep_interval = int(
            os.getenv('VLLM_CONFIG_HIDDEN_LAYERS', '1'))
        model_config = getattr(self.model, "config", None)
        modify_model_layers(
            self.model,
            get_target_layer_suffix_list(
                model_config.model_type if model_config is not None else None),
            hidden_layer_markstep_interval)
        torch.hpu.synchronize()

        with HabanaMemoryProfiler() as m:  # noqa: SIM117
            self.model = _maybe_wrap_in_hpu_graph(self.model,
                                                  vllm_config=self.vllm_config)
        self.model_memory_usage = m.consumed_device_memory
        logger.info("Wrapping in HPUGraph took %.4f GB",
                    self.model_memory_usage / float(2**30))

        ########### Spec Decode model ############
        if hasattr(self, "drafter"):
            with HabanaMemoryProfiler() as m:  # noqa: SIM117
                logger.info(
                    "Loading drafter model %s...",
                    self.vllm_config.speculative_config.draft_model_config)
                self.drafter.load_model(self.model.model)
            self.model_memory_usage = m.consumed_device_memory
            logger.info("Loading drafter model weights took %.4f GB",
                        self.model_memory_usage / float(2**30))
            if hasattr(self.drafter, "model"):
                self.drafter.model = self.drafter.model.to("hpu")
                torch.hpu.synchronize()
                with HabanaMemoryProfiler() as m:  # noqa: SIM117
                    self.drafter.model = _maybe_wrap_in_hpu_graph(
                        self.drafter.model, vllm_config=self.vllm_config)
                self.model_memory_usage = m.consumed_device_memory
                logger.info("Wrapping in HPUGraph took %.4f GB",
                            self.model_memory_usage / float(2**30))
        #############################################

        with HabanaMemoryProfiler() as m:
            self._maybe_compile(self.model)
        self.model_memory_usage = m.consumed_device_memory
        logger.info("Compilation took %.4f GB",
                    self.model_memory_usage / float(2**30))

    def _maybe_compile(self, *args, **kwargs):
        """Entrypoint for a torch.compilation of the model"""
        if (not is_fake_hpu() and not htorch.utils.internal.is_lazy()
                and not self.vllm_config.model_config.enforce_eager):
            # force_parameter_static_shapes = False  alows to use dynamic
            # shapes on tensors added to module via register_buffer()
            torch._dynamo.config.force_parameter_static_shapes = False
            self.compile_config = HPUCompileConfig()
            if self.compile_config.regional_compilation:
                self._compile_methods()
                self.regional_compilation_layers_list = [
                    RMSNorm, VocabParallelEmbedding
                ]
                self._regional_compilation(self.model)
            else:
                self.model = self._compile(self.model)

    def _compile_methods(self):
        """
        Compile methods which are not part of the compiled model i.e. those
        which will not be compiled during model's compilation.
        """
        compiled_methods = ['_update_metadata', '_rotary_prepare_cos_sin']
        for method_name in compiled_methods:
            method = getattr(self.model, method_name)
            if method is not None:
                self._compile_region(self.model, method_name, method)

    def _regional_compilation(self,
                              module,
                              parent_module=None,
                              module_name=None):
        """
        Recursively traverses a PyTorch module and compiles its regions, which
        can be one of two:
        1. Children of the nn.ModuleList
        2. Member of regional_compilation_layers_list
        """
        if isinstance(module, torch.nn.ModuleList):
            for children_name, children_module in module.named_children():
                self._compile_region(module, children_name, children_module)
        elif any(
                isinstance(module, layer)
                for layer in self.regional_compilation_layers_list):
            self._compile_region(
                parent_module,
                module_name,
                module,
            )
        else:
            for children_name, children_module in module.named_children():
                self._regional_compilation(children_module, module,
                                           children_name)

    def _compile_region(self, model, name, module):
        module = self._compile(module)
        setattr(model, name, module)

    def _compile(self, module):
        return torch.compile(module, **self.compile_config.get_compile_args())

    def _use_graphs(self):
        return not self.model_config.enforce_eager

    def log_graph_warmup_summary(self, buckets, is_prompt, total_mem):
        phase = f'Graph/{"Prompt" if is_prompt else "Decode"}'
        msg = (f'{phase} captured:{len(buckets)} '
               f'used_mem:{format_bytes(total_mem)}')
        logger.info(msg)

    def log_warmup(self, phase, i, max_i, batch_size, seq_len, num_blocks):
        free_mem = format_bytes(
            HabanaMemoryProfiler.current_free_device_memory())
        msg = (f"[Warmup][{phase}][{i + 1}/{max_i}] "
               f"batch_size:{batch_size} "
               f"query_len:{seq_len} "
               f"num_blocks:{num_blocks} "
               f"free_mem:{free_mem}")
        logger.info(msg)

    def warmup_sampler(self):
        """
        Warmup the sampler with different temperature, top-p, and top-k values.
        """
        # Choose batch sizes for warmup based on bucketing
        test_batch_sizes = list(
            dict.fromkeys([0, 1] + [
                bucket[0] for bucket in self.bucketing_manager.decode_buckets
            ]))

        # Test different sampling configurations
        sampling_configs = [
            # (temperature, top_p, top_k, batch_changed)
            (0.0, 1.0, 0, True),  # Greedy sampling
            (1.0, 1.0, 0, True),  # Random sampling with temp=1.0
            (0.7, 0.9, 50, True),  # Common creative settings
            (0.3, 0.95, 20, True),  # Conservative settings
            (1.2, 0.8, 100, True),  # High temperature settings
            (0.8, 0.85, 0, True),  # Different top-p sampling
            (0.0, 1.0, 0, False),  # Greedy sampling
            (1.0, 1.0, 0, False),  # Random sampling with temp=1.0
            (0.7, 0.9, 50, False),  # Common creative settings
            (0.3, 0.95, 20, False),  # Conservative settings
            (1.2, 0.8, 100, False),  # High temperature settings
            (0.8, 0.85, 0, False),  # Different top-p sampling
        ]

        logger.info(
            "Warming up sampler with batch sizes: %s and following configs:",
            test_batch_sizes)
        for temp, top_p, top_k, batch_changed in sampling_configs:
            logger.info("temp=%s, top_p=%s, top_k=%s, batch_changed=%s", temp,
                        top_p, top_k, batch_changed)
        logger.info("Starting sampler warmup...")

        for batch_size in test_batch_sizes:
            dummy_hidden_states = torch.randn(batch_size,
                                              self.hidden_size,
                                              dtype=self.dtype,
                                              device=self.device)
            dummy_logits = self.model.compute_logits(dummy_hidden_states, None)

            # Create dummy requests for this specific configuration
            dummy_req_ids = [
                f"warmup_req_{batch_size}_{i}"
                for i in range(max(1, batch_size))
            ]

            for i, req_id in enumerate(dummy_req_ids):
                self.requests[req_id] = CachedRequestState(
                    req_id=req_id,
                    prompt_token_ids=list(range(10)),  # Dummy prompt
                    mm_kwargs=[],
                    mm_positions=[],
                    mm_hashes=[],
                    sampling_params=SamplingParams(),
                    pooling_params=None,
                    generator=None,
                    block_ids=[[0]],
                    num_computed_tokens=10,
                    output_token_ids=[],
                )
                self.input_batch.req_id_to_index[req_id] = i

            for temp, top_p, top_k, batch_changed in sampling_configs:
                # Add dummy requests to cache with consistent sampling params
                for i, req_id in enumerate(dummy_req_ids):
                    self.requests[req_id].sampling_params = SamplingParams(
                        temperature=temp,
                        top_p=top_p,
                        top_k=top_k,
                    )

                    if temp == 0.0:  # Greedy sampling
                        self.input_batch.greedy_reqs.add(req_id)
                    else:  # Random sampling
                        self.input_batch.random_reqs.add(req_id)

                self.input_batch.req_output_token_ids = [
                    item[1]
                    for item in self._generate_req_id_output_token_ids_lst(
                        dummy_req_ids, pad_to=batch_size)
                ]
                self.input_batch.refresh_sampling_metadata()

                _sampler_output, _sampling_metadata = self._run_sampling(
                    batch_changed=batch_changed,
                    logits_device=dummy_logits,
                    request_ids=dummy_req_ids,
                    pad_to=dummy_logits.shape[0])

                # Cleanup after sampling
                self.input_batch.greedy_reqs = set()
                self.input_batch.random_reqs = set()
                self.input_batch.req_output_token_ids = []

            # Cleanup after batch has been warmed up
            self.input_batch.req_id_to_index = {}
            self.requests = {}

        # Final synchronization to ensure all operations are completed
        torch.hpu.synchronize()

        logger.info("Sampler warmup completed successfully")

    def warmup_graphs(self,
                      buckets,
                      is_prompt,
                      kv_caches,
                      starting_mem=0,
                      total_batch_seq=0.001):
        total_mem = starting_mem
        idx = 0
        num_candidates = len(buckets)
        captured_all = True
        for idx, (batch_size, seq_len,
                  num_blocks) in enumerate(reversed(buckets)):
            # Graph memory usage is proportional to seq dimension in a batch
            phase = f"Graph/{'prompt' if is_prompt else 'decode'}"
            if is_prompt:
                if num_blocks:
                    batch_seq = batch_size * seq_len * num_blocks
                else:
                    batch_seq = batch_size * seq_len
            else:
                batch_seq = batch_size

            graphed_bucket = (batch_size, seq_len, num_blocks, is_prompt)
            if graphed_bucket in self.graphed_buckets:
                continue
            self.graphed_buckets.add(graphed_bucket)
            self.log_warmup(phase, idx, num_candidates, batch_size, seq_len,
                            num_blocks)
            prompt_cfg, decode_cfg = None, None
            with HabanaMemoryProfiler() as mem_prof:
                if is_prompt:
                    prompt_cfg = (batch_size, seq_len, num_blocks)
                else:
                    decode_cfg = (batch_size, 1, num_blocks)
                self._execute_dummy_scenario(prompt_cfg, decode_cfg)
            # TODO(kzawora): align_workers
            used_mem = mem_prof.consumed_device_memory
            total_mem += used_mem
            total_batch_seq += batch_seq

        return total_mem, total_batch_seq, captured_all

    def _add_dummy_request(self,
                           requests,
                           num_scheduled_tokens,
                           num_computed_tokens,
                           total_tokens,
                           scheduled_tokens,
                           block_id=0):
        from vllm.v1.core.sched.output import NewRequestData
        num_blocks = round_up(total_tokens, self.block_size) // self.block_size
        prompt_token_ids = list(range(total_tokens))

        req_id = f'{len(requests)}'
        block_ids = [block_id] * num_blocks
        sampling_params = SamplingParams(temperature=0.0)

        req = NewRequestData(
            req_id=req_id,
            prompt_token_ids=prompt_token_ids,
            mm_kwargs=[],
            mm_hashes=[],
            mm_positions=[],
            sampling_params=sampling_params,
            pooling_params=None,
            block_ids=[block_ids],
            num_computed_tokens=num_computed_tokens,
            lora_request=None,
        )
        requests.append(req)
        num_scheduled_tokens[req_id] = scheduled_tokens

    @staticmethod
    def _generate_seq_lengths(num_samples, num_blocks, block_size):
        assert num_samples <= num_blocks
        blocks = [num_blocks // num_samples] * num_samples
        missing_blocks = num_blocks - sum(blocks)
        for i in range(missing_blocks):
            blocks[i] += 1
        seq_lengths = [b * block_size - 1 for b in blocks]
        return seq_lengths

    def _execute_dummy_scenario(self, prompt_cfg, decode_cfg):
        from vllm.v1.core.sched.output import (NewRequestData, SchedulerOutput,
                                               CachedRequestData)
        requests: list[NewRequestData] = []
        scheduled_tokens: dict[str, int] = {}

        if prompt_cfg:
            prompt_bs, prompt_query_len, prompt_blocks = prompt_cfg
            prompt_ctx_len = prompt_blocks * self.block_size
            prompt_total_tokens = prompt_query_len + prompt_ctx_len
            for _ in range(prompt_bs):
                self._add_dummy_request(requests,
                                        scheduled_tokens,
                                        num_computed_tokens=prompt_ctx_len,
                                        total_tokens=prompt_total_tokens,
                                        scheduled_tokens=prompt_query_len)
        if decode_cfg:
            decode_bs, decode_query_len, decode_blocks = decode_cfg
            if self.use_contiguous_pa:
                decode_seq_lengths = [self.block_size] * decode_bs
                block_id = decode_blocks - 1
            else:
                decode_seq_lengths = self._generate_seq_lengths(
                    decode_bs, decode_blocks, self.block_size)
                block_id = 0
            for dsl in decode_seq_lengths:
                self._add_dummy_request(requests,
                                        scheduled_tokens,
                                        num_computed_tokens=dsl,
                                        total_tokens=dsl,
                                        scheduled_tokens=1,
                                        block_id=block_id)

        sched_output = SchedulerOutput(
            scheduled_new_reqs=requests,
            scheduled_cached_reqs=CachedRequestData.make_empty(),
            num_scheduled_tokens=scheduled_tokens,
            total_num_scheduled_tokens=sum(scheduled_tokens.values()),
            scheduled_spec_decode_tokens={},
            scheduled_encoder_inputs={},
            num_common_prefix_blocks=0,
            finished_req_ids=set(),
            free_encoder_mm_hashes=[],
            structured_output_request_ids={},
            grammar_bitmask=None,
        )
        cleanup = SchedulerOutput(
            scheduled_new_reqs=[],
            scheduled_cached_reqs=CachedRequestData.make_empty(),
            num_scheduled_tokens={},
            total_num_scheduled_tokens=0,
            scheduled_spec_decode_tokens={},
            scheduled_encoder_inputs={},
            num_common_prefix_blocks=0,
            finished_req_ids=set(req.req_id for req in requests),
            free_encoder_mm_hashes=[],
            structured_output_request_ids={},
            grammar_bitmask=None,
        )
        self.execute_model(sched_output, warmup_mode=True)
        self.execute_model(cleanup, warmup_mode=True)

    def _generate_profiling(self, prompt_cfg, decode_cfg):
        steps = 3
        profiler = setup_profiler(warmup=steps - 1, active=1)
        torch.hpu.synchronize()
        profiler.start()
        for _ in range(steps):
            self._execute_dummy_scenario(prompt_cfg, decode_cfg)
            torch.hpu.synchronize()
            profiler.step()
        profiler.stop()

    @staticmethod
    def _parse_profile_cfg(profile_cfg):
        if profile_cfg:
            return tuple(map(int, profile_cfg.split(',')))
        return None

    @staticmethod
    def _parse_legacy_profile_cfg(profile_cfg):
        if profile_cfg:
            cfg = profile_cfg.split('_')
            assert cfg[0] in ['prompt', 'decode']
            return (cfg[0], int(cfg[1]), int(cfg[2]), cfg[3] == 't')
        return None

    def _read_profiling_cfg(self):
        prompt_cfg = self._parse_profile_cfg(
            os.environ.get('VLLM_PROFILE_PROMPT', None))
        decode_cfg = self._parse_profile_cfg(
            os.environ.get('VLLM_PROFILE_DECODE', None))
        legacy_cfg = self._parse_legacy_profile_cfg(
            os.environ.get('VLLM_PT_PROFILE', None))
        if legacy_cfg and not (prompt_cfg or decode_cfg):
            phase, bs, seq_or_blocks, use_graphs = legacy_cfg
            assert use_graphs != self.model_config.enforce_eager, \
                "'use_graphs' is out of sync with model config. " \
                "Either change the flag or change vllm engine parameters"
            if phase == 'prompt':
                prompt_cfg = (bs, seq_or_blocks, 0)
            else:
                decode_cfg = (bs, seq_or_blocks)
        # align with current bucketing
        if decode_cfg:
            decode_cfg = (decode_cfg[0], 1, decode_cfg[1])
        return prompt_cfg, decode_cfg

    @torch.inference_mode()
    def warmup_model(self) -> None:
        self.defragmenter.initialize(self.kv_caches, self.block_size)
        if not self.enable_bucketing:
            return
        prompt_profile_cfg, decode_profile_cfg = self._read_profiling_cfg()
        if prompt_profile_cfg or decode_profile_cfg:
            self._generate_profiling(prompt_profile_cfg, decode_profile_cfg)
            raise AssertionError("Finished profiling")
        kv_caches = self.kv_caches
        self.bucketing_manager.generate_prompt_buckets()
        self.bucketing_manager.generate_decode_buckets()

        if not htorch.utils.internal.is_lazy(
        ) and not self.model_config.enforce_eager:
            multiplier = 5 if self.compile_config.regional_compilation else 1
            cache_size_limit = 1 + multiplier * (
                len(self.bucketing_manager.prompt_buckets) +
                len(self.bucketing_manager.decode_buckets))
            torch._dynamo.config.cache_size_limit = max(
                cache_size_limit, torch._dynamo.config.cache_size_limit)
            # Multiply by 8 to follow the original default ratio between
            # the cache_size_limit and accumulated_cache_size_limit
            torch._dynamo.config.accumulated_cache_size_limit = max(
                cache_size_limit * 8,
                torch._dynamo.config.accumulated_cache_size_limit)

        if self.skip_warmup or self.use_merged_prefill:
            logger.info("Skipping warmup...")
            return

        self.profiler.start('internal', 'warmup')
        start_mem = HabanaMemoryProfiler.current_device_memory_usage()
        start_time = time.perf_counter()

        compile_only_mode_context = functools.partial(bc.env_setting,
                                                      "PT_COMPILE_ONLY_MODE",
                                                      True)
        can_use_compile_only_mode = True
        try:
            with compile_only_mode_context():
                pass
            logger.debug("Using PT_COMPILE_ONLY_MODE.")
        except KeyError:
            can_use_compile_only_mode = False
            logger.warning('Cannot use PT_COMPILE_ONLY_MODE. '
                           'Warmup time will be negatively impacted. '
                           'Please update Gaudi Software Suite.')
        with compile_only_mode_context(
        ) if can_use_compile_only_mode else contextlib.nullcontext():
            if not self.model_config.enforce_eager:
                assert self.mem_margin is not None, \
                    ("HabanaWorker.determine_num_available_blocks needs "
                     "to be called before warming up the model.")

                self.warmup_sampler()

                # TODO(kzawora): align_workers
                mem_post_prompt, prompt_batch_seq, prompt_captured_all = \
                    self.warmup_graphs(
                        self.bucketing_manager.prompt_buckets,
                        True, kv_caches)
                mem_post_decode, decode_batch_seq, decode_captured_all = \
                    self.warmup_graphs(
                        self.bucketing_manager.decode_buckets,
                        False, kv_caches)

                self.log_graph_warmup_summary(
                    self.bucketing_manager.prompt_buckets, True,
                    mem_post_prompt)
                self.log_graph_warmup_summary(
                    self.bucketing_manager.decode_buckets, False,
                    mem_post_decode)

        end_time = time.perf_counter()
        end_mem = HabanaMemoryProfiler.current_device_memory_usage()
        if os.getenv('VLLM_FULL_WARMUP',
                     'false').strip().lower() in ("1", "true"):
            # Since the model is warmed up for all possible tensor sizes,
            # Dynamo can skip checking the guards
            torch.compiler.set_stance(skip_guard_eval_unsafe=True)
        elapsed_time = end_time - start_time
        msg = (
            f"Warmup finished in {elapsed_time:.0f} secs, "
            f"allocated {format_bytes(end_mem - start_mem)} of device memory")
        logger.info(msg)
        self.profiler.end()

    def shutdown_inc(self):
        can_finalize_inc = self._is_quant_with_inc() and \
            (self.model.model is not None) and \
            self.inc_initialized_successfully and \
            not self._is_inc_finalized
        if can_finalize_inc:
            from neural_compressor.torch.quantization import (
                finalize_calibration)
            finalize_calibration(self.model.model)
            self._is_inc_finalized = True

    def __del__(self):
        self.shutdown_inc()

    @torch.inference_mode()
    def profile_run(self) -> None:
        return
        """Profile to measure peak memory during forward pass."""

        # use an empty tensor instead of `None`` to force Dynamo to pass
        # it by reference, rather by specializing on the value `None`.
        # the `dtype` argument does not matter, and we use `float32` as
        # a placeholder (it has wide hardware support).
        # it is important to create tensors inside the loop, rather than
        # multiplying the list, to avoid Dynamo from treating them as
        # tensor aliasing.

        # Run empty prefill forwards - prefill max batch and prefill max seq
        self._execute_dummy_scenario((1, self.max_model_len, 0), None)
        max_seq_len = math.ceil(
            (self.max_num_tokens // self.max_prefill_batch_size) /
            self.block_size) * self.block_size
        self._execute_dummy_scenario(
            (self.max_prefill_batch_size, max_seq_len, 0), None)

    def initialize_kv_cache(self, kv_cache_config: KVCacheConfig) -> None:
        """
        Initialize KV cache based on `kv_cache_config`.
        Args:
            kv_cache_config: Configuration for the KV cache, including the KV
            cache size of each layer
        """
        if len(kv_cache_config.kv_cache_groups) > 1:
            raise NotImplementedError(
                "Hybrid models with more than one KV cache type are not "
                "supported yet.")

        kv_caches: dict[str, torch.Tensor] = {}

        for kv_cache_group in kv_cache_config.kv_cache_groups:
            kv_cache_spec = kv_cache_group.kv_cache_spec
            for kv_cache_tensor in kv_cache_config.kv_cache_tensors:
                assert kv_cache_tensor.size % kv_cache_spec.page_size_bytes == 0
                num_blocks = \
                    kv_cache_tensor.size // kv_cache_spec.page_size_bytes
                # `num_blocks` is the number of blocks the model runner can use.
                # `kv_cache_config.num_blocks` is the number of blocks that
                # KVCacheManager may allocate.
                # Since different GPUs may have different number of layers and
                # different memory capacities, `num_blocks` can be different on
                # different GPUs, and `kv_cache_config.num_blocks` is set to
                # the min of all `num_blocks`. Verify it here.
                assert num_blocks >= kv_cache_config.num_blocks
                if isinstance(kv_cache_spec, FullAttentionSpec):
                    kv_cache_shape = self.attn_backend.get_kv_cache_shape(
                        num_blocks + 1, kv_cache_spec.block_size,
                        kv_cache_spec.num_kv_heads, kv_cache_spec.head_size)
                    v_cache_shape = None if self.model_config.use_mla \
                        else kv_cache_shape
                    dtype = kv_cache_spec.dtype
                    key_cache = torch.zeros(kv_cache_shape,
                                            dtype=dtype,
                                            device=self.device)
                    if v_cache_shape is not None:
                        value_cache = torch.zeros(v_cache_shape,
                                                  dtype=dtype,
                                                  device=self.device)
                    else:
                        value_cache = None
                    for layer_name in kv_cache_tensor.shared_by:
                        kv_caches[layer_name] = (key_cache, value_cache)
                else:
                    # TODO: add new branches when introducing more types of
                    # KV cache specs.
                    raise ValueError("Unknown KV cache spec type.")
            layer_names = set()
            for group in kv_cache_config.kv_cache_groups:
                layer_names.update(group.layer_names)
            assert layer_names == set(
                kv_caches.keys()), "Some layers are not correctly initialized"
        bind_kv_cache(
            kv_caches,
            self.vllm_config.compilation_config.static_forward_context,
            self.kv_caches)

        if self.enable_bucketing:
            self.bucketing_manager.num_hpu_blocks = num_blocks
        self._PAD_BLOCK_ID = num_blocks
        self._PAD_SLOT_ID = num_blocks * self.block_size

        htorch.hpu.synchronize()

    def get_supported_generation_tasks(self) -> list[GenerationTask]:
        model = self.get_model()
        supported_tasks = list[GenerationTask]()

        if is_text_generation_model(model):
            supported_tasks.append("generate")

        if supports_transcription(model):
            if model.supports_transcription_only:
                return ["transcription"]

            supported_tasks.append("transcription")

        return supported_tasks

    def get_supported_pooling_tasks(self) -> list[PoolingTask]:
        model = self.get_model()
        if not is_pooling_model(model):
            return []

        return list(model.pooler.get_supported_tasks())

    def get_supported_tasks(self) -> tuple[SupportedTask, ...]:
        tasks = list[SupportedTask]()

        if self.model_config.runner_type == "generate":
            tasks.extend(self.get_supported_generation_tasks())
        if self.model_config.runner_type == "pooling":
            tasks.extend(self.get_supported_pooling_tasks())

        return tuple(tasks)

    def _get_nans_in_logits(
        self,
        logits: Optional[torch.Tensor],
    ) -> dict[str, int]:
        try:
            if logits is None:
                return {req_id: 0 for req_id in self.input_batch.req_ids}

            num_nans_in_logits = {}
            num_nans_for_index = logits.isnan().sum(dim=-1).cpu().numpy()
            for req_id in self.input_batch.req_ids:
                req_index = self.input_batch.req_id_to_index[req_id]
                num_nans_in_logits[req_id] = (
                    int(num_nans_for_index[req_index])
                    if num_nans_for_index is not None
                    and req_index < logits.shape[0] else 0)
            return num_nans_in_logits
        except IndexError:
            return {}

    def update_config(self, overrides: dict[str, Any]) -> None:
        allowed_config_names = {"load_config", "model_config"}
        for config_name, config_overrides in overrides.items():
            assert config_name in allowed_config_names, \
                f"Config `{config_name}` not supported. " \
                f"Allowed configs: {allowed_config_names}"
            config = getattr(self, config_name)
            new_config = update_config(config, config_overrides)
            setattr(self, config_name, new_config)

    def reload_weights(self) -> None:
        assert getattr(self, "model", None) is not None, \
            "Cannot reload weights before model is loaded."
        model_loader = get_model_loader(self.load_config)
        logger.info("Reloading weights inplace...")
        model_loader.load_weights(self.model, model_config=self.model_config)
        torch.hpu.synchronize()

    def take_draft_token_ids(self) -> Optional[DraftTokenIds]:
        if self._draft_token_ids is None:
            return None
        req_ids = self.input_batch.req_ids
        if isinstance(self._draft_token_ids, torch.Tensor):
            draft_token_ids = self._draft_token_ids.tolist()
        else:
            draft_token_ids = self._draft_token_ids
        self._draft_token_ids = None
        return DraftTokenIds(req_ids, draft_token_ids)

    def propose_draft_token_ids(
        self,
        scheduler_output: "SchedulerOutput",
        sampled_token_ids: list[list[int]],
        sampled_token_ids_tensor: torch.Tensor,
        sampling_metadata: SamplingMetadata,
        hidden_states: torch.Tensor,
        sample_hidden_states: torch.Tensor,
        aux_hidden_states: Optional[torch.Tensor],
        spec_decode_metadata: Optional[SpecDecodeMetadata],
        common_attn_metadata: Optional[HPUAttentionMetadataV1],
        decode_data: Optional[DecodeInputData] = None,
    ) -> Union[list[list[int]], torch.Tensor]:
        if self.speculative_config.method == "ngram":
            assert isinstance(self.drafter, NgramProposer)
            draft_token_ids = self.propose_ngram_draft_token_ids(
                sampled_token_ids)
        elif self.speculative_config.method == "medusa":
            assert isinstance(self.drafter, MedusaProposer)
            if sample_hidden_states.shape[0] == len(sampled_token_ids):
                # The input to the target model does not include draft tokens.
                hidden_states = sample_hidden_states
            else:
                assert spec_decode_metadata is not None, \
                    ("spec_decode_metadata is required when the input to the "
                     "target model includes draft tokens.")
                indices = []
                offset = 0
                for num_draft, tokens in zip(
                        spec_decode_metadata.num_draft_tokens,
                        sampled_token_ids):
                    indices.append(offset + len(tokens) - 1)
                    offset += num_draft + 1
                indices = torch.tensor(indices, device=self.device)
                hidden_states = sample_hidden_states[indices]

            draft_token_ids = self.drafter.propose(
                target_hidden_states=hidden_states,
                sampling_metadata=sampling_metadata,
            )
        elif self.speculative_config.use_eagle():
            assert isinstance(self.drafter, EagleProposer)
            assert decode_data is not None, \
                "decode_data is required for Eagle proposer."
            assert common_attn_metadata is not None, \
                "common_attn_metadata is required for Eagle proposer."
            assert decode_data.token_ids is not None, \
                "decode_data.token_ids is required when " \
                "spec_decode_metadata is None."
            assert decode_data.position_ids is not None, \
                "decode_data.position_ids is required when " \
                "spec_decode_metadata is None."
            if spec_decode_metadata is None:
                # input_ids can be None for multimodal models.
                target_token_ids = decode_data.token_ids.squeeze()
                target_positions = decode_data.position_ids.squeeze()
                if self.use_aux_hidden_state_outputs and \
                    aux_hidden_states is not None:
                    target_hidden_states = torch.cat(
                        [h for h in aux_hidden_states], dim=-1)
                else:
                    target_hidden_states = hidden_states
                assert common_attn_metadata.query_start_loc is not None, \
                    ("common_attn_metadata.query_start_loc is required "
                     "when spec_decode_metadata is None.")
                last_token_indices = common_attn_metadata.query_start_loc[
                    1:] - 1
            else:
                # TODO(woosuk): Refactor this.
                num_draft_tokens = spec_decode_metadata.num_draft_tokens
                max_num_draft_tokens = max(num_draft_tokens)
                num_rejected_tokens = [
                    n + 1 - len(sampled_token_ids[i]) if n > 0 else 0
                    for i, n in enumerate(num_draft_tokens)
                ]
                num_picked_token_indices = []
                last_token_indices = []
                starting_index = 0
                for n, r in zip(num_draft_tokens, num_rejected_tokens):
                    step = max_num_draft_tokens + 1
                    for j in range(step):
                        if j == n - r:
                            last_token_indices.append(starting_index + j)
                        if j < n + 1 - r:
                            num_picked_token_indices.append(starting_index + j)
                        else:
                            num_picked_token_indices.append(-1)
                    starting_index += step
                hidden_states_indices = torch.tensor(num_picked_token_indices,
                                                     device=self.device)
                last_token_indices = torch.tensor(last_token_indices,
                                                  device=self.device)

                empty_tensor = torch.tensor([0], device=self.device)
                target_token_ids = torch.cat([
                    sampled_token_ids_tensor.reshape(-1, 1).squeeze(),
                    empty_tensor
                ])[hidden_states_indices]

                target_positions = torch.cat(
                    [decode_data.position_ids.squeeze(),
                     empty_tensor])[hidden_states_indices]
                target_positions += 1
                common_attn_metadata.slot_mapping += 1

                if self.use_aux_hidden_state_outputs and \
                    aux_hidden_states is not None:
                    target_hidden_states = torch.cat(
                        [h[hidden_states_indices] for h in aux_hidden_states],
                        dim=-1)
                else:
                    target_hidden_states = hidden_states[hidden_states_indices]

            last_hidden_states, hidden_states = self.drafter.model(
                input_ids=target_token_ids.unsqueeze(1),
                positions=target_positions.unsqueeze(1),
                hidden_states=target_hidden_states.unsqueeze(1),
                inputs_embeds=None,
                attn_metadata=common_attn_metadata,
            )
            sample_hidden_states = last_hidden_states[last_token_indices]
            logits = self.drafter.model.compute_logits(sample_hidden_states,
                                                       None)
            draft_token_ids = logits.argmax(dim=-1)

            # Early exit if there is only one draft token to be generated.
            # [batch_size, 1]
            if self.speculative_config.num_speculative_tokens == 1:
                return draft_token_ids.view(-1, 1)  # type: ignore

        return draft_token_ids

    def propose_ngram_draft_token_ids(
        self,
        sampled_token_ids: list[list[int]],
    ) -> list[list[int]]:
        # TODO(woosuk): Optimize.
        draft_token_ids: list[list[int]] = []
        for i, sampled_ids in enumerate(sampled_token_ids):
            num_sampled_ids = len(sampled_ids)
            if not num_sampled_ids:
                # Skip speculative decoding.
                draft_token_ids.append([])
                continue

            # Skip requests that require sampling parameters that are not
            # supported with speculative decoding.
            if i >= len(self.input_batch.req_ids):
                logger.debug(
                    "Skipping speculative decoding for padding request %s, ",
                    i)
                continue
            req_id = self.input_batch.req_ids[i]
            if req_id in self.input_batch.spec_decode_unsupported_reqs:
                logger.debug("Skipping speculative decoding for request %s",
                             req_id)
                draft_token_ids.append([])
                continue

            num_tokens = self.input_batch.num_tokens_no_spec[i]
            if num_tokens >= self.max_model_len:
                # Skip requests that have already reached the max model length.
                draft_token_ids.append([])
                continue

            drafter_output = self.drafter.propose(
                self.input_batch.token_ids_cpu[i, :num_tokens])
            if drafter_output is None or len(drafter_output) == 0:
                logger.debug(
                    "Skipping speculative decoding for request %s, "
                    "drafter output is empty", req_id)
                draft_token_ids.append([])
            else:
                draft_token_ids.append(drafter_output.tolist())
        return draft_token_ids<|MERGE_RESOLUTION|>--- conflicted
+++ resolved
@@ -1212,19 +1212,11 @@
         return PromptDecodeInfo(prompt_req_ids, decode_req_ids,
                                 prompt_scheduled_tokens)
 
-<<<<<<< HEAD
     def _generate_req_id_output_token_ids_lst(
             self,
             request_ids: Optional[list[str]] = None,
-            pad_to: Optional[int] = None):
-=======
-    def _prepare_sampling(self,
-                          batch_changed: bool,
-                          request_ids: Union[None, list[str]] = None,
-                          pad_to: Optional[int] = None,
-                          logits_reqs=None) -> SamplingMetadata:
-        # Create the sampling metadata.
->>>>>>> 69d4ad3c
+            pad_to: Optional[int] = None,
+            logits_reqs=None):
         req_id_output_token_ids: dict[str, list[int]] = \
             {req_id: req.output_token_ids
                 for req_id, req in self.requests.items()}
@@ -1234,21 +1226,6 @@
                 for req_id in request_ids
             }
         req_id_output_token_ids_lst = list(req_id_output_token_ids.items())
-<<<<<<< HEAD
-        if pad_to is not None:
-            while len(req_id_output_token_ids_lst) < pad_to:
-                req_id_output_token_ids_lst.append(
-                    req_id_output_token_ids_lst[0])
-        return req_id_output_token_ids_lst
-
-    def _prepare_sampling(self,
-                          batch_changed: bool,
-                          request_ids: Union[None, list[str]] = None,
-                          pad_to: Optional[int] = None) -> SamplingMetadata:
-        # Create the sampling metadata.
-        req_id_output_token_ids_lst = \
-            self._generate_req_id_output_token_ids_lst(request_ids, pad_to)
-=======
         if logits_reqs and len(req_id_output_token_ids_lst) > len(logits_reqs):
             # Merged prefill case: remove requests without logits
             req_id_output_token_ids_lst = [
@@ -1259,7 +1236,16 @@
                 while len(req_id_output_token_ids_lst) < pad_to:
                     req_id_output_token_ids_lst.append(
                         req_id_output_token_ids_lst[0])
->>>>>>> 69d4ad3c
+        return req_id_output_token_ids_lst
+
+    def _prepare_sampling(self,
+                          batch_changed: bool,
+                          request_ids: Union[None, list[str]] = None,
+                          pad_to: Optional[int] = None,
+                          logits_reqs=None) -> SamplingMetadata:
+        # Create the sampling metadata.
+        req_id_output_token_ids_lst = \
+            self._generate_req_id_output_token_ids_lst(request_ids, pad_to, logits_reqs)
         sampling_metadata = self.input_batch.make_selective_sampling_metadata(
             req_id_output_token_ids_lst, skip_copy=not batch_changed)
         return sampling_metadata
@@ -2209,11 +2195,12 @@
             batch_changed: bool,
             logits_device: torch.Tensor,
             request_ids: Optional[list[str]] = None,
-            pad_to: Optional[int] = None
+            pad_to: Optional[int] = None,
+            logits_requests = None
     ) -> tuple[torch.Tensor, SamplingMetadata]:
         htorch.core.mark_step()
         sampling_metadata = self._prepare_sampling(batch_changed, request_ids,
-                                                   pad_to)
+                                                   pad_to, logits_requests)
         sampler_output = self.sampler(logits=logits_device,
                                       sampling_metadata=sampling_metadata)
         htorch.core.mark_step()
@@ -2383,20 +2370,9 @@
                     prefill_sampled_requests.extend(logits_requests)
                 else:
                     with self.profiler.record_event('internal', "sampler"):
-<<<<<<< HEAD
                         sampler_output, _sampling_metadata = self._run_sampling(
                             batch_changed, logits_device, req_id,
-                            logits_device.shape[0])
-=======
-                        sampling_metadata = self._prepare_sampling(
-                            batch_changed,
-                            req_id,
-                            pad_to=logits_device.shape[0],
-                            logits_reqs=logits_requests)
-                        sampler_output = self.sampler(
-                            logits=logits_device,
-                            sampling_metadata=sampling_metadata)
->>>>>>> 69d4ad3c
+                            logits_device.shape[0], logits_requests)
                         prefill_sampled_token_ids.append(
                             sampler_output.sampled_token_ids.flatten())
                         prefill_sampled_requests.extend(logits_requests)
