--- conflicted
+++ resolved
@@ -651,12 +651,19 @@
     return (value + k - 1) // k * k
 
 
-def get_dp_padding(num_tokens: int, dp_size: int, dp_rank: int, DPMetaData: DPMetadata) -> int:
+def get_dp_padding(num_tokens: int, dp_size: int, dp_rank: int) -> int:
     if dp_size == 1:
         return 0
 
-    num_tokens_across_dp = DPMetaData.num_tokens_across_dp(num_tokens, dp_size, dp_rank)
-    max_tokens_across_dp_cpu = torch.max(num_tokens_across_dp).item()
+    device = current_platform.device_type
+    group = get_dp_group().device_group
+
+    num_tokens_across_dp = [0] * dp_size
+    num_tokens_across_dp[dp_rank] = num_tokens
+    num_tokens_tensor = torch.tensor(num_tokens_across_dp, device=device, dtype=torch.int32)
+    torch.distributed.all_reduce(num_tokens_tensor, group=group)
+
+    max_tokens_across_dp_cpu = torch.max(num_tokens_tensor.cpu()).item()
     return max_tokens_across_dp_cpu - num_tokens
 
 
@@ -865,8 +872,7 @@
 
         self.get_dp_padding = partial(get_dp_padding,
                                       dp_size=self.parallel_config.data_parallel_size,
-                                      dp_rank=self.parallel_config.data_parallel_rank,
-                                      DPMetaData=DPMetadata)
+                                      dp_rank=self.parallel_config.data_parallel_rank)
 
         assert not (self.unified_attn and not self.use_contiguous_pa), 'Unified attn requires contiguous_pa!'
         assert not (self.unified_attn and not self.use_merged_prefill), 'Unified attn requires merged_prefill!'
@@ -2383,27 +2389,6 @@
             if not seen and not warmup_mode:
                 logger.warning("Configuration: %s was not warmed-up!", cfg)
 
-<<<<<<< HEAD
-=======
-    def get_dp_padding(self, num_tokens: int) -> int:
-        dp_size = self.vllm_config.parallel_config.data_parallel_size
-        dp_rank = self.vllm_config.parallel_config.data_parallel_rank
-
-        if dp_size == 1:
-            return 0
-
-        device = current_platform.device_type
-        group = get_dp_group().device_group
-
-        num_tokens_across_dp = [0] * dp_size
-        num_tokens_across_dp[dp_rank] = num_tokens
-        num_tokens_tensor = torch.tensor(num_tokens_across_dp, device=device, dtype=torch.int32)
-        torch.distributed.all_reduce(num_tokens_tensor, group=group)
-
-        max_tokens_across_dp_cpu = torch.max(num_tokens_tensor.cpu()).item()
-        return max_tokens_across_dp_cpu - num_tokens
-
->>>>>>> b211d0e1
     def _check_unified_config(self, attn_metadata, logits_indices, warmup_mode):
         has_causal = 'c' if attn_metadata.causal_bias is not None else '-'
         has_shared = 's' if attn_metadata.shared_bias is not None else '-'
