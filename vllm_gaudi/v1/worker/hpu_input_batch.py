--- conflicted
+++ resolved
@@ -216,14 +216,12 @@
         self.sampling_metadata = self._make_sampling_metadata()
         self.pooling_params: dict[str, PoolingParams] = {}
 
-<<<<<<< HEAD
         # Cached reference to the GPU tensor of previously sampled tokens
         self.prev_sampled_token_ids: Optional[torch.Tensor] = None
         self.prev_sampled_token_ids_invalid_indices: Optional[set[int]] = None
         self.prev_req_id_to_index: Optional[dict[str, int]] = None
-=======
+        
         self.req_type: dict[str, str] = {}
->>>>>>> 56158a3f
 
     @property
     def req_ids(self) -> list[str]:
