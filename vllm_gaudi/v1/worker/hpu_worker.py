# SPDX-License-Identifier: Apache-2.0
"""A GPU worker class."""
import contextlib
import gc
import os
import queue
from contextlib import contextmanager
from typing import TYPE_CHECKING, Optional

import torch
import torch.distributed
import torch.nn as nn
from vllm.tasks import SupportedTask
from vllm_gaudi.extension.debug import init_debug_logger
from vllm_gaudi.extension.profiler import (HabanaMemoryProfiler, format_bytes, setup_profiler)
from vllm_gaudi.extension.runtime import get_config

import vllm.envs as envs
<<<<<<< HEAD
from vllm.config import VllmConfig
from vllm.distributed import (ensure_model_parallel_initialized,
                              init_distributed_environment)
from vllm.distributed.kv_transfer import ensure_kv_transfer_initialized
=======
from vllm.config import ParallelConfig, VllmConfig
from vllm.distributed import (ensure_model_parallel_initialized, init_distributed_environment)
>>>>>>> 6603379b
from vllm.model_executor import set_random_seed
from vllm.utils import STR_DTYPE_TO_TORCH_DTYPE
from vllm.v1.kv_cache_interface import (FullAttentionSpec, KVCacheConfig, KVCacheSpec)
from vllm.v1.outputs import DraftTokenIds, ModelRunnerOutput
from vllm.v1.worker.utils import bind_kv_cache
from vllm_gaudi.utils import is_fake_hpu
from vllm_gaudi.v1.worker.hpu_model_runner import HPUModelRunner, bool_helper
from vllm.v1.worker.worker_base import WorkerBase

from vllm_gaudi.extension.logger import logger as init_logger

logger = init_logger()

if TYPE_CHECKING:
    from vllm.v1.core.scheduler import SchedulerOutput


def setup_step_profiler(steps):
    if steps is None:
        return None
    step_start, step_end = steps
    active = step_end - step_start + 1
    return setup_profiler(warmup=0, active=active)


class HPUWorker(WorkerBase):

    def __init__(
        self,
        vllm_config: VllmConfig,
        local_rank: int,
        rank: int,
        distributed_init_method: str,
        is_driver_worker: bool = False,
    ):

        # TODO: use WorkerBase.__init__(self, vllm_config=vllm_config)
        self.vllm_config = vllm_config
        self.model_config = vllm_config.model_config
        self.cache_config = vllm_config.cache_config
        self.lora_config = vllm_config.lora_config
        self.load_config = vllm_config.load_config
        self.parallel_config = vllm_config.parallel_config
        self.scheduler_config = vllm_config.scheduler_config
        self.device_config = vllm_config.device_config
        self.speculative_config = vllm_config.speculative_config
        self.observability_config = vllm_config.observability_config

        self.local_rank = local_rank
        self.rank = rank
        self.distributed_init_method = distributed_init_method
        self.is_driver_worker = is_driver_worker

        if self.cache_config.cache_dtype == "auto":
            self.cache_dtype = self.model_config.dtype
        else:
            self.cache_dtype = STR_DTYPE_TO_TORCH_DTYPE[self.cache_config.cache_dtype]

        if self.model_config.trust_remote_code:
            # note: lazy import to avoid importing torch before initializing
            from vllm.utils import init_cached_hf_modules
            init_cached_hf_modules()

        self.gc_track_recompiles = bool("PT_HPU_METRICS_GC_DETAILS" in os.environ
                                        and bool_helper(os.getenv("PT_HPU_METRICS_GC_DETAILS")))
        self.step = 0
        self.profile_steps = get_config().VLLM_PROFILE_STEPS
        self.step_profiler = setup_step_profiler(self.profile_steps)
        self.step_debug = init_debug_logger('steps')

    def init_profiler(self):
        """Initialize the profiler."""
        if envs.VLLM_TORCH_PROFILER_DIR:
            torch_profiler_trace_dir = envs.VLLM_TORCH_PROFILER_DIR
            logger.info("Profiling enabled. Traces will be saved to: %s", torch_profiler_trace_dir)
            if os.getenv('VLLM_PROFILER_ENABLED') == 'full':
                fn = self.model_runner.profiler.full_trace_handler
                with_stack = False
            else:
                fn = torch.profiler.tensorboard_trace_handler
                with_stack = True
            self.profiler = torch.profiler.profile(activities=[
                torch.profiler.ProfilerActivity.CPU,
                torch.profiler.ProfilerActivity.HPU,
            ],
                                                   with_stack=with_stack,
                                                   on_trace_ready=fn(torch_profiler_trace_dir, use_gzip=True))

        else:
            self.profiler = None

    def start_profile(self):
        if self.profiler is None:
            raise RuntimeError("Profiler is not enabled.")
        high_level_profiler = self.model_runner.profiler
        with high_level_profiler.record_event('internal', 'start_profiler'):
            # Clean up the queue
            while True:
                try:
                    high_level_profiler.profiling_trace_events.get_nowait()
                except queue.Empty:
                    break
            self.profiler.start()

    def stop_profile(self):
        if self.profiler is None:
            raise RuntimeError("Profiler is not enabled.")
        self.profiler.stop()

    def init_device(self):
        # Initialize the distributed environment.
<<<<<<< HEAD
        init_worker_distributed_environment(self.vllm_config, self.rank,
                                            self.distributed_init_method,
=======
        init_worker_distributed_environment(self.parallel_config, self.rank, self.distributed_init_method,
>>>>>>> 6603379b
                                            self.local_rank)
        # Set random seed.
        set_random_seed(self.model_config.seed)
        self.model_runner = HPUModelRunner(vllm_config=self.vllm_config, is_driver_worker=self.is_driver_worker)
        self.init_profiler()

    def get_kv_cache_spec(self) -> dict[str, KVCacheSpec]:
        return self.model_runner.get_kv_cache_spec()

    def get_model(self) -> nn.Module:
        return self.model_runner.get_model()

    def load_model(self) -> None:
        self.model_runner.load_model()

    @torch.inference_mode()
    def determine_available_memory(self) -> int:
        """Profiles the peak memory usage of the model to determine how many
        KV blocks may be allocated without OOMs.

        The engine will first conduct a profiling of the existing memory usage.
        Then, it calculate the maximum possible number of GPU and CPU blocks
        that can be allocated with the remaining free memory.

        .. tip::
            You may limit the usage of GPU memory
            by adjusting the `gpu_memory_utilization` parameter.
        """
        # Profile the memory usage of the model and get the maximum number of
        # cache blocks that can be allocated with the remaining free memory.

        # Execute a forward pass with dummy inputs to profile the memory usage
        # of the model.
        kv_caches: dict[str, torch.Tensor] = {}
        kv_cache_spec = self.model_runner.get_kv_cache_spec()
        single_kv_block_size_bytes = 0
        for layer_name, layer_spec in kv_cache_spec.items():
            if isinstance(layer_spec, FullAttentionSpec):
                dtype = layer_spec.dtype

                # Use an empty tensor instead of `None`` to force Dynamo to pass
                # it by reference, rather by specializing on the value ``None``.
                hpu_k_cache = torch.tensor([], dtype=dtype, device='hpu')
                hpu_v_cache = torch.tensor([], dtype=dtype, device='hpu')

                kv_caches[layer_name] = (hpu_k_cache, hpu_v_cache)

                single_kv_block_size_bytes += layer_spec.page_size_bytes

            else:
                raise NotImplementedError

        runner_kv_caches: list[torch.Tensor] = []
        bind_kv_cache(kv_caches, self.vllm_config.compilation_config.static_forward_context, runner_kv_caches)
        if is_fake_hpu():
            fake_hpu_cache_alloc = 4 * 2**30  # take 4 GiB flat on fake hpu
            return fake_hpu_cache_alloc
        with HabanaMemoryProfiler() as m:
            self.model_runner.profile_run()
            torch.hpu.synchronize()
        msg = ("Model profiling run "
               f"took {m.get_summary_string()}")
        logger.info(msg)
        # At this point we should've allocated the maximum workspace for all
        # recipes we will use the extra memory for graphs/blocks
        free_hpu_memory = torch.hpu.mem_get_info()[0]

        graph_reserved_mem = (float(os.environ.get('VLLM_GRAPH_RESERVED_MEM', '0.1'))
                              if not self.model_config.enforce_eager else 0)
        graph_headroom = 1 - graph_reserved_mem
        available_hpu_memory = free_hpu_memory * \
            self.cache_config.gpu_memory_utilization
        hpu_memory_margin = free_hpu_memory * (1 - self.cache_config.gpu_memory_utilization)
        self.model_runner.mem_margin = hpu_memory_margin
        cache_size_bytes = available_hpu_memory * graph_headroom
        graph_headroom_bytes = available_hpu_memory * (1 - graph_headroom)
        dummy_block_headroom = single_kv_block_size_bytes
        msg = (f"Free device memory: {format_bytes(free_hpu_memory)}, "
               f"{format_bytes(available_hpu_memory)} usable "
               f"(gpu_memory_utilization={self.cache_config.gpu_memory_utilization}),"
               f" {format_bytes(graph_headroom_bytes)} reserved for HPUGraphs "
               f"(VLLM_GRAPH_RESERVED_MEM={graph_reserved_mem}), "
               f"{format_bytes(dummy_block_headroom)} reserved for KV cache dummy "
               f"block {format_bytes(cache_size_bytes - dummy_block_headroom)} "
               "reserved for usable KV cache")

        logger.info(msg)
        gc.collect()
        return cache_size_bytes - dummy_block_headroom

    def initialize_cache(self, num_gpu_blocks: int, num_cpu_blocks: int) -> None:
        self.cache_config.num_gpu_blocks = num_gpu_blocks
        self.cache_config.num_cpu_blocks = num_cpu_blocks

    def initialize_from_config(self, kv_cache_config: KVCacheConfig) -> None:
        """Allocate GPU KV cache with the specified kv_cache_config."""

        with HabanaMemoryProfiler() as m:
            self.model_runner.initialize_kv_cache(kv_cache_config)
            torch.hpu.synchronize()
        msg = (f"Usable num_blocks: {kv_cache_config.num_blocks}, "
               f"actual allocated num_blocks: "
               f"{self.model_runner.kv_caches[0][0].shape[0]} "
               f"(_PAD_BLOCK_ID={self.model_runner._PAD_BLOCK_ID}, "
               f"_PAD_SLOT_ID={self.model_runner._PAD_SLOT_ID})")
        logger.info(msg)
        msg = ("Initializing cache engine "
               f"took {m.get_summary_string()}")
        logger.info(msg)
        self.compile_or_warm_up_model()

    def compile_or_warm_up_model(self) -> None:
        # Don't run the warmup if in eager or if the model is already warmed up
        if not self.model_config.enforce_eager \
            and not self.model_runner.graphed_buckets:
            self.model_runner.warmup_model()
        # Reset the seed to ensure that the random state is not affected by
        # the model initialization and profiling.
        set_random_seed(self.model_config.seed)

    @torch.inference_mode()
    def execute_model(
        self,
        scheduler_output: "SchedulerOutput",
    ) -> ModelRunnerOutput:
        if self.step_debug:
            self.step_debug(f'step={self.step}')
        if self.step_profiler and self.step == self.profile_steps[0]:
            self.step_profiler.start()
        with track_graph_compile('HPUWorker.execute_model') \
                if self.gc_track_recompiles \
                else contextlib.nullcontext():
            output = self.model_runner.execute_model(scheduler_output)
        # TODO(woosuk): Send the output to the engine process.
        if self.step_profiler:
            if self.step >= self.profile_steps[0]:
                self.step_profiler.step()
            if self.step == self.profile_steps[1]:
                self.step_profiler.stop()
                self.step_profiler = None
                raise RuntimeError('Step profiling finished!')
        self.step += 1
        return output if self.rank == 0 else None

    def get_supported_tasks(self) -> tuple[SupportedTask, ...]:
        return self.model_runner.get_supported_tasks()

    def take_draft_token_ids(self) -> Optional[DraftTokenIds]:
        return self.model_runner.take_draft_token_ids()

    def profile(self, is_start: bool = True):
        if self.profiler is None:
            raise RuntimeError("Profiler is not enabled.")
        if is_start:
            self.profiler.start()
        else:
            self.profiler.stop()

    def execute_dummy_batch(self) -> None:
        self.model_runner._dummy_run(1)


def init_worker_distributed_environment(
    vllm_config: VllmConfig,
    rank: int,
    distributed_init_method: Optional[str] = None,
    local_rank: int = -1,
) -> None:
    parallel_config = vllm_config.parallel_config
    """Initialize the distributed environment."""
    init_distributed_environment(parallel_config.world_size, rank, distributed_init_method, local_rank, backend='hccl')
    ensure_model_parallel_initialized(parallel_config.tensor_parallel_size, parallel_config.pipeline_parallel_size)

    dummy_tensor_hpu = torch.ones(1).to('hpu')
    torch.distributed.all_reduce(dummy_tensor_hpu)
    assert dummy_tensor_hpu.item() == parallel_config.world_size * parallel_config.data_parallel_size
    ensure_model_parallel_initialized(parallel_config.tensor_parallel_size, parallel_config.pipeline_parallel_size)

    ensure_kv_transfer_initialized(vllm_config)


@contextmanager
def track_graph_compile(name: str):
    import habana_frameworks.torch as htorch
    from habana_frameworks.torch.hpu.metrics import metric_localcontext
    with metric_localcontext("graph_compilation") as gc:
        yield
        htorch.hpu.synchronize()
    if gc.stats()[0][1] != 0:
        msg = f"[{name}] graph compilation detected: {gc.stats()}"
        logger.warning(msg)<|MERGE_RESOLUTION|>--- conflicted
+++ resolved
@@ -16,15 +16,10 @@
 from vllm_gaudi.extension.runtime import get_config
 
 import vllm.envs as envs
-<<<<<<< HEAD
 from vllm.config import VllmConfig
 from vllm.distributed import (ensure_model_parallel_initialized,
                               init_distributed_environment)
 from vllm.distributed.kv_transfer import ensure_kv_transfer_initialized
-=======
-from vllm.config import ParallelConfig, VllmConfig
-from vllm.distributed import (ensure_model_parallel_initialized, init_distributed_environment)
->>>>>>> 6603379b
 from vllm.model_executor import set_random_seed
 from vllm.utils import STR_DTYPE_TO_TORCH_DTYPE
 from vllm.v1.kv_cache_interface import (FullAttentionSpec, KVCacheConfig, KVCacheSpec)
@@ -136,12 +131,8 @@
 
     def init_device(self):
         # Initialize the distributed environment.
-<<<<<<< HEAD
         init_worker_distributed_environment(self.vllm_config, self.rank,
                                             self.distributed_init_method,
-=======
-        init_worker_distributed_environment(self.parallel_config, self.rank, self.distributed_init_method,
->>>>>>> 6603379b
                                             self.local_rank)
         # Set random seed.
         set_random_seed(self.model_config.seed)
