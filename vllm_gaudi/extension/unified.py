###############################################################################
# Copyright (C) 2025 Intel Corporation
#
# This source code is licensed under the Apache 2.0 license found in the
# LICENSE file in the root directory of this source tree.
###############################################################################

import math
import torch
import functools
from dataclasses import dataclass
import itertools
from typing import Optional, Callable, TypeAlias, Union
from dataclasses import dataclass
import habana_frameworks.torch as htorch

from vllm_gaudi.extension.runtime import get_config


def block2batch(tensor, block_mapping):
    """Convert from block to batch on dim=0"""
    return torch.matmul(block_mapping.t(), tensor.flatten(1, -1)).unflatten(-1, tensor.shape[1:])


BlocksT: TypeAlias = Union[torch.tensor, int]


class CacheUtils:
    """Helper utilities for kv-cache"""

    def __init__(self, key_cache, value_cache, block_size):
        self.key_cache = key_cache
        self.value_cache = value_cache
        self.block_size = block_size
        self.kv_heads = key_cache.size(1)

    def fetch_shared(self, blocks: BlocksT) -> torch.tensor:
        """Fetch selected shared blocks"""
        return self._fetch_all(self._fetch_single_shared, blocks)

    def fetch_unique(self, blocks: BlocksT) -> torch.tensor:
        """Fetch selected unique blocks"""
        return self._fetch_all(self._fetch_single_unique, blocks)

    def _fetch_all(self, fn: Callable[[torch.tensor, BlocksT], torch.tensor],
                   blocks: BlocksT) -> tuple[torch.tensor, torch.tensor]:
        """Fetch both key and values using selected function"""
        return fn(self.key_cache, blocks), fn(self.value_cache, blocks)

    def _fetch_single_shared(self, cache: torch.tensor, blocks: BlocksT) -> torch.tensor:
        """Fetch selected shared blocks from given cache"""
        return (cache.unflatten(0, (-1, self.block_size)).index_select(0, blocks).flatten(0,
                                                                                          1).transpose(0, 1).unflatten(
                                                                                              0, (self.kv_heads, -1)))

    def _fetch_single_unique(self, cache: torch.tensor, blocks: BlocksT) -> torch.tensor:
        """Fetch selected unique blocks from given cache"""
        cache = cache.unflatten(0, (-1, self.block_size)).transpose(1, 2)
        if torch.is_tensor(blocks):
            result = cache.index_select(0, blocks)
        elif type(blocks) == int:
            result = cache[:blocks]
        else:
            raise RuntimeError(f'Unsupported type for blocks: {type(blocks)}')
        return result.unflatten(1, (self.kv_heads, -1))


def reduce_max(local_max: torch.tensor, batch_size: int, mapping: torch.tensor):
    """Reduce local block minima to per-group minimum"""
    shape_suffix = local_max.shape[1:]
    local_max = local_max.flatten(1, -1)
    group_max = torch.full([batch_size, *local_max.shape[1:]],
                           -math.inf,
                           dtype=local_max.dtype,
                           device=local_max.device)
    group_max = group_max.index_reduce_(0, mapping, local_max, 'amax')
    group_max = group_max.unflatten(-1, shape_suffix)
    return group_max


def optional(op):
    """Wrap an operation to support handling None values"""

    # Examples for binary operation:
    #   op(None, None) -> None
    #   op(None, B) -> B
    #   op(A, None) -> A
    #   op(A, B) -> op(A, B)
    # Examples for unary operation:
    #   op(None) -> None
    #   op(A) -> op(A)
    def opt_impl(*args):
        not_none = [a for a in args if a is not None]
        if len(not_none) == len(args):
            return op(*args)
        elif len(not_none) == 1:
            return not_none[0]
        else:
            return None

    return opt_impl


def merge(*attn_results: torch.tensor, feps: torch.tensor) -> torch.tensor:
    """Merge partial attention values into final attn score"""
    all_attn, all_max, all_sum = zip(*attn_results)
    global_max = functools.reduce(optional(torch.maximum), all_max)
    calc_adjustment = optional(lambda x: torch.exp((x - global_max)))
    adjust = optional(lambda x, a: x * a)
    all_adj = [calc_adjustment(x) for x in all_max]
    global_sum = functools.reduce(optional(torch.add), [adjust(s, a) for s, a in zip(all_sum, all_adj)])
    global_sum = torch.maximum(global_sum, feps)
    rescale = optional(lambda x, adj: x * (adj / global_sum).unsqueeze(-1))
    attn = [rescale(attn, adj) for attn, adj in zip(all_attn, all_adj)]
    attn = functools.reduce(optional(torch.add), attn)
    return attn


def partial_attn_causal(query: torch.tensor, key: torch.tensor, value: torch.tensor, bias: Optional[torch.tensor],
                        slice_size: int, fmin: torch.tensor) -> tuple[torch.tensor, torch.tensor, torch.tensor]:
    """Partial attention where qkv are assumed to be causal between slices"""
    if bias is None:
        return (None, None, None)

    num_slices = math.ceil(query.size(0) / slice_size)
    kv_heads = key.size(1)

    query = query.transpose(0, 1).unflatten(0, (kv_heads, -1))
    key = key.transpose(0, 1).unflatten(0, (kv_heads, -1))
    value = value.transpose(0, 1).unflatten(0, (kv_heads, -1))

    attn_slices = []
    max_slices = []
    sum_slices = []

    for i in range(num_slices):
        q_min = i * slice_size
        q_max = q_min + slice_size
        q = query[:, :, q_min:q_max, :]
        k = key[:, :, 0:q_max, :]
        v = value[:, :, 0:q_max, :]
        b = bias[q_min:q_max, 0:q_max]

        s_attn = torch.matmul(q, k.transpose(-1, -2)) + b.unsqueeze(0).unsqueeze(0)
        s_max = torch.maximum(s_attn.amax(-1), fmin)
        s_attn = torch.exp(s_attn - s_max.unsqueeze(-1))
        s_sum = torch.sum(s_attn, -1)
        s_attn = torch.matmul(s_attn, v)
        attn_slices.append(s_attn)
        max_slices.append(s_max)
        sum_slices.append(s_sum)

    def combine(slices):
        """Combine all slices"""
        return torch.cat(slices, dim=2).flatten(0, 1).transpose(0, 1)

    return combine(attn_slices), combine(max_slices), combine(sum_slices)


def partial_attn_shared(query: torch.tensor, blocks: torch.tensor, bias: Optional[torch.tensor], fmin: torch.tensor,
                        cache_utils: CacheUtils) -> tuple[torch.tensor, torch.tensor, torch.tensor]:
    """Partial attention where all shared blocks are compared with whole query"""
    if bias is None:
        return (None, None, None)
    kv_heads = cache_utils.kv_heads
    query = query.transpose(0, 1).unflatten(0, (kv_heads, -1))
    key, value = cache_utils.fetch_shared(blocks)
    bias = bias.flatten(-2, -1).unsqueeze(0)

    attn = torch.matmul(query, key.transpose(-1, -2))
    attn = attn.flatten(0, 1)
    attn = attn + bias
    local_max = torch.maximum(attn.amax(-1), fmin)
    attn = torch.exp(attn - local_max.unsqueeze(-1))
    local_sum = attn.sum(-1)
    attn = torch.matmul(attn.unflatten(0, (kv_heads, -1)), value).flatten(0, 1)
    return attn.transpose(0, 1), local_max.transpose(0, 1), local_sum.transpose(0, 1)


def partial_attn_unique(query: torch.tensor, blocks: torch.tensor, block_mapping: torch.tensor,
                        bias: Optional[torch.tensor], fmin: torch.tensor,
                        cache_utils: CacheUtils) -> tuple[torch.tensor, torch.tensor, torch.tensor]:
    """Partial attention where all blocks are used by max one query"""
    if bias is None:
        return (None, None, None)
    batch_size = query.size(0)
    kv_heads = cache_utils.kv_heads

    query = query.index_select(0, block_mapping).unflatten(1, (kv_heads, -1)).unsqueeze(-2)
    key, value = cache_utils.fetch_unique(blocks)
    block_mapping_2d = torch.nn.functional.one_hot(block_mapping, num_classes=batch_size).to(query.dtype)

    attn = torch.matmul(query, key.transpose(-1, -2))
    attn = attn + bias.unsqueeze(1).unsqueeze(1).unsqueeze(1)
    block_max = torch.maximum(attn.amax(-1), fmin)
    attn = torch.exp(attn - block_max.unsqueeze(-1))
    block_sum = attn.sum(-1)
    attn = torch.matmul(attn, value)

    group_max = reduce_max(block_max, batch_size, block_mapping)
    block_adjustment = torch.exp(block_max - group_max.index_select(0, block_mapping))
    block_sum = block_sum * block_adjustment
    group_sum = block2batch(block_sum, block_mapping_2d)
    attn = attn * block_adjustment.unsqueeze(-1)
    attn = block2batch(attn, block_mapping_2d)
    return (attn.flatten(1, 3), group_max.flatten(1, 3), group_sum.flatten(1, 3))


@dataclass
class HPUUnifiedAttentionMetadata:
    block_size: int
    slot_mapping: torch.tensor
    causal_bias: Optional[torch.tensor]
    causal_width: int
    shared_blocks: Optional[torch.tensor]
    shared_bias: Optional[torch.tensor]
    unique_blocks: Optional[torch.tensor] | Optional[int]
    unique_block_mapping: Optional[torch.tensor]
    unique_bias: Optional[torch.tensor]
    fmin: torch.tensor
    feps: torch.tensor

    def seq_len(self):
        # TODO: This needs to be changed in case of mixed batches
        return self.slot_mapping.size(-1) if self.causal_bias is not None else 1

    def num_blocks(self):
        result = 0
        if self.shared_blocks is not None:
            result += self.shared_blocks.size(-1)
        if self.unique_blocks is not None:
            if torch.is_tensor(self.unique_blocks):
                result += self.unique_blocks.size(-1)
            else:
                result += self.unique_blocks
        return result

    @property
    def is_prompt(self):
        return self.causal_bias is not None


def unified_attn(query: torch.tensor, key: torch.tensor, value: torch.tensor, key_cache: torch.tensor,
                 value_cache: torch.tensor, scale: float, metadata: HPUUnifiedAttentionMetadata) -> torch.tensor:
    """Main entry point for unified attention"""

    scaled_query = query * scale
    cache_utils = CacheUtils(key_cache, value_cache, metadata.block_size)

    causal = partial_attn_causal(query=scaled_query,
                                 key=key,
                                 value=value,
                                 bias=metadata.causal_bias,
                                 slice_size=metadata.causal_width,
                                 fmin=metadata.fmin)
    shared = partial_attn_shared(query=scaled_query,
                                 blocks=metadata.shared_blocks,
                                 bias=metadata.shared_bias,
                                 fmin=metadata.fmin,
                                 cache_utils=cache_utils)
    unique = partial_attn_unique(query=scaled_query,
                                 blocks=metadata.unique_blocks,
                                 block_mapping=metadata.unique_block_mapping,
                                 bias=metadata.unique_bias,
                                 fmin=metadata.fmin,
                                 cache_utils=cache_utils)

    attn = merge(causal, shared, unique, feps=metadata.feps)
    if attn is None:
        return query
    return attn


def to_hpu(data: Optional[Union[torch.tensor, list]], dtype: Optional[torch.dtype] = None) -> torch.tensor:
    """Copy either data or a cpu tensor to hpu"""
    if data is None:
        return None
    if torch.is_tensor(data):
        return data.to('hpu', non_blocking=True)
    else:
        return to_hpu(torch.tensor(data, dtype=dtype, device='cpu'))


def mask_to_bias(mask: torch.tensor, dtype: torch.dtype) -> torch.tensor:
    """Convert attn mask to attn bias"""
    return torch.zeros_like(mask, dtype=dtype).masked_fill_(mask, -math.inf)


def create_causal_bias(groups: torch.tensor, positions: torch.tensor, dtype: torch.dtype) -> torch.tensor:
    """Create causal bias from groups and positions"""
    group_mask = groups.unsqueeze(-1) != groups.unsqueeze(0)
    position_mask = positions.unsqueeze(-1) < positions.unsqueeze(0)
    causal_mask = (group_mask | position_mask)
    return mask_to_bias(causal_mask, dtype)


def indices_and_offsets(counts: torch.tensor) -> tuple[torch.tensor, torch.tensor]:
    """Split groups of sizes 'counts' into individual indices and offsets. Example:
       counts([1, 2, 3]) -> group_indices=[0, 1, 1, 2, 2, 2] group_offsets=[0, 0, 1, 0, 1, 2]"""
    cum_end = torch.cumsum(counts, dim=0, dtype=counts.dtype)
    cum_start = cum_end - counts
    total = cum_end[-1] + 1
    indices = torch.zeros(total, dtype=counts.dtype, device=counts.device)
    indices.scatter_add_(0, cum_end[:-1].to(torch.int64), torch.ones_like(cum_end[:-1]))
    indices = torch.cumsum(indices, dim=0)
    offsets = torch.arange(total, dtype=counts.dtype, device=counts.device) - cum_start.index_select(0, indices)
    return indices[:-1], offsets[:-1]


def fetch_2d(table: torch.tensor, indices: torch.tensor, offsets: torch.tensor) -> torch.tensor:
    """Fetch data from a 2d table using indices and offsets"""
    assert table.dim() == 2, 'Only 2D tables are supported!'
    flat_indices = indices * table.size(-1) + offsets
    return table.flatten().index_select(0, flat_indices)


def group_sum(groups: torch.tensor, values: torch.tensor):
    """ Sum values coresponding to the same groups """
    max_value = groups.amax().item()
    tmp = torch.zeros((max_value + 1, ), dtype=values.dtype, device=values.device)
    tmp.scatter_add_(0, groups.to(torch.int64), values)
    return tmp.index_select(0, groups)


def generate_bias(block_usages: torch.tensor, block_size: torch.tensor, dtype: torch.dtype) -> torch.tensor:
    """ Generate block bias based on block_usage """
    block_len_range = torch.arange(1, block_size + 1, dtype=block_usages.dtype, device=block_usages.device)
    block_mask = block_len_range.unsqueeze(0) > block_usages.unsqueeze(-1)
    return mask_to_bias(block_mask, dtype=dtype)


@dataclass
class UnifiedBatch:
    req_ids_cpu: list[str]
    token_ids: torch.tensor
    token_positions: torch.tensor
    new_token_positions_cpu: torch.tensor
    logits_indices: torch.tensor
    logits_groups_cpu: torch.tensor
    attn_metadata: HPUUnifiedAttentionMetadata
    invalid_req_indices: list[int]


@dataclass
class Context:
    """ Contains relevant information for computing past context either from shared or unique blocks"""
    group_ids: torch.tensor
    group_offsets: torch.tensor
    block_ids: torch.tensor
    block_usages: torch.tensor

    @staticmethod
    def create(total_tokens: torch.tensor, block_table: torch.tensor, block_size: int) -> 'Context':
        """ Create a new Context obj """
        num_ctx_blocks = (total_tokens + block_size - 1) // block_size
        if num_ctx_blocks.sum() <= 0:
            return None

        group_ids, group_offsets = indices_and_offsets(num_ctx_blocks)
        block_ids = fetch_2d(block_table, group_ids, group_offsets)
        #NOTE(kzawora): Originally, we were clamping
        # total_tokens.index_select(0, group_ids) - group_offsets * block_size + 1
        # I'm not sure why +1 was there originally, but in non-block-aligned prefix-prefill scenarios
        # it made causal mask not cover the first unused token.
        # (e.g. with context 28, the 28th slot was unmasked, causing the effective context length to be 29)
        block_usages = torch.clamp(total_tokens.index_select(0, group_ids) - group_offsets * block_size, 1, block_size)

        ctx = Context(group_ids, group_offsets, block_ids, block_usages)
        all_shapes = [v.shape for v in ctx._values() if torch.is_tensor(v)]
        for t in all_shapes[1:]:
            assert all_shapes[0] == t
        return ctx

    def _values(self) -> tuple[torch.tensor, torch.tensor, torch.tensor, torch.tensor]:
        """ Split Context into individual values """
        return (self.group_ids, self.group_offsets, self.block_ids, self.block_usages)

    def index_select(self, indices: torch.tensor) -> 'Context':
        """ Create a new Context from only specified indices """
        if indices.size(0) <= 0:
            return None
        values = [v.index_select(0, indices) for v in self._values()]
        return Context(*values)

    def split(self, num_scheduled_tokens: torch.tensor) -> tuple['Context', 'Context']:
        """ Split a Context into a shared block Context and unique block Context"""
        num_tokens = num_scheduled_tokens.index_select(0, self.group_ids)
        block_tokens = group_sum(self.block_ids, num_tokens)
        shared_idx = torch.argwhere(block_tokens > 1).flatten()
        unique_idx = torch.argwhere(block_tokens == 1).flatten()
        assert shared_idx.size(0) + unique_idx.size(0) == self.group_ids.size(0)
        return self.index_select(shared_idx), self.index_select(unique_idx)


def hpu_tensor(tensor: torch.tensor, shape: tuple, pad_value: Union[int, float]) -> torch.tensor:
    """ Pad if necessary and move tensor to HPU"""
    if tensor is None:
        return None
    assert len(tensor.shape) == len(shape)
    orig_shape = tensor.shape
    padding = tuple(itertools.chain(*[(0, target - cur) for cur, target in reversed(list(zip(tensor.shape, shape)))]))
    assert all(p >= 0 for p in padding)
    if sum(padding) > 0:
        tensor = torch.nn.functional.pad(tensor, padding, value=pad_value)
    return to_hpu(tensor)


<<<<<<< HEAD
def create_unified_batch(req_ids: list[str],
                         all_token_ids: torch.tensor,
                         num_computed_tokens: torch.tensor,
                         num_scheduled_tokens: torch.tensor,
                         num_prompt_tokens: torch.tensor,
                         block_table: torch.tensor,
                         block_size: int,
                         dtype: torch.dtype,
                         bucketing_fn: Callable[[bool, int, int, int, int], tuple[int, int, int, int]],
                         input_ids_hpu: Optional[torch.tensor] = None,
                         num_decodes: Optional[int] = 0) -> UnifiedBatch:
=======
def create_unified_batch(req_ids: list[str], all_token_ids: torch.tensor, num_computed_tokens: torch.tensor,
                         num_scheduled_tokens: torch.tensor, num_prompt_tokens: torch.tensor, block_table: torch.tensor,
                         block_size: int, dtype: torch.dtype, bucketing_fn: Callable[[bool, int, int, int, int],
                                                                                     tuple[int, int, int, int]],
                         get_dp_padding_fn: Callable[[int], int]) -> UnifiedBatch:
>>>>>>> c43ec9c4
    """ Calculate all necessary tensors needed for batch scheduling """
    total_tokens = num_computed_tokens + num_scheduled_tokens
    query_len = num_scheduled_tokens.sum().item()
    is_prompt = total_tokens <= num_prompt_tokens
    cached_tokens = num_computed_tokens + torch.where(is_prompt, 0, num_scheduled_tokens)
    contains_prompts = torch.any(is_prompt).item()
    num_output_tokens = total_tokens - num_prompt_tokens + 1
    num_output_tokens = torch.clamp(num_output_tokens, torch.zeros_like(num_scheduled_tokens), num_scheduled_tokens)
    group_starts = torch.cumsum(num_scheduled_tokens, dim=0) - num_scheduled_tokens

    token_groups, token_offsets = indices_and_offsets(num_scheduled_tokens)
    token_positions = token_offsets + num_computed_tokens.index_select(0, token_groups)
    token_ids = fetch_2d(all_token_ids, token_groups, token_positions)

    token_blocks = fetch_2d(block_table, token_groups, token_positions.floor_divide(block_size))
    token_slots = token_blocks * block_size + token_positions.fmod(block_size)

    logits_groups, logits_offsets = indices_and_offsets(num_output_tokens)
    start_logits_indices = torch.cumsum(num_scheduled_tokens, dim=0,
                                        dtype=num_scheduled_tokens.dtype) - num_output_tokens
    logits_indices = logits_offsets + start_logits_indices.index_select(0, logits_groups)
    new_token_positions = total_tokens.index_select(0, logits_groups)

    def first_dim(t: Optional[torch.tensor]) -> int:
        """ Takes first dim size or 0 if tensor is None"""
        return t.size(0) if t is not None else 0

    causal_bias = None
    shared_blocks = None
    shared_bias = None
    unique_blocks = 0
    unique_block_mapping = None
    unique_bias = None

    if contains_prompts:
        causal_bias = create_causal_bias(token_groups, token_positions, dtype)

    ctx = Context.create(cached_tokens, block_table, block_size)
    if ctx:
        shared_ctx, unique_ctx = ctx.split(num_scheduled_tokens)
        if shared_ctx:
            shared_blocks, orig_shared_blocks = torch.unique(shared_ctx.block_ids, return_inverse=True)

            shared_group_starts = group_starts.index_select(0, shared_ctx.group_ids)

            shared_tokens = num_scheduled_tokens.index_select(0, shared_ctx.group_ids)
            shared_token_indices, shared_token_offsets = indices_and_offsets(shared_tokens)

            shared_token_idx = shared_group_starts.index_select(0, shared_token_indices) + shared_token_offsets
            shared_block_idx = orig_shared_blocks.index_select(0, shared_token_indices)
            shared_block_usage = shared_ctx.block_usages.index_select(0, shared_token_indices)
            shared_block_bias = generate_bias(shared_block_usage, block_size, dtype)

            shared_bias = torch.full((query_len, shared_blocks.size(0), block_size),
                                     -math.inf,
                                     dtype=dtype,
                                     device=shared_blocks.device)
            shared_bias.index_put_((shared_token_idx, shared_block_idx), shared_block_bias)

        if unique_ctx:
            unique_blocks = torch.amax(unique_ctx.block_ids).item() + 1
            unique_bias = torch.full((unique_blocks, block_size),
                                     -math.inf,
                                     dtype=dtype,
                                     device=unique_ctx.block_ids.device)
            unique_block_bias = generate_bias(unique_ctx.block_usages, block_size, dtype)
            unique_bias.index_copy_(0, unique_ctx.block_ids.to(torch.int64), unique_block_bias)
            unique_group_starts = group_starts.index_select(0, unique_ctx.group_ids)
            unique_block_mapping = torch.full((unique_blocks, ),
                                              -1,
                                              dtype=torch.int64,
                                              device=unique_ctx.block_ids.device)
            unique_block_mapping.index_copy_(0, unique_ctx.block_ids.to(torch.int64), unique_group_starts)

    bucket = bucketing_fn(contains_prompts, first_dim(token_ids), first_dim(shared_blocks), unique_blocks,
                          first_dim(logits_indices))
    target_qlen, target_shared_blocks, target_unique_blocks, target_logits = bucket

    target_qlen += get_dp_padding_fn(target_qlen)
    target_shared_blocks += get_dp_padding_fn(target_shared_blocks)
    target_unique_blocks += get_dp_padding_fn(target_unique_blocks)
    target_logits += get_dp_padding_fn(target_logits)

    default_causal_width = 512
    fmin = torch.finfo(dtype).min
    feps = torch.finfo(dtype).tiny

    token_ids_device = hpu_tensor(token_ids, (target_qlen, ), -1)

    # Async scheduling.
    invalid_req_indices = []
    if input_ids_hpu is not None:
        token_ids_device[:num_decodes] = input_ids_hpu[:num_decodes]
        # NOTE(tianmu-li): Align behavior of incomplete prompt with gpu_model_runner
        # If logits_indices is smaller than req_id, the last request is a chunked prompt request that
        # hasn't finished in this step. We add the last token position to logits_indices to ensure
        # the last token of the chunk is sampled. This sampled token will be discarded later
        if logits_indices.shape[0] < len(req_ids):
            # Use query_len - 1 to fill the missing logits_indices
            logits_indices_append = torch.tensor([query_len - 1],
                                                 device=logits_indices.device,
                                                 dtype=logits_indices.dtype)
            logits_indices = torch.cat([logits_indices, logits_indices_append])
            # Discard partial prefill logit for async scheduling
            # Depends on 1 decode token/batch
            invalid_req_indices.append(len(req_ids) - 1)

    return UnifiedBatch(req_ids_cpu=req_ids,
                        token_ids=token_ids_device,
                        token_positions=hpu_tensor(token_positions, (target_qlen, ), -1),
                        new_token_positions_cpu=new_token_positions,
                        logits_indices=hpu_tensor(logits_indices, (target_logits, ), -1),
                        logits_groups_cpu=logits_groups,
                        attn_metadata=HPUUnifiedAttentionMetadata(
                            block_size=block_size,
                            slot_mapping=hpu_tensor(token_slots, (target_qlen, ), -1),
                            causal_bias=hpu_tensor(causal_bias, (target_qlen, target_qlen), -math.inf),
                            causal_width=default_causal_width,
                            shared_blocks=hpu_tensor(shared_blocks, (target_shared_blocks, ), -1),
                            shared_bias=hpu_tensor(shared_bias, (target_qlen, target_shared_blocks, block_size),
                                                   -math.inf),
                            unique_blocks=target_unique_blocks,
                            unique_block_mapping=hpu_tensor(unique_block_mapping, (target_unique_blocks, ), -1),
                            unique_bias=hpu_tensor(unique_bias, (target_unique_blocks, block_size), -math.inf),
                            fmin=to_hpu(fmin),
                            feps=to_hpu(feps),
                        ),
                        invalid_req_indices=invalid_req_indices)<|MERGE_RESOLUTION|>--- conflicted
+++ resolved
@@ -405,7 +405,6 @@
     return to_hpu(tensor)
 
 
-<<<<<<< HEAD
 def create_unified_batch(req_ids: list[str],
                          all_token_ids: torch.tensor,
                          num_computed_tokens: torch.tensor,
@@ -417,13 +416,6 @@
                          bucketing_fn: Callable[[bool, int, int, int, int], tuple[int, int, int, int]],
                          input_ids_hpu: Optional[torch.tensor] = None,
                          num_decodes: Optional[int] = 0) -> UnifiedBatch:
-=======
-def create_unified_batch(req_ids: list[str], all_token_ids: torch.tensor, num_computed_tokens: torch.tensor,
-                         num_scheduled_tokens: torch.tensor, num_prompt_tokens: torch.tensor, block_table: torch.tensor,
-                         block_size: int, dtype: torch.dtype, bucketing_fn: Callable[[bool, int, int, int, int],
-                                                                                     tuple[int, int, int, int]],
-                         get_dp_padding_fn: Callable[[int], int]) -> UnifiedBatch:
->>>>>>> c43ec9c4
     """ Calculate all necessary tensors needed for batch scheduling """
     total_tokens = num_computed_tokens + num_scheduled_tokens
     query_len = num_scheduled_tokens.sum().item()
