###############################################################################
# Copyright (C) 2025 Intel Corporation
#
# This source code is licensed under the Apache 2.0 license found in the
# LICENSE file in the root directory of this source tree.
###############################################################################

from vllm_gaudi.extension.config import Not, Hardware, VersionRange, ModelType, Kernel, FirstEnabled, All, Value, Env, Disabled, Engine, choice, boolean, to_dict, split_values_and_flags
from vllm_gaudi.extension.kernels import fsdpa, block_softmax_adjustment


def get_user_flags():
    flags = [
        Env('VLLM_USE_V1', boolean),
        Env('VLLM_ENABLE_EXPERIMENTAL_FLAGS', boolean),
        Env('VLLM_EXPONENTIAL_BUCKETING', boolean),
        Env('VLLM_PROMPT_BS_BUCKET_MIN', int),
        Env('VLLM_PROMPT_BS_BUCKET_STEP', int),
        Env('VLLM_PROMPT_BS_BUCKET_MAX', int),
        Env('VLLM_PROMPT_BS_BUCKET_LIMIT', int),
        Env('VLLM_PROMPT_SEQ_BUCKET_MIN', int),
        Env('VLLM_PROMPT_SEQ_BUCKET_STEP', int),
        Env('VLLM_PROMPT_SEQ_BUCKET_MAX', int),
        Env('VLLM_PROMPT_SEQ_BUCKET_LIMIT', int),
        Env('VLLM_DECODE_BS_BUCKET_MIN', int),
        Env('VLLM_DECODE_BS_BUCKET_STEP', int),
        Env('VLLM_DECODE_BS_BUCKET_MAX', int),
        Env('VLLM_DECODE_BS_BUCKET_LIMIT', int),
        Env('VLLM_DECODE_BLOCK_BUCKET_MIN', int),
        Env('VLLM_DECODE_BLOCK_BUCKET_STEP', int),
        Env('VLLM_DECODE_BLOCK_BUCKET_MAX', int),
        Env('VLLM_DECODE_BLOCK_BUCKET_LIMIT', int),

        # Non-vllm flags that are also important to print
        Env('EXPERIMENTAL_WEIGHT_SHARING', str),
        Env('PT_HPU_WEIGHT_SHARING', str),
    ]
    return to_dict(flags)


def get_experimental_flags():
    flags = [
        Env('VLLM_PT_PROFILE', str),
        Env('VLLM_PROFILE_PROMPT', str),
        Env('VLLM_PROFILE_DECODE', str),
    ]
    return to_dict(flags)


def get_features():
    supported_attn_impls = ['flex_impl', 'fsdpa_impl', 'naive_impl']
    bucketing_strategies = ['exponential_bucketing', 'linear_bucketing']
    features = [
        Value('fp32_alibi_biases', True, env_var='VLLM_ALIBI_USE_FLOAT32_BIASES'),
        Value('fp32_softmax', ModelType('qwen2')),
        Value('fused_block_softmax_adjustment', All(VersionRange(">=1.22.0.494"),
                                                    Hardware('gaudi3'),
                                                    Kernel(block_softmax_adjustment),
                                                    Not(ModelType('qwen2')))),
        Value('fused_block_softmax', False),
        Value('flex_impl', False, env_var='VLLM_PROMPT_USE_FLEX_ATTENTION'),
        Value('fsdpa_impl', All(Kernel(fsdpa),
                                Not(ModelType('mllama'))), env_var='VLLM_PROMPT_USE_FUSEDSDPA'),
        Value('naive_impl', True),
        Value('prompt_attn_impl', FirstEnabled(*supported_attn_impls), env_var_type=choice(*supported_attn_impls)),
        Value('skip_warmup', False),
        Value('merged_prefill', False),
        Value('use_contiguous_pa', Disabled('prefix_caching'), env_var='VLLM_CONTIGUOUS_PA'),
        Value('use_delayed_sampling', Engine('v0'), env_var='VLLM_DELAYED_SAMPLING'),
        Value('use_bucketing', True, env_var='VLLM_ENABLE_BUCKETING'),
        Value('exponential_bucketing', True, env_var='VLLM_EXPONENTIAL_BUCKETING'), 
        Value('linear_bucketing', True),
        Value('bucketing_strategy', FirstEnabled(*bucketing_strategies), env_var_type=choice(*bucketing_strategies)),
<<<<<<< HEAD
        Value('lookahead_decoding', False, env_var='VLLM_USE_LOOKAHEAD_DECODING')
=======
        Value('regional_compilation', True, env_var='VLLM_T_COMPILE_REGIONAL_COMPILATION', env_var_type=boolean),
        Value('dynamic_shapes_compilation', False, env_var='VLLM_T_COMPILE_DYNAMIC_SHAPES', env_var_type=boolean),
        Value('fullgraph_compilation', False, env_var='VLLM_T_COMPILE_FULLGRAPH', env_var_type=boolean),
>>>>>>> 77c704f9
    ]
    return split_values_and_flags(features)<|MERGE_RESOLUTION|>--- conflicted
+++ resolved
@@ -71,12 +71,10 @@
         Value('exponential_bucketing', True, env_var='VLLM_EXPONENTIAL_BUCKETING'), 
         Value('linear_bucketing', True),
         Value('bucketing_strategy', FirstEnabled(*bucketing_strategies), env_var_type=choice(*bucketing_strategies)),
-<<<<<<< HEAD
         Value('lookahead_decoding', False, env_var='VLLM_USE_LOOKAHEAD_DECODING')
-=======
         Value('regional_compilation', True, env_var='VLLM_T_COMPILE_REGIONAL_COMPILATION', env_var_type=boolean),
         Value('dynamic_shapes_compilation', False, env_var='VLLM_T_COMPILE_DYNAMIC_SHAPES', env_var_type=boolean),
         Value('fullgraph_compilation', False, env_var='VLLM_T_COMPILE_FULLGRAPH', env_var_type=boolean),
->>>>>>> 77c704f9
+
     ]
     return split_values_and_flags(features)