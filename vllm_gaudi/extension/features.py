###############################################################################
# Copyright (C) 2025 Intel Corporation
#
# This source code is licensed under the Apache 2.0 license found in the
# LICENSE file in the root directory of this source tree.
###############################################################################

from vllm_gaudi.extension.config import Not, Hardware, VersionRange, ModelType, Kernel, Any, All, Value, ValueFromList, Env, Enabled, Disabled, Engine, MinPackageVersion, boolean, to_dict, split_values_and_flags, list_of
from vllm_gaudi.extension.kernels import fsdpa, block_softmax_adjustment, softmax_fa2
from vllm_gaudi.extension.validation import for_all, choice


def get_user_flags():
    flags = [
        Env('VLLM_DEVELOPER_MODE', boolean),
        Env('VLLM_EXPONENTIAL_BUCKETING', boolean),
        Env('VLLM_PROMPT_BS_BUCKET_MIN', int),
        Env('VLLM_PROMPT_BS_BUCKET_STEP', int),
        Env('VLLM_PROMPT_BS_BUCKET_MAX', int),
        Env('VLLM_PROMPT_QUERY_BUCKET_MIN', int),
        Env('VLLM_PROMPT_QUERY_BUCKET_STEP', int),
        Env('VLLM_PROMPT_QUERY_BUCKET_MAX', int),
        Env('VLLM_PROMPT_SEQ_BUCKET_MIN', int),
        Env('VLLM_PROMPT_SEQ_BUCKET_STEP', int),
        Env('VLLM_PROMPT_SEQ_BUCKET_MAX', int),
        Env('VLLM_PROMPT_CTX_BUCKET_MIN', int),
        Env('VLLM_PROMPT_CTX_BUCKET_STEP', int),
        Env('VLLM_PROMPT_CTX_BUCKET_MAX', int),
        Env('VLLM_DECODE_BS_BUCKET_MIN', int),
        Env('VLLM_DECODE_BS_BUCKET_STEP', int),
        Env('VLLM_DECODE_BS_BUCKET_MAX', int),
        Env('VLLM_DECODE_BLOCK_BUCKET_MIN', int),
        Env('VLLM_DECODE_BLOCK_BUCKET_STEP', int),
        Env('VLLM_DECODE_BLOCK_BUCKET_MAX', int),
        Env('VLLM_DECODE_BLOCK_BUCKET_LIMIT', int),
        Env('VLLM_BUCKETING_FROM_FILE', str),

        # Non-vllm flags that are also important to print
        Env('EXPERIMENTAL_WEIGHT_SHARING', str),
        Env('PT_HPU_WEIGHT_SHARING', str),
        Env('RUNTIME_SCALE_PATCHING', str),

        # Sliding window flags
        Env('PT_HPU_SDPA_QKV_SLICE_MODE_FWD', boolean),
        Env('PT_HPU_SDPA_BC_FACTOR', int),
        Env('VLLM_FUSEDSDPA_SLIDE_THLD', int),
    ]
    return to_dict(flags)


def get_experimental_flags():
    flags = [
        Env('VLLM_PT_PROFILE', str),
        Env('VLLM_PROFILE_PROMPT', str),
        Env('VLLM_PROFILE_DECODE', str),
        Env('VLLM_PROFILE_STEPS', list_of(int)),
        Env('VLLM_DEFRAG_THRESHOLD', int),
        Env('VLLM_DEFRAG_WITH_GRAPHS', boolean),
        Env('VLLM_DEBUG', list_of(str), check=for_all(choice('steps', 'defrag', 'fwd'))),
    ]
    return to_dict(flags)


def get_features():
    supported_attn_impls = ['flex_impl', 'fsdpa_impl', 'naive_impl']
    bucketing_strategies = ['exponential_bucketing', 'linear_bucketing']
    features = [
        Value('fp32_alibi_biases', True, env_var='VLLM_ALIBI_USE_FLOAT32_BIASES'),
        Value('fp32_softmax', ModelType('qwen2')),
        Value(
            'fused_block_softmax_adjustment',
            All(VersionRange(">=1.22.0.494"), Hardware('gaudi3'), Kernel(block_softmax_adjustment),
                Not(ModelType('qwen2')))),
        Value('fused_block_softmax', False),
        Value('flex_impl', False, env_var='VLLM_PROMPT_USE_FLEX_ATTENTION'),
        Value('fsdpa_impl', All(Kernel(fsdpa), Not(ModelType('mllama'))), env_var='VLLM_PROMPT_USE_FUSEDSDPA'),
        Value('naive_impl', True),
        ValueFromList('prompt_attn_impl', supported_attn_impls),
        Value('skip_warmup', False),
        Value('merged_prefill', Enabled('unified_attn')),
        Value('use_contiguous_pa',
              Any(Disabled('prefix_caching'), Enabled('unified_attn')),
              env_var='VLLM_CONTIGUOUS_PA'),
        Value('use_bucketing', True, env_var='VLLM_ENABLE_BUCKETING'),
        Value('exponential_bucketing', True),
        Value('linear_bucketing', True),
        ValueFromList('bucketing_strategy', bucketing_strategies),
        Value('defrag', Enabled('unified_attn')),
        Value('regional_compilation', True, env_var='VLLM_T_COMPILE_REGIONAL_COMPILATION', env_var_type=boolean),
        Value('dynamic_shapes_compilation', True, env_var='VLLM_T_COMPILE_DYNAMIC_SHAPES', env_var_type=boolean),
        Value('fullgraph_compilation', False, env_var='VLLM_T_COMPILE_FULLGRAPH', env_var_type=boolean),
        Value('unified_attn', False),
        Value('unified_attn_softmax_fa2',
              All(VersionRange(">=1.24.0.279"), Enabled('unified_attn'), Kernel(softmax_fa2), Hardware('gaudi3'))),
        Value('scale_adjustment', True, env_var='VLLM_SCALE_ADJUSTMENT', env_var_type=boolean),
        Value('flatten_input', Any(ModelType('qwen3_moe'), ModelType('granitemoe'), ModelType('glm4_moe'))),
        Value('unified_attn_shared_cache_ratio',
              1.,
              env_var='VLLM_UNIFIED_ATTENTION_SHARED_CACHE_RATIO',
              env_var_type=float),
        Value('high_level_profiler_enabled', False, env_var='VLLM_PROFILER_ENABLED', env_var_type=boolean),
        Value('track_graph_compilation', False, env_var='PT_HPU_METRICS_GC_DETAILS', env_var_type=boolean),
        Value('use_output_tensor_in_matmulqk',
              All(VersionRange(">=1.24.0.171"), MinPackageVersion("neural_compressor_pt", "3.6")),
              env_var_type=boolean),
<<<<<<< HEAD
        Value('per_token_kv_scaling_support',
              All(VersionRange(">=1.24.0.350"), MinPackageVersion("neural_compressor_pt", "3.6")),
              env_var_type=boolean)
=======
        Value('moe_chunk', "", env_var='VLLM_MOE_CHUNK', env_var_type=list_of(int)),
        Value('moe_token_boundary', "", env_var='VLLM_MOE_TOKEN_BOUNDARY', env_var_type=list_of(int)),
>>>>>>> 82937529
    ]
    return split_values_and_flags(features)<|MERGE_RESOLUTION|>--- conflicted
+++ resolved
@@ -103,13 +103,10 @@
         Value('use_output_tensor_in_matmulqk',
               All(VersionRange(">=1.24.0.171"), MinPackageVersion("neural_compressor_pt", "3.6")),
               env_var_type=boolean),
-<<<<<<< HEAD
         Value('per_token_kv_scaling_support',
               All(VersionRange(">=1.24.0.350"), MinPackageVersion("neural_compressor_pt", "3.6")),
               env_var_type=boolean)
-=======
         Value('moe_chunk', "", env_var='VLLM_MOE_CHUNK', env_var_type=list_of(int)),
         Value('moe_token_boundary', "", env_var='VLLM_MOE_TOKEN_BOUNDARY', env_var_type=list_of(int)),
->>>>>>> 82937529
     ]
     return split_values_and_flags(features)