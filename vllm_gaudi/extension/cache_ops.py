--- conflicted
+++ resolved
@@ -32,23 +32,21 @@
     src = block_mapping[0]
     dst = block_mapping[1]
 
-<<<<<<< HEAD
-    for key_cache, value_cache in zip(key_caches, value_caches):
-        # read once, write once - no overlap
-        k_values = key_cache.index_select(0, src)  # gather
-        v_values = value_cache.index_select(0, src)
-        key_cache.index_copy_(0, dst, k_values)  # scatter
-        value_cache.index_copy_(0, dst, v_values)
-=======
+    # Gather from src, then scatter to dst (read once, write once - no overlap)
     for key_cache, value_cache, k_scales, v_scales in itertools.zip_longest(key_caches, value_caches, key_scales,
                                                                             value_scales):
-        key_cache.index_copy_(0, dst, key_cache.index_select(0, src))
-        value_cache.index_copy_(0, dst, value_cache.index_select(0, src))
+        k_values = key_cache.index_select(0, src)
+        v_values = value_cache.index_select(0, src)
+        key_cache.index_copy_(0, dst, k_values)
+        value_cache.index_copy_(0, dst, v_values)
+
         if k_scales is not None:
-            k_scales.index_copy_(0, dst, k_scales.index_select(0, src))
+            k_vals = k_scales.index_select(0, src)
+            k_scales.index_copy_(0, dst, k_vals)
+
         if v_scales is not None:
-            v_scales.index_copy_(0, dst, v_scales.index_select(0, src))
->>>>>>> f989d411
+            v_vals = v_scales.index_select(0, src)
+            v_scales.index_copy_(0, dst, v_vals)
 
     if key_caches[0].device.type == 'hpu':
         htorch.core.mark_step()