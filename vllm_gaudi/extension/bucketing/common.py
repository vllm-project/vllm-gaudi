--- conflicted
+++ resolved
@@ -162,26 +162,6 @@
 
     def generate_decode_buckets(self):
         if self.initialized:
-<<<<<<< HEAD
-            strategy = self.get_bucketing_strategy()
-
-            bs_cfg, query_cfg, ctx_cfg = strategy.get_decode_cfgs(max_num_seqs=self.max_num_seqs,
-                                                                  block_size=self.block_size,
-                                                                  max_num_batched_tokens=self.max_num_batched_tokens,
-                                                                  max_model_len=self.max_model_len,
-                                                                  max_blocks=self.num_hpu_blocks)
-
-            bs_range = strategy.get_range(bs_cfg)
-            query_range = strategy.get_range(query_cfg)
-            ctx_range = strategy.get_range(ctx_cfg)
-
-            if get_config().use_contiguous_pa:
-                max_with_defrag = (math.ceil(self.max_model_len // self.block_size) * self.max_num_seqs) \
-                                  + get_config().VLLM_DEFRAG_THRESHOLD:
-                if get_config().VLLM_DEFRAG and ctx_range[-1] < max_with_defrag:
-                    ctx_range.append(max_with_defrag)
-                elif ctx_range[-1] < self.num_hpu_blocks:
-=======
             buckets_from_file = None
             bs_range = []
             query_range = []
@@ -202,8 +182,12 @@
                 query_range = strategy.get_range(query_cfg)
                 ctx_range = strategy.get_range(ctx_cfg)
 
-                if get_config().use_contiguous_pa and ctx_range[-1] < self.num_hpu_blocks:
->>>>>>> 09247221
+                if get_config().use_contiguous_pa:
+                    max_with_defrag = (math.ceil(self.max_model_len // self.block_size) * self.max_num_seqs) \
+                                  + get_config().VLLM_DEFRAG_THRESHOLD:
+                    if get_config().VLLM_DEFRAG and ctx_range[-1] < max_with_defrag:
+                        ctx_range.append(max_with_defrag)
+                elif ctx_range[-1] < self.num_hpu_blocks:
                     ctx_range.append(self.num_hpu_blocks)
 
             self.decode_buckets = generate_buckets(bs_range, query_range, ctx_range, False, self.max_model_len,
