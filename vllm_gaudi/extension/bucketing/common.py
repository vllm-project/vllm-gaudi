import os
import bisect
import math
import itertools
from typing import Dict
import inspect
from dataclasses import dataclass, field
from typing import List, Tuple

from vllm_gaudi.extension.logger import logger as logger
from vllm_gaudi.extension.runtime import get_config


def calc_fallback_value(n: int, base_step: int):
    """ Calculate next bucket for yet unbucketized value"""
    if n <= 1:
        return n
    power = 1 / 3
    # The basic idea is that we first estimate bucket size based
    # on exponent of the number, so higher numbers will generate
    # bigger gaps between individual buckets, but it's not as steep
    # as exponential bucketing. Additionally this has a nice
    # property that generated values are guaranteed to be divisible
    # by base_step
    #
    # examples:
    # n=31, base_step=32
    #   => bucket_size = ceil(31^1/3) * 32 = 4 * 32 = 128
    #   => next_value = round_up(31, 128) = 128
    # n=4001, base_step=32
    #   => bucket_size = ceil(4001^1/3) * 32 = 16 * 32 = 512
    #   => next_value = round_up(4001, 512) = 4096
    bucket_size = math.ceil(math.pow(n, power)) * base_step
    return math.ceil(n / bucket_size) * bucket_size


class HPUBucketingManager():
    _instance = None
    prompt_buckets: List[Tuple[int, int, int]] = []
    decode_buckets: List[Tuple[int, int, int]] = []
    unified_buckets: List[Tuple[int, int, int]] = []
    initialized = False

    def __new__(cls, *args, **kwargs):
        if not cls._instance:
            cls._instance = super(HPUBucketingManager, cls).__new__(cls)
        return cls._instance

    def initialize(self, max_num_seqs, max_num_prefill_seqs, block_size, max_num_batched_tokens, max_model_len):
        self.max_num_seqs = max_num_seqs
        self.max_num_prefill_seqs = max_num_prefill_seqs
        self.block_size = block_size
        self.max_num_batched_tokens = max_num_batched_tokens
        self.num_hpu_blocks = None
        self.max_model_len = max_model_len
        self.initialized = True

        self.fallback_bs_base_step = 2
        self.fallback_seq_base_step = 32
        self.fallback_blocks_base_step = 32

    ### GENERATE BUCKETS FUNCTIONS ###

    def get_bucketing_strategy(self):
        strategy = None
        # TODO - we can use different strategies for decode and prompt
        use_exponential_bucketing = True if \
                get_config().VLLM_EXPONENTIAL_BUCKETING == None else \
                get_config().VLLM_EXPONENTIAL_BUCKETING

        if use_exponential_bucketing:
            from vllm_gaudi.extension.bucketing.exponential import (ExponentialBucketingStrategy)
            strategy = ExponentialBucketingStrategy()
        else:
            from vllm_gaudi.extension.bucketing.linear import LinearBucketingStrategy
            strategy = LinearBucketingStrategy()
        return strategy

    def generate_unified_buckets(self):
        if self.initialized:
            from vllm_gaudi.extension.bucketing.unified import (UnifiedBucketingStrategy)
            strategy = UnifiedBucketingStrategy()

            query_cfg, shared_ctx_cfg, unique_ctx_cfg = strategy.get_unified_cfgs(
                bs=self.max_num_seqs,
                max_model_len=self.max_model_len,
                block_size=self.block_size,
                max_blocks=self.num_hpu_blocks,
                max_num_batched_tokens=self.max_num_batched_tokens)
            query_range = strategy.get_range(query_cfg)
            shared_ctx_range = strategy.get_range(shared_ctx_cfg)
            unique_ctx_range = strategy.get_range(unique_ctx_cfg)

            self.unified_buckets = generate_unified_buckets(query_range, shared_ctx_range, unique_ctx_range,
                                                            self.max_num_seqs, self.block_size, self.max_model_len)

            msg = (f"Generated {len(self.unified_buckets)} "
                   f"unified buckets [query, shared_blocks, unique_blocks]: "
                   f"{list(self.unified_buckets)}")
            logger().info(msg)
        else:
            logger().info("Bucketing is off - skipping prompt buckets generation")
            self.unified_buckets = []
        return

    def generate_prompt_buckets(self):
        if self.initialized:
            strategy = self.get_bucketing_strategy()

            bs_cfg, query_cfg, ctx_cfg = strategy.get_prompt_cfgs(max_num_prefill_seqs=self.max_num_prefill_seqs,
                                                                  block_size=self.block_size,
                                                                  max_num_batched_tokens=self.max_num_batched_tokens,
                                                                  max_model_len=self.max_model_len)

            bs_range = strategy.get_range(bs_cfg)
            query_range = strategy.get_range(query_cfg)
            ctx_range = strategy.get_range(ctx_cfg)

            self.prompt_buckets = generate_buckets(bs_range, query_range, ctx_range, True, self.max_model_len,
                                                   self.max_num_seqs, self.max_num_prefill_seqs,
                                                   self.max_num_batched_tokens, self.block_size, self.num_hpu_blocks)
            self.log_generate_info(True)
        else:
            logger().info("Bucketing is off - skipping prompt buckets generation")
            self.prompt_buckets = []
        return

    def generate_decode_buckets(self):
        if self.initialized:
            strategy = self.get_bucketing_strategy()

            bs_cfg, query_cfg, ctx_cfg = strategy.get_decode_cfgs(max_num_seqs=self.max_num_seqs,
                                                                  block_size=self.block_size,
                                                                  max_num_batched_tokens=self.max_num_batched_tokens,
                                                                  max_model_len=self.max_model_len,
                                                                  max_blocks=self.num_hpu_blocks)

            bs_range = strategy.get_range(bs_cfg)
            query_range = strategy.get_range(query_cfg)
            ctx_range = strategy.get_range(ctx_cfg)

            if get_config().use_contiguous_pa and ctx_range[-1] < self.num_hpu_blocks:
                ctx_range.append(self.num_hpu_blocks)

            self.decode_buckets = generate_buckets(bs_range, query_range, ctx_range, False, self.max_model_len,
                                                   self.max_num_seqs, self.max_num_prefill_seqs,
                                                   self.max_num_batched_tokens, self.block_size, self.num_hpu_blocks)
            self.log_generate_info(False)
        else:
            logger().info("Bucketing is off - skipping decode buckets generation")
            self.decode_buckets = []
        return

    def log_generate_info(self, is_prompt=False):
        phase = 'prompt' if is_prompt else 'decode'
        buckets = self.prompt_buckets if is_prompt else self.decode_buckets
        msg = (f"Generated {len(buckets)} "
               f"{phase} buckets [bs, query, num_blocks]: "
               f"{list(buckets)}")
        logger().info(msg)

    ### RETRIEVE BUCKETS FUNCTIONS ###

    def generate_fallback_bucket(self, batch_size, seq_len, ctx):
        assert self.max_num_batched_tokens is not None
        new_batch_size = calc_fallback_value(batch_size, self.fallback_bs_base_step)
        new_seq_len = min(calc_fallback_value(seq_len, self.fallback_seq_base_step), self.max_num_batched_tokens)
        if self.num_hpu_blocks is None:
            new_ctx = 0
        else:
            new_ctx = min(calc_fallback_value(ctx, self.fallback_blocks_base_step), self.num_hpu_blocks)
        return (new_batch_size, new_seq_len, new_ctx)

    def find_prompt_bucket(self, batch_size, seq_len, ctx=0):
        if self.initialized:
            found_bucket = find_equal_or_closest_greater_config(self.prompt_buckets, (batch_size, seq_len, ctx))
            if found_bucket is None:
                new_bucket = self.generate_fallback_bucket(batch_size, seq_len, ctx)
                logger().warning(f"Prompt bucket for {batch_size, seq_len, ctx}"
                                 f" was not prepared. Adding new bucket: {new_bucket}")
                self.prompt_buckets.append(new_bucket)
                self.prompt_buckets.sort()
                return new_bucket
            return found_bucket
        return (batch_size, seq_len, ctx)

    def find_decode_bucket(self, batch_size, num_blocks):
        if self.initialized:
            found_bucket = find_equal_or_closest_greater_config(self.decode_buckets, (batch_size, 1, num_blocks))
            if found_bucket is None:
                new_bucket = self.generate_fallback_bucket(batch_size, 1, num_blocks)
                logger().warning(f"Decode bucket for {batch_size, 1, num_blocks}"
                                 f" was not prepared. Adding new bucket: {new_bucket}")
                self.decode_buckets.append(new_bucket)
                self.decode_buckets.sort()
                return new_bucket
            return found_bucket
        return (batch_size, 1, num_blocks)

    def find_unified_bucket(self, query, shared_ctx, unique_ctx, is_causal):
        if self.initialized:
            # TODO: handle is_causal
            found_bucket = find_equal_or_closest_greater_config(self.unified_buckets,
                                                                (query, shared_ctx, unique_ctx, is_causal))
            if found_bucket is None:
                logger().warning(f"No bucket found for: {(query, shared_ctx, unique_ctx)}")
                return (query, shared_ctx, unique_ctx)
            return found_bucket
        return (query, shared_ctx, unique_ctx)

    def get_max_prompt_shape(self):
        return max(b[1] for b in self.prompt_buckets) \
               if len(self.prompt_buckets) > 0 else self.max_model_len

    @classmethod
    def get_instance(cls):
        """
        Retrieve the singleton instance of the class.
        """
        return cls._instance


def get_bucketing_manager():
    instance = HPUBucketingManager.get_instance()
    return instance


def generate_buckets(bs_range, query_range, ctx_range, is_prompt, max_model_len, max_num_seqs, max_num_prefill_seqs,
                     max_num_batched_tokens, block_size, max_blocks):
    use_merged_prefill = get_config().merged_prefill
    use_contiguous_pa = get_config().use_contiguous_pa

    def expand_to_neighbor_buckets(bs_idx, bs_range, ctx_idx, ctx_range, max_num_batched_tokens):
        '''
        Expand 2d bucket (bs, query) to include:
        - itself
        - next bs value (if any)
        - next query value (if any)
        - next bs and query values together (if both exists)
        This cover case when our configuration is in budget but between
        values that are in and out of budget:
        bs < edge_case_bs < next bs and query < edge_case_query < next query
        '''
<<<<<<< HEAD
        candidates = [(bs_idx, query_idx), (bs_idx + 1, query_idx), (bs_idx, query_idx + 1),
                      (bs_idx + 1, query_idx + 1)]
        valid_candidates = [(b_idx, q_idx) for b_idx, q_idx in candidates
                            if (b_idx < len(bs_range) and q_idx < len(query_range))]
        return {(bs_range[b_idx], query_range[q_idx]) for b_idx, q_idx in valid_candidates}
=======
        candidates = [(bs_idx, ctx_idx), (bs_idx + 1, ctx_idx), (bs_idx, ctx_idx + 1), (bs_idx + 1, ctx_idx + 1)]
        valid = bs_range[bs_idx] <= max_num_batched_tokens
        if not valid:
            omitted_buckets.add(("bs_range[bs_idx] <= max_num_batched_tokens", "-> bs, ctx: ", bs_idx, ctx_idx))
            return {}
        valid_candidates = [(b_idx, q_idx) for b_idx, q_idx in candidates
                            if b_idx < len(bs_range) and q_idx < len(ctx_range)]
        return {(bs_range[b_idx], ctx_range[q_idx]) for b_idx, q_idx in valid_candidates}
>>>>>>> 60259860

    # filter rules for buckets
    # prompt
    def not_over_max_model_len(bs, query, ctx):
        if not bs * (query + ctx * block_size) <= max_model_len:
            omitted_buckets.add(
<<<<<<< HEAD
                ("condition: bs * (query + ctx * block_size) <= max_model_len", "-> bs, query, ctx: ", bs, query, ctx))
        return bs * (query + ctx * block_size) <= max_model_len

    def not_over_max_num_batched_tokens(bs, query, ctx):
        if not bs * query <= max_num_batched_tokens:
            omitted_buckets.add(
                ("condition: bs * query <= max_num_batched_tokens", "-> bs, query, ctx: ", bs, query, ctx))
        return bs * query <= max_num_batched_tokens
=======
                ("condition: query + ctx * block_size <= max_model_len", "-> bs, query, ctx: ", bs, query, ctx))
        return query + ctx * block_size <= max_model_len
>>>>>>> 60259860

    def ctx_not_over_max_ctx_for_merged_prefill(bs, query, ctx):
        if not ctx <= max_num_prefill_seqs * math.ceil(
            (max_model_len - math.floor(query / max_num_prefill_seqs)) // block_size):
            omitted_buckets.add((
                "ctx <= max_num_prefill_seqs * math.ceil((max_model_len - math.floor(query / max_num_prefill_seqs)) // block_size)",
                "-> bs, query, ctx: ", bs, query, ctx))
        return ctx <= max_num_prefill_seqs * math.ceil(
            (max_model_len - math.floor(query / max_num_prefill_seqs)) // block_size)

    # decode
    def block_not_greater_than_max_model_len(bs, query, ctx):
        if not ctx <= bs * math.ceil(max_model_len / block_size):
            omitted_buckets.add(
                ("condition: ctx <= bs * math.ceil(max_model_len / block_size)", "-> bs, query, ctx: ", bs, query, ctx))
        return ctx <= bs * math.ceil(max_model_len / block_size)

    def batch_size_smaller_than_blocks(bs, query, ctx):
        if not bs <= ctx:
            omitted_buckets.add(("condition: bs <= ctx, ", "-> bs, query, ctx: ", bs, query, ctx))
        return bs <= ctx

    filters_map = {
        "prompt": {
            # depends only on merged_prefill
            True: [ctx_not_over_max_ctx_for_merged_prefill],
            False: [not_over_max_model_len, not_over_max_num_batched_tokens],
        },
        "decode": {
            # depends only on contiguous PA
            True: [],
            False: [block_not_greater_than_max_model_len, batch_size_smaller_than_blocks],
        }
    }

    def get_filters(is_prompt, use_merged_prefill, use_contiguous_pa):
        phase = "prompt" if is_prompt else "decode"
        if is_prompt:
            return filters_map[phase][use_merged_prefill]
        return filters_map[phase][use_contiguous_pa]

    buckets = set()
    buckets_2d = set()
    omitted_buckets = set()
    filters = get_filters(is_prompt, use_merged_prefill, use_contiguous_pa)
    for bs_idx, bs in enumerate(bs_range):
        for ctx_idx, ctx in enumerate(ctx_range):
            local_buckets = expand_to_neighbor_buckets(bs_idx, bs_range, ctx_idx, ctx_range,
                                                       max_num_batched_tokens) if not is_prompt else {(bs, ctx)}
            buckets_2d.update(local_buckets)

    for bs, ctx in buckets_2d:
        for query in query_range:
            if all(bucket_filter(bs, query, ctx) for bucket_filter in filters):
                buckets.add((bs, query, ctx))
    if not buckets:
        phase = 'prompt' if is_prompt else 'decode'
        for bucket in omitted_buckets:
            logger().error(bucket)
        raise RuntimeError(
            "Generated 0 " + phase +
            " buckets. Please use default exponential bucketing, VLLM_EXPONENTIAL_BUCKETING=true or generate linear warmup flags according to README"
        )

    return sorted(buckets)


def generate_unified_buckets(query_range, shared_ctx_range, unique_ctx_range, bs, block_size, max_model_len):
    buckets = set()
    is_causal = [0, 1]

    for query, shared_ctx, unique_ctx, causal in itertools.product(query_range, shared_ctx_range, unique_ctx_range,
                                                                   is_causal):
        if causal:
            max_bs = min(bs, query)
            if math.ceil(shared_ctx * block_size // max_bs) <= max_model_len:
                buckets.add((query, shared_ctx, unique_ctx, causal))
        elif (query <= bs):
            # non causal query = current bs
            if shared_ctx > 0 or unique_ctx > 0:
                if shared_ctx == 0 or (query > 1 and \
                    math.ceil(shared_ctx * block_size // (query // 2)) <= max_model_len):
                    buckets.add((query, shared_ctx, unique_ctx, causal))

    return sorted(buckets)


def is_greater_or_equal(tuple1, tuple2):
    return tuple1[0] >= tuple2[0] and tuple1[1] >= tuple2[1] \
           and tuple1[2] >= tuple2[2]


def find_equal_or_closest_greater_config(sorted_list, target_tuple):
    idx = bisect.bisect_left(sorted_list, target_tuple)
    for i in range(idx, len(sorted_list)):
        if is_greater_or_equal(sorted_list[i], target_tuple):
            return sorted_list[i]
    return None<|MERGE_RESOLUTION|>--- conflicted
+++ resolved
@@ -241,29 +241,17 @@
         values that are in and out of budget:
         bs < edge_case_bs < next bs and query < edge_case_query < next query
         '''
-<<<<<<< HEAD
-        candidates = [(bs_idx, query_idx), (bs_idx + 1, query_idx), (bs_idx, query_idx + 1),
-                      (bs_idx + 1, query_idx + 1)]
-        valid_candidates = [(b_idx, q_idx) for b_idx, q_idx in candidates
-                            if (b_idx < len(bs_range) and q_idx < len(query_range))]
-        return {(bs_range[b_idx], query_range[q_idx]) for b_idx, q_idx in valid_candidates}
-=======
+
         candidates = [(bs_idx, ctx_idx), (bs_idx + 1, ctx_idx), (bs_idx, ctx_idx + 1), (bs_idx + 1, ctx_idx + 1)]
-        valid = bs_range[bs_idx] <= max_num_batched_tokens
-        if not valid:
-            omitted_buckets.add(("bs_range[bs_idx] <= max_num_batched_tokens", "-> bs, ctx: ", bs_idx, ctx_idx))
-            return {}
         valid_candidates = [(b_idx, q_idx) for b_idx, q_idx in candidates
                             if b_idx < len(bs_range) and q_idx < len(ctx_range)]
         return {(bs_range[b_idx], ctx_range[q_idx]) for b_idx, q_idx in valid_candidates}
->>>>>>> 60259860
 
     # filter rules for buckets
     # prompt
     def not_over_max_model_len(bs, query, ctx):
         if not bs * (query + ctx * block_size) <= max_model_len:
             omitted_buckets.add(
-<<<<<<< HEAD
                 ("condition: bs * (query + ctx * block_size) <= max_model_len", "-> bs, query, ctx: ", bs, query, ctx))
         return bs * (query + ctx * block_size) <= max_model_len
 
@@ -272,10 +260,6 @@
             omitted_buckets.add(
                 ("condition: bs * query <= max_num_batched_tokens", "-> bs, query, ctx: ", bs, query, ctx))
         return bs * query <= max_num_batched_tokens
-=======
-                ("condition: query + ctx * block_size <= max_model_len", "-> bs, query, ctx: ", bs, query, ctx))
-        return query + ctx * block_size <= max_model_len
->>>>>>> 60259860
 
     def ctx_not_over_max_ctx_for_merged_prefill(bs, query, ctx):
         if not ctx <= max_num_prefill_seqs * math.ceil(
