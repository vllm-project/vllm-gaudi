import os
import bisect
import math
from typing import Dict
import inspect
from dataclasses import dataclass, field
from typing import List, Tuple

from vllm_gaudi.extension.logger import logger as logger
from vllm_gaudi.extension.runtime import get_config


def calc_fallback_value(n: int, base_step: int):
    """ Calculate next bucket for yet unbucketized value"""
    if n <= 1:
        return n
    power = 1/3
    # The basic idea is that we first estimate bucket size based
    # on exponent of the number, so higher numbers will generate
    # bigger gaps between individual buckets, but it's not as steep
    # as exponential bucketing. Additionally this has a nice
    # property that generated values are guaranteed to be divisible
    # by base_step
    #
    # examples:
    # n=31, base_step=32
    #   => bucket_size = ceil(31^1/3) * 32 = 4 * 32 = 128
    #   => next_value = round_up(31, 128) = 128
    # n=4001, base_step=32
    #   => bucket_size = ceil(4001^1/3) * 32 = 16 * 32 = 512
    #   => next_value = round_up(4001, 512) = 4096
    bucket_size = math.ceil(math.pow(n, power)) * base_step
    return math.ceil(n / bucket_size) * bucket_size


class HPUBucketingManager():
    _instance = None
    prompt_buckets: List[Tuple[int, int, int]] = []
    decode_buckets: List[Tuple[int, int, int]] = []
    initialized = False

    def __new__(cls, *args, **kwargs):
        if not cls._instance:
            cls._instance = super(HPUBucketingManager, cls).__new__(cls)
        return cls._instance

    def initialize(self, max_num_seqs, max_num_prefill_seqs, block_size,
                   max_num_batched_tokens, max_model_len):
        self.max_num_seqs = max_num_seqs
        self.max_num_prefill_seqs = max_num_prefill_seqs
        self.block_size = block_size
        self.max_num_batched_tokens = max_num_batched_tokens
        self.num_hpu_blocks = None
        self.max_model_len = max_model_len
        self.initialized = True

        self.fallback_bs_base_step = 2
        self.fallback_seq_base_step = 32
        self.fallback_blocks_base_step = 32

    ### GENERATE BUCKETS FUNCTIONS ###

    def get_bucketing_strategy(self):
        strategy = None
        # TODO - we can use different strategies for decode and prompt
        use_exponential_bucketing = True if \
                get_config().VLLM_EXPONENTIAL_BUCKETING == None else \
                get_config().VLLM_EXPONENTIAL_BUCKETING
        
        if use_exponential_bucketing:
            from vllm_gaudi.extension.bucketing.exponential import (
                ExponentialBucketingStrategy)
            strategy = ExponentialBucketingStrategy()
        else:
            from vllm_gaudi.extension.bucketing.linear import LinearBucketingStrategy
            strategy = LinearBucketingStrategy()
        return strategy

    def generate_prompt_buckets(self):
        if self.initialized:
            strategy = self.get_bucketing_strategy()

            bs_cfg, query_cfg, ctx_cfg = strategy.get_prompt_cfgs(
                            max_num_prefill_seqs = self.max_num_prefill_seqs,
                            block_size = self.block_size,
                            max_num_batched_tokens = self.max_num_batched_tokens,
                            max_model_len = self.max_model_len)

            bs_range = strategy.get_range(bs_cfg)
            query_range = strategy.get_range(query_cfg)
            ctx_range = strategy.get_range(ctx_cfg)

            self.prompt_buckets = self.generate_buckets(bs_range, query_range, ctx_range, True)
            self.log_generate_info(True)
        else:
            logger().info("Bucketing is off - skipping prompt buckets generation")
            self.prompt_buckets = []
        return

    def generate_decode_buckets(self):
        if self.initialized:
            strategy = self.get_bucketing_strategy()

            bs_cfg, query_cfg, ctx_cfg = strategy.get_decode_cfgs(
                            max_num_seqs = self.max_num_seqs,
                            block_size = self.block_size, 
                            max_num_batched_tokens = self.max_num_batched_tokens,
                            max_model_len = self.max_model_len, 
<<<<<<< HEAD
                            num_max_blocks = self.num_hpu_blocks)

            bs_range = strategy.get_range(bs_cfg)
            query_range = strategy.get_range(query_cfg)
            ctx_range = strategy.get_range(ctx_cfg)

            self.decode_buckets = self.generate_buckets(bs_range, query_range, ctx_range, False)
=======
                            max_blocks = self.num_hpu_blocks)
>>>>>>> 9a958379
            self.log_generate_info(False)
        else:
            logger().info("Bucketing is off - skipping decode buckets generation")
            self.decode_buckets = []
        return

    def log_generate_info(self, is_prompt):
        phase = 'prompt' if is_prompt else 'decode'
        buckets = self.prompt_buckets if is_prompt else self.decode_buckets
        msg = (f"Generated {len(buckets)} "
               f"{phase} buckets [bs, query, num_blocks]: "
               f"{list(buckets)}")
        logger().info(msg)

    def generate_buckets(self, bs_range, query_range, ctx_range, is_prompt):
        use_merged_prefill = get_config().merged_prefill
        use_contiguous_pa = get_config().use_contiguous_pa

        def expand_to_neighbor_buckets(bs_idx, bs_range, query_idx, query_range, ctx):
            '''
            Expand bucket (bs, query, ctx) to include:
            - itself
            - next bs value (if any)
            - next query value (if any)
            - next bs and query values together (if both exists)
            This cover case when our configuration is in budget but between
            values that are in and out of budget:
            bs < edge_case_bs < next bs and query < edge_case_query < next query
            '''
            neighbors = {(bs_range[bs_idx], query_range[query_idx], ctx)}
            next_bs_exists = bs_idx + 1 < len(bs_range)
            next_query_exists = query_idx + 1 < len(query_range)
            if next_bs_exists:
                neighbors.add((bs_range[bs_idx+1], query_range[query_idx], ctx))
            if next_query_exists:
                neighbors.add((bs_range[bs_idx], query_range[query_idx+1], ctx))
            if next_bs_exists and next_query_exists:
                neighbors.add((bs_range[bs_idx+1], query_range[query_idx+1], ctx))
            return neighbors

        # filter rules for buckets
        # prompt
        def under_max_batched_tokens(bs, query, ctx): return bs * query <= self.max_num_batched_tokens
        def not_over_max_model_len(bs, query, ctx): return query + ctx * self.block_size <= self.max_model_len
        def ctx_not_over_max_ctx_for_merged_prefill(bs, query, ctx): return ctx <= self.max_num_prefill_seqs * math.ceil((self.max_model_len - math.floor(query / self.max_num_prefill_seqs)) // self.block_size)
        # decode
        def block_not_greater_than_max_model_len(bs, query, ctx): 
            #print("1", bs, query, ctx, (ctx <= bs * math.ceil(self.max_model_len / self.block_size)), self.max_model_len, self.block_size)
            return ctx <= bs * math.ceil(self.max_model_len / self.block_size)
        def batch_size_smaller_than_blocks(bs, query, ctx): 
            #print("2", bs, query, ctx, (bs <= ctx))
            return bs <= ctx

        filters_map = {
            "prompt": {
                # depends only on merged_prefill
                True: [under_max_batched_tokens, ctx_not_over_max_ctx_for_merged_prefill],
                False: [under_max_batched_tokens, not_over_max_model_len],
            },
            "decode": {
                # depends only on contiguous PA
                True: [batch_size_smaller_than_blocks],
                False: [block_not_greater_than_max_model_len, batch_size_smaller_than_blocks],
            }
        }
        
        def get_filters(is_prompt, use_merged_prefill, use_contiguous_pa):
            phase = "prompt" if is_prompt else "decode"
            if is_prompt:
                return filters_map[phase][use_merged_prefill]
            else:
                print(filters_map[phase][use_contiguous_pa])
                return filters_map[phase][use_contiguous_pa]
            return []
            
        buckets = set()
        filters = get_filters(is_prompt, use_merged_prefill, use_contiguous_pa)
        print(bs_range, query_range, ctx_range)
        for bs_idx, bs in enumerate(bs_range):
            for query_idx, query in enumerate(query_range):
                for ctx in ctx_range:
                    if all(bucket_filter(bs, query, ctx) for bucket_filter in filters):
                        buckets.update(expand_to_neighbor_buckets(bs_idx, bs_range, query_idx, query_range, ctx))

        return sorted(buckets)

    ### RETRIEVE BUCKETS FUNCTIONS ###

    def generate_fallback_bucket(self, batch_size, seq_len, ctx):
        assert self.max_num_batched_tokens is not None
        new_batch_size = calc_fallback_value(batch_size, self.fallback_bs_base_step)
        new_seq_len = min(calc_fallback_value(seq_len, self.fallback_seq_base_step),
                          self.max_num_batched_tokens)
        if self.num_hpu_blocks is None:
            new_ctx = 0
        else:
            new_ctx = min(calc_fallback_value(ctx, self.fallback_blocks_base_step),
                      self.num_hpu_blocks)
        return (new_batch_size, new_seq_len, new_ctx)

    def find_prompt_bucket(self, batch_size, seq_len, ctx=0):
        if self.initialized:
            found_bucket = find_equal_or_closest_greater_config(self.prompt_buckets, (batch_size, seq_len, ctx))
            if found_bucket is None:
                new_bucket = self.generate_fallback_bucket(batch_size, seq_len, ctx)
                logger().warning(f"Prompt bucket for {batch_size, seq_len, ctx}"
                                 f" was not prepared. Adding new bucket: {new_bucket}")
                self.prompt_buckets.append(new_bucket)
                self.prompt_buckets.sort()
                return new_bucket
            return found_bucket
        return (batch_size, seq_len, ctx)

    def find_decode_bucket(self, batch_size, num_blocks):
        if self.initialized:
            found_bucket = find_equal_or_closest_greater_config(self.decode_buckets, (batch_size, 1, num_blocks))
            if found_bucket is None:
                new_bucket = self.generate_fallback_bucket(batch_size, 1, num_blocks)
                logger().warning(f"Decode bucket for {batch_size, 1, num_blocks}"
                                 f" was not prepared. Adding new bucket: {new_bucket}")
                self.decode_buckets.append(new_bucket)
                self.decode_buckets.sort()
                return new_bucket
            return found_bucket
        return (batch_size, 1, num_blocks)

    def get_max_prompt_shape(self):
        return max(b[1] for b in self.prompt_buckets) \
               if len(self.prompt_buckets) > 0 else self.max_model_len

    @classmethod
    def get_instance(cls):
        """
        Retrieve the singleton instance of the class.
        """
        return cls._instance


def get_bucketing_manager():
    instance = HPUBucketingManager.get_instance()
    return instance 


def is_greater_or_equal(tuple1, tuple2):
    return tuple1[0] >= tuple2[0] and tuple1[1] >= tuple2[1] \
           and tuple1[2] >= tuple2[2]


def find_equal_or_closest_greater_config(sorted_list, target_tuple):
    idx = bisect.bisect_left(sorted_list, target_tuple)
    for i in range(idx, len(sorted_list)):
        if is_greater_or_equal(sorted_list[i], target_tuple):
            return sorted_list[i]
    return None
<|MERGE_RESOLUTION|>--- conflicted
+++ resolved
@@ -106,17 +106,13 @@
                             block_size = self.block_size, 
                             max_num_batched_tokens = self.max_num_batched_tokens,
                             max_model_len = self.max_model_len, 
-<<<<<<< HEAD
-                            num_max_blocks = self.num_hpu_blocks)
+                            max_blocks = self.num_hpu_blocks)
 
             bs_range = strategy.get_range(bs_cfg)
             query_range = strategy.get_range(query_cfg)
             ctx_range = strategy.get_range(ctx_cfg)
 
             self.decode_buckets = self.generate_buckets(bs_range, query_range, ctx_range, False)
-=======
-                            max_blocks = self.num_hpu_blocks)
->>>>>>> 9a958379
             self.log_generate_info(False)
         else:
             logger().info("Bucketing is off - skipping decode buckets generation")
