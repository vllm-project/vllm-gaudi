--- conflicted
+++ resolved
@@ -61,7 +61,6 @@
 fi
 echo "Test with deepseek_v2 + inc dynamic quantization + tp 2 successful"
 
-<<<<<<< HEAD
 echo "Testing Qwen3-8B-FP8 + inc requant FP8 model + dynamic quant"
 echo VLLM_HPU_FORCE_CHANNEL_FP8=false QUANT_CONFIG=vllm-gaudi/tests/models/language/generation/inc_dynamic_quant.json HABANA_VISIBLE_DEVICES=all VLLM_CONTIGUOUS_PA=False VLLM_SKIP_WARMUP=true PT_HPU_LAZY_MODE=1 VLLM_USE_V1=1 python -u vllm-gaudi/tests/full_tests/generate.py --model Qwen/Qwen3-8B-FP8 --trust-remote-code 
 QUANT_CONFIG=vllm-gaudi/tests/models/language/generation/inc_dynamic_quant.json VLLM_HPU_FORCE_CHANNEL_FP8=false  \
@@ -75,27 +74,6 @@
 
 # Chendi: commenting out dyamic scaling test, as it is only works on G3 and failed on G2
 # Don't delete them, once we have G3 CI node, we can enable it.
-
-# # QWEN3 + blockfp8 + dynamic scaling
-# echo "Testing Qwen3-8B-FP8 + blockfp8 + dynamic scaling"
-# echo HABANA_VISIBLE_DEVICES=all VLLM_CONTIGUOUS_PA=False VLLM_SKIP_WARMUP=true PT_HPU_LAZY_MODE=1 VLLM_USE_V1=1 python -u vllm-gaudi/tests/full_tests/generate.py --model Qwen/Qwen3-8B-FP8 --trust-remote-code
-# HABANA_VISIBLE_DEVICES=all VLLM_CONTIGUOUS_PA=False VLLM_SKIP_WARMUP=true PT_HPU_LAZY_MODE=1 VLLM_USE_V1=1 python -u vllm-gaudi/tests/full_tests/generate.py --model Qwen/Qwen3-8B-FP8 --trust-remote-code
-# if [ $? -ne 0 ]; then
-#     echo "Error: Test failed for Qwen3-8B-FP8 + blockfp8 + dynamic scaling" >&2
-#     exit -1
-# fi
-# echo "Test with Qwen3-8B-FP8 + blockfp8 + dynamic scaling successful"
-
-# # QWEN3 compressed tensor + dynamic scaling
-# echo "Testing Qwen3-8B-FP8-dynamic + compressed-tensor + dynamic scaling"
-# echo HABANA_VISIBLE_DEVICES=all VLLM_CONTIGUOUS_PA=False VLLM_SKIP_WARMUP=true PT_HPU_LAZY_MODE=1 VLLM_USE_V1=1 python -u vllm-gaudi/tests/full_tests/generate.py --model RedHatAI/Qwen3-8B-FP8-dynamic --trust-remote-code
-# HABANA_VISIBLE_DEVICES=all VLLM_CONTIGUOUS_PA=False VLLM_SKIP_WARMUP=true PT_HPU_LAZY_MODE=1 VLLM_USE_V1=1 python -u vllm-gaudi/tests/full_tests/generate.py --model RedHatAI/Qwen3-8B-FP8-dynamic --trust-remote-code
-# if [ $? -ne 0 ]; then
-#     echo "Error: Test failed for Qwen3-8B-FP8-dynamic + compressed-tensor + dynamic scaling" >&2
-#     exit -1
-# fi
-# echo "Test with Qwen3-8B-FP8-dynamic + compressed-tensor + dynamic scaling successful"
-=======
 # QWEN3 + blockfp8 + dynamic scaling
 echo "Testing Qwen3-8B-FP8 + blockfp8 + dynamic scaling"
 echo HABANA_VISIBLE_DEVICES=all VLLM_CONTIGUOUS_PA=False VLLM_SKIP_WARMUP=true PT_HPU_LAZY_MODE=1 VLLM_USE_V1=1 python -u vllm-gaudi/tests/full_tests/generate.py --model Qwen/Qwen3-8B-FP8 --trust-remote-code
@@ -115,7 +93,6 @@
     exit -1
 fi
 echo "Test with Qwen3-8B-FP8-dynamic + compressed-tensor + dynamic scaling successful"
->>>>>>> 5acf426b
 
 # structured output
 echo "Testing structured output"
