# basic model
echo "Testing basic model with vllm-hpu plugin v1"
echo HABANA_VISIBLE_DEVICES=all VLLM_SKIP_WARMUP=true PT_HPU_LAZY_MODE=1 VLLM_USE_V1=1 python -u vllm-gaudi/tests/full_tests/generate.py --model facebook/opt-125m
HABANA_VISIBLE_DEVICES=all VLLM_SKIP_WARMUP=true PT_HPU_LAZY_MODE=1 VLLM_USE_V1=1 python -u vllm-gaudi/tests/full_tests/generate.py --model facebook/opt-125m
if [ $? -ne 0 ]; then
    echo "Error: Test failed for basic model" >&2
    exit -1
fi
echo "Test with basic model passed"

# tp=2
echo "Testing tensor parallel size 2 with vllm-hpu plugin v1"
echo HABANA_VISIBLE_DEVICES=all VLLM_SKIP_WARMUP=true PT_HPU_LAZY_MODE=1 VLLM_USE_V1=1 python -u vllm-gaudi/tests/full_tests/generate.py --model facebook/opt-125m --tensor-parallel-size 2
HABANA_VISIBLE_DEVICES=all VLLM_SKIP_WARMUP=true PT_HPU_LAZY_MODE=1 VLLM_USE_V1=1 python -u vllm-gaudi/tests/full_tests/generate.py --model facebook/opt-125m --tensor-parallel-size 2
if [ $? -ne 0 ]; then
    echo "Error: Test failed for tensor parallel size 2" >&2
    exit -1
fi
echo "Test with tensor parallel size 2 passed"

# mla and moe
echo "Testing MLA and MoE with vllm-hpu plugin v1"
echo HABANA_VISIBLE_DEVICES=all VLLM_SKIP_WARMUP=true PT_HPU_LAZY_MODE=1 VLLM_USE_V1=1 python -u vllm-gaudi/tests/full_tests/generate.py --model deepseek-ai/DeepSeek-V2-Lite-Chat --trust-remote-code
HABANA_VISIBLE_DEVICES=all VLLM_SKIP_WARMUP=true PT_HPU_LAZY_MODE=1 VLLM_USE_V1=1 python -u vllm-gaudi/tests/full_tests/generate.py --model deepseek-ai/DeepSeek-V2-Lite-Chat --trust-remote-code
if [ $? -ne 0 ]; then
    echo "Error: Test failed for deepseek v2 lite passed" >&2
    exit -1
fi
echo "Test with deepseek v2 lite passed"

# granite + inc
echo "Testing granite-8b + inc with vllm-hpu plugin v1"
echo QUANT_CONFIG=vllm-gaudi/tests/models/language/generation/inc_unit_scale_quant.json HABANA_VISIBLE_DEVICES=all VLLM_SKIP_WARMUP=true PT_HPU_LAZY_MODE=1 VLLM_USE_V1=1 python -u vllm-gaudi/tests/full_tests/generate.py --model ibm-granite/granite-3.3-2b-instruct --trust-remote-code  --quantization inc --kv_cache_dtype fp8_inc
QUANT_CONFIG=vllm-gaudi/tests/models/language/generation/inc_unit_scale_quant.json \
HABANA_VISIBLE_DEVICES=all VLLM_SKIP_WARMUP=true PT_HPU_LAZY_MODE=1 VLLM_USE_V1=1 python -u vllm-gaudi/tests/full_tests/generate.py --model ibm-granite/granite-3.3-2b-instruct --trust-remote-code --quantization inc --kv_cache_dtype fp8_inc
if [ $? -ne 0 ]; then
    echo "Error: Test failed for granite + inc" >&2
    exit -1
fi
echo "Test with granite + inc passed"

# deepseek v2 + inc
echo "Testing deepseek_v2 + inc with vllm-hpu plugin v1"
echo QUANT_CONFIG=vllm-gaudi/tests/models/language/generation/inc_unit_scale_quant.json HABANA_VISIBLE_DEVICES=all VLLM_SKIP_WARMUP=true PT_HPU_LAZY_MODE=1 VLLM_USE_V1=1 python -u vllm-gaudi/tests/full_tests/generate.py --model deepseek-ai/DeepSeek-V2-Lite-Chat --trust-remote-code  --quantization inc --kv_cache_dtype fp8_inc
QUANT_CONFIG=vllm-gaudi/tests/models/language/generation/inc_unit_scale_quant.json \
HABANA_VISIBLE_DEVICES=all VLLM_SKIP_WARMUP=true PT_HPU_LAZY_MODE=1 VLLM_USE_V1=1 python -u vllm-gaudi/tests/full_tests/generate.py --model deepseek-ai/DeepSeek-V2-Lite-Chat --trust-remote-code --quantization inc --kv_cache_dtype fp8_inc
if [ $? -ne 0 ]; then
    echo "Error: Test failed for deepseek_v2 + inc" >&2
    exit -1
fi
echo "Test with deepseek_v2 + inc passed"

# deepseek v2 + inc + dynamic quantization + tp2
echo "Testing deepseek_v2 + inc dynamic quantization + tp2"
echo QUANT_CONFIG=vllm-gaudi/tests/models/language/generation/inc_dynamic_quant.json HABANA_VISIBLE_DEVICES=all VLLM_SKIP_WARMUP=true PT_HPU_LAZY_MODE=1 VLLM_USE_V1=1 python -u vllm-gaudi/tests/full_tests/generate.py --model deepseek-ai/DeepSeek-V2-Lite-Chat --trust-remote-code  --quantization inc --tensor-parallel-size 2
QUANT_CONFIG=vllm-gaudi/tests/models/language/generation/inc_dynamic_quant.json \
HABANA_VISIBLE_DEVICES=all VLLM_SKIP_WARMUP=true PT_HPU_LAZY_MODE=1 VLLM_USE_V1=1 python -u vllm-gaudi/tests/full_tests/generate.py --model deepseek-ai/DeepSeek-V2-Lite-Chat --trust-remote-code --quantization inc --tensor-parallel-size 2
if [ $? -ne 0 ]; then
    echo "Error: Test failed for deepseek_v2 + inc dynamic quantization + tp2" >&2
    exit -1
fi
echo "Test with deepseek_v2 + inc dynamic quantization + tp 2 successful"

echo "Testing Qwen3-8B-FP8 + inc requant FP8 model + dynamic quant"
echo VLLM_HPU_FORCE_CHANNEL_FP8=false QUANT_CONFIG=vllm-gaudi/tests/models/language/generation/inc_dynamic_quant.json HABANA_VISIBLE_DEVICES=all VLLM_CONTIGUOUS_PA=False VLLM_SKIP_WARMUP=true PT_HPU_LAZY_MODE=1 VLLM_USE_V1=1 python -u vllm-gaudi/tests/full_tests/generate.py --model Qwen/Qwen3-8B-FP8 --trust-remote-code 
QUANT_CONFIG=vllm-gaudi/tests/models/language/generation/inc_dynamic_quant.json VLLM_HPU_FORCE_CHANNEL_FP8=false  \
    HABANA_VISIBLE_DEVICES=all VLLM_CONTIGUOUS_PA=False VLLM_SKIP_WARMUP=true PT_HPU_LAZY_MODE=1 VLLM_USE_V1=1 \
    python -u vllm-gaudi/tests/full_tests/generate.py --model Qwen/Qwen3-8B-FP8 --trust-remote-code 
if [ $? -ne 0 ]; then
    echo "Error: Test failed for Qwen3-8B-FP8 + inc requant FP8 model + dynamic quant" >&2
    exit -1
fi
echo "Test with Qwen3-8B-FP8 + inc requant FP8 model + dynamic quant passed"

# QWEN3 + blockfp8 + dynamic scaling
echo "Testing Qwen3-8B-FP8 + blockfp8 + dynamic scaling"
echo HABANA_VISIBLE_DEVICES=all VLLM_CONTIGUOUS_PA=False VLLM_SKIP_WARMUP=true PT_HPU_LAZY_MODE=1 VLLM_USE_V1=1 python -u vllm-gaudi/tests/full_tests/generate.py --model Qwen/Qwen3-8B-FP8 --trust-remote-code
HABANA_VISIBLE_DEVICES=all VLLM_CONTIGUOUS_PA=False VLLM_SKIP_WARMUP=true PT_HPU_LAZY_MODE=1 VLLM_USE_V1=1 python -u vllm-gaudi/tests/full_tests/generate.py --model Qwen/Qwen3-8B-FP8 --trust-remote-code
if [ $? -ne 0 ]; then
    echo "Error: Test failed for Qwen3-8B-FP8 + blockfp8 + dynamic scaling" >&2
    exit -1
fi
echo "Test with Qwen3-8B-FP8 + blockfp8 + dynamic scaling successful"

# QWEN3 compressed tensor + dynamic scaling
echo "Testing Qwen3-8B-FP8-dynamic + compressed-tensor + dynamic scaling"
echo HABANA_VISIBLE_DEVICES=all VLLM_CONTIGUOUS_PA=False VLLM_SKIP_WARMUP=true PT_HPU_LAZY_MODE=1 VLLM_USE_V1=1 python -u vllm-gaudi/tests/full_tests/generate.py --model RedHatAI/Qwen3-8B-FP8-dynamic --trust-remote-code
HABANA_VISIBLE_DEVICES=all VLLM_CONTIGUOUS_PA=False VLLM_SKIP_WARMUP=true PT_HPU_LAZY_MODE=1 VLLM_USE_V1=1 python -u vllm-gaudi/tests/full_tests/generate.py --model RedHatAI/Qwen3-8B-FP8-dynamic --trust-remote-code
if [ $? -ne 0 ]; then
    echo "Error: Test failed for Qwen3-8B-FP8-dynamic + compressed-tensor + dynamic scaling" >&2
    exit -1
fi
echo "Test with Qwen3-8B-FP8-dynamic + compressed-tensor + dynamic scaling successful"

# structured output
echo "Testing structured output"
echo HABANA_VISIBLE_DEVICES=all VLLM_CONTIGUOUS_PA=False VLLM_SKIP_WARMUP=True PT_HPU_LAZY_MODE=1 VLLM_USE_V1=1 python -u vllm-gaudi/tests/full_tests/structured_outputs.py 
HABANA_VISIBLE_DEVICES=all VLLM_CONTIGUOUS_PA=False VLLM_SKIP_WARMUP=True PT_HPU_LAZY_MODE=1 VLLM_USE_V1=1 python -u vllm-gaudi/tests/full_tests/structured_outputs.py 
if [ $? -ne 0 ]; then
    echo "Error: Test failed for structured outputs" >&2
    exit -1
fi
echo HABANA_VISIBLE_DEVICES=all VLLM_MERGED_PREFILL=True VLLM_CONTIGUOUS_PA=False VLLM_SKIP_WARMUP=True PT_HPU_LAZY_MODE=1 VLLM_USE_V1=1 python -u vllm-gaudi/tests/full_tests/structured_outputs.py 
HABANA_VISIBLE_DEVICES=all VLLM_MERGED_PREFILL=True VLLM_CONTIGUOUS_PA=False VLLM_SKIP_WARMUP=True PT_HPU_LAZY_MODE=1 VLLM_USE_V1=1 python -u vllm-gaudi/tests/full_tests/structured_outputs.py 
if [ $? -ne 0 ]; then
    echo "Error: Test failed for structured outputs with merged prefill" >&2
    exit -1
fi
echo "Test with structured outputs passed"
# awq
echo "Testing awq inference with vllm-hpu plugin v1"
echo HABANA_VISIBLE_DEVICES=all VLLM_SKIP_WARMUP=true PT_HPU_LAZY_MODE=1 VLLM_USE_V1=1 python -u vllm-gaudi/tests/full_tests/generate.py --model TheBloke/Llama-2-7B-Chat-AWQ --dtype bfloat16 --quantization awq_hpu
HABANA_VISIBLE_DEVICES=all VLLM_SKIP_WARMUP=true PT_HPU_LAZY_MODE=1 VLLM_USE_V1=1 python -u vllm-gaudi/tests/full_tests/generate.py --model TheBloke/Llama-2-7B-Chat-AWQ --dtype bfloat16 --quantization awq_hpu
if [ $? -ne 0 ]; then
    echo "Error: Test failed for awq" >&2
    exit -1
fi
echo "Test with awq passed"

# gptq
echo "Testing gptq inference with vllm-hpu plugin v1"
echo HABANA_VISIBLE_DEVICES=all VLLM_SKIP_WARMUP=true PT_HPU_LAZY_MODE=1 VLLM_USE_V1=1 python -u vllm-gaudi/tests/full_tests/generate.py --model TheBloke/Llama-2-7B-Chat-GPTQ --dtype bfloat16 --quantization gptq_hpu
HABANA_VISIBLE_DEVICES=all VLLM_SKIP_WARMUP=true PT_HPU_LAZY_MODE=1 VLLM_USE_V1=1 python -u vllm-gaudi/tests/full_tests/generate.py --model TheBloke/Llama-2-7B-Chat-GPTQ --dtype bfloat16 --quantization gptq_hpu
if [ $? -ne 0 ]; then
    echo "Error: Test failed for gptq" >&2
    exit -1
fi
echo "Test with gptq passed"

# compressed w4a16
echo "Testing compressed w4a16 inference with vllm-hpu plugin v1"
echo HABANA_VISIBLE_DEVICES=all VLLM_SKIP_WARMUP=true PT_HPU_LAZY_MODE=1 VLLM_USE_V1=1 python -u vllm-gaudi/tests/full_tests/generate.py --model RedHatAI/Qwen3-8B-quantized.w4a16 --dtype bfloat16 
HABANA_VISIBLE_DEVICES=all VLLM_SKIP_WARMUP=true PT_HPU_LAZY_MODE=1 VLLM_USE_V1=1 python -u vllm-gaudi/tests/full_tests/generate.py --model RedHatAI/Qwen3-8B-quantized.w4a16 --dtype bfloat16
if [ $? -ne 0 ]; then
    echo "Error: Test failed for compressed w4a16" >&2
    exit -1
fi
echo "Test with compressed w4a16 passed"

# compressed w4a16 MOE
echo "Testing compressed w4a16 MoE inference with vllm-hpu plugin v1"
echo HABANA_VISIBLE_DEVICES=all VLLM_SKIP_WARMUP=true PT_HPU_LAZY_MODE=0 VLLM_USE_V1=1 python -u vllm-gaudi/tests/full_tests/generate.py --model RedHatAI/Qwen3-30B-A3B-quantized.w4a16 --dtype bfloat16 
HABANA_VISIBLE_DEVICES=all VLLM_SKIP_WARMUP=true PT_HPU_LAZY_MODE=0 VLLM_USE_V1=1 python -u vllm-gaudi/tests/full_tests/generate.py --model RedHatAI/Qwen3-30B-A3B-quantized.w4a16 --dtype bfloat16
if [ $? -ne 0 ]; then
    echo "Error: Test failed for compressed w4a16 MoE" >&2
    exit -1
fi
echo "Test with compressed w4a16 MoE passed"
# 

# gsm8k test
# used to check HPUattn + MLP
echo "Testing GSM8K on ganite-8b"
echo VLLM_CONTIGUOUS_PA=False VLLM_SKIP_WARMUP=True PT_HPU_LAZY_MODE=1 VLLM_USE_V1=1 \
pytest -v -s vllm-gaudi/tests/models/language/generation/test_common.py --model_card_path vllm-gaudi/tests/full_tests/model_cards/granite-8b.yaml
VLLM_CONTIGUOUS_PA=False VLLM_SKIP_WARMUP=True PT_HPU_LAZY_MODE=1 VLLM_USE_V1=1 \
pytest -v -s vllm-gaudi/tests/models/language/generation/test_common.py --model_card_path vllm-gaudi/tests/full_tests/model_cards/granite-8b.yaml
if [ $? -ne 0 ]; then
    echo "Error: Test failed for granite-8b" >&2
    exit -1
fi
echo "Test with granite-8b passed"

# used to check asynchronous scheduling
echo "Testing GSM8K on ganite-8b with async scheduling"
echo VLLM_CONTIGUOUS_PA=False VLLM_SKIP_WARMUP=True PT_HPU_LAZY_MODE=1 VLLM_USE_V1=1 ASYNC_SCHEDULING=1 \
pytest -v -s vllm-gaudi/tests/models/language/generation/test_common.py --model_card_path vllm-gaudi/tests/full_tests/model_cards/granite-8b.yaml
VLLM_CONTIGUOUS_PA=False VLLM_SKIP_WARMUP=True PT_HPU_LAZY_MODE=1 VLLM_USE_V1=1 ASYNC_SCHEDULING=1 \
pytest -v -s vllm-gaudi/tests/models/language/generation/test_common.py --model_card_path vllm-gaudi/tests/full_tests/model_cards/granite-8b.yaml
if [ $? -ne 0 ]; then
    echo "Error: Test failed for granite-8b + async_scheduling" >&2
    exit -1
fi
echo "Test with granite-8b + async_scheduling passed"

# used to check MLA + MOE
echo "Testing GSM8K on deepseek v2 lite"
# deepseek-R1
echo VLLM_CONTIGUOUS_PA=False VLLM_SKIP_WARMUP=True PT_HPU_LAZY_MODE=1 VLLM_USE_V1=1 pytest -v -s vllm-gaudi/tests/models/language/generation/test_common.py --model_card_path vllm-gaudi/tests/full_tests/model_cards/DeepSeek-V2-Lite-chat.yaml
VLLM_CONTIGUOUS_PA=False VLLM_SKIP_WARMUP=True PT_HPU_LAZY_MODE=1 VLLM_USE_V1=1 \
pytest -v -s vllm-gaudi/tests/models/language/generation/test_common.py --model_card_path vllm-gaudi/tests/full_tests/model_cards/DeepSeek-V2-Lite-chat.yaml
if [ $? -ne 0 ]; then
    echo "Error: Test failed for deepseek R1" >&2
    exit -1
fi
echo "Test with deepseek R1 passed"

# used to check HPUATTN + MOE + ExpertParallel
echo "Testing GSM8K on QWEN3-30B-A3B"
echo VLLM_CONTIGUOUS_PA=False VLLM_SKIP_WARMUP=True PT_HPU_LAZY_MODE=1 VLLM_USE_V1=1 TP_SIZE=2 \
pytest -v -s vllm-gaudi/tests/models/language/generation/test_common.py --model_card_path vllm-gaudi/tests/full_tests/model_cards/Qwen3-30B-A3B.yaml
VLLM_CONTIGUOUS_PA=False VLLM_SKIP_WARMUP=True PT_HPU_LAZY_MODE=1 VLLM_USE_V1=1 TP_SIZE=2 \
pytest -v -s vllm-gaudi/tests/models/language/generation/test_common.py --model_card_path vllm-gaudi/tests/full_tests/model_cards/Qwen3-30B-A3B.yaml
if [ $? -ne 0 ]; then
    echo "Error: Test failed for QWEN3-30B-A3B" >&2
    exit -1
fi
echo "Test with QWEN3-30B-A3B passed"

# multimodal-support with qwen2.5-vl
echo "Testing Qwen2.5-VL-7B"
echo "VLLM_SKIP_WARMUP=true VLLM_CONTIGUOUS_PA=False PT_HPU_LAZY_MODE=1 VLLM_USE_V1=1 \
python -u vllm-gaudi/tests/models/language/generation/generation_mm.py --model-card-path vllm-gaudi/tests/full_tests/model_cards/qwen2.5-vl-7b.yaml"
VLLM_SKIP_WARMUP=true VLLM_CONTIGUOUS_PA=False PT_HPU_LAZY_MODE=1 VLLM_USE_V1=1 \
python -u vllm-gaudi/tests/models/language/generation/generation_mm.py --model-card-path vllm-gaudi/tests/full_tests/model_cards/qwen2.5-vl-7b.yaml
if [ $? -ne 0 ]; then
    echo "Error: Test failed for multimodal-support with qwen2.5-vl-7b" >&2
    exit -1
fi
echo "Test with multimodal-support with qwen2.5-vl-7b passed"

# spec decode with ngram
# For G3, acc rate is 0.18, but for G2, it is 0.09
echo "Testing Spec-decode with ngram"
echo VLLM_CONTIGUOUS_PA=False VLLM_SKIP_WARMUP=True PT_HPU_LAZY_MODE=1 python vllm-gaudi/tests/full_tests/spec_decode.py --task ngram --assert_acc_rate 0.25 --osl 1024
VLLM_CONTIGUOUS_PA=False VLLM_SKIP_WARMUP=True PT_HPU_LAZY_MODE=1 python vllm-gaudi/tests/full_tests/spec_decode.py --task ngram --assert_acc_rate 0.25 --osl 1024
if [ $? -ne 0 ]; then
    echo "Error: Test failed for spec decode with ngram" >&2
    exit -1
fi
echo "Test with spec decode with ngram passed"

# Embedding-model-support for v1
echo "Testing Embedding-model-support for v1"
echo HABANA_VISIBLE_DEVICES=all VLLM_CONTIGUOUS_PA=False VLLM_SKIP_WARMUP=true PT_HPU_LAZY_MODE=1 VLLM_USE_V1=1 python -u vllm-gaudi/tests/full_tests/pooling.py --model intfloat/e5-mistral-7b-instruct --trust-remote-code
HABANA_VISIBLE_DEVICES=all VLLM_CONTIGUOUS_PA=False VLLM_SKIP_WARMUP=true PT_HPU_LAZY_MODE=1 VLLM_USE_V1=1 python -u vllm-gaudi/tests/full_tests/pooling.py --model intfloat/e5-mistral-7b-instruct --trust-remote-code
if [ $? -ne 0 ]; then
    echo "Error: Test failed for Embedding-model-support for v1" >&2
    exit -1
fi
<<<<<<< HEAD
echo "Embedding-model-support for v1 successful"

# DP2
echo "Testing data parallel size 2 with vllm-hpu plugin v1"
echo HABANA_VISIBLE_DEVICES=all VLLM_SKIP_WARMUP=true PT_HPU_LAZY_MODE=1 VLLM_USE_V1=1 python -u vllm-gaudi/examples/data_parallel.py --dp-size 2 --tp-size 2
HABANA_VISIBLE_DEVICES=all VLLM_SKIP_WARMUP=true PT_HPU_LAZY_MODE=1 VLLM_USE_V1=1 python -u vllm-gaudi/examples/data_parallel.py --dp-size 2 --tp-size 2
if [ $? -ne 0 ]; then
    echo "Error: Test failed for data parallel size 2" >&2
    exit -1
fi
echo "Test with data parallel size 2 passed"

# Gemma3 with image input
echo "Testing gemma-3-4b-it"
echo "VLLM_SKIP_WARMUP=true PT_HPU_LAZY_MODE=1 VLLM_USE_V1=1 \
python -u vllm-gaudi/tests/models/language/generation/generation_mm.py --model-card-path vllm-gaudi/tests/full_tests/model_cards/gemma-3-27b-it.yaml"
VLLM_SKIP_WARMUP=true PT_HPU_LAZY_MODE=1 VLLM_USE_V1=1 \
python -u vllm-gaudi/tests/models/language/generation/generation_mm.py --model-card-path vllm-gaudi/tests/full_tests/model_cards/gemma-3-27b-it.yaml
if [ $? -ne 0 ]; then
    echo "Error: Test failed for multimodal-support with gemma-3-4b-it" >&2
    exit -1
fi
echo "Test with multimodal-support with gemma-3-4b-it passed"
=======
echo "Embedding-model-support for v1 successful"
>>>>>>> e76373ce
<|MERGE_RESOLUTION|>--- conflicted
+++ resolved
@@ -228,18 +228,7 @@
     echo "Error: Test failed for Embedding-model-support for v1" >&2
     exit -1
 fi
-<<<<<<< HEAD
 echo "Embedding-model-support for v1 successful"
-
-# DP2
-echo "Testing data parallel size 2 with vllm-hpu plugin v1"
-echo HABANA_VISIBLE_DEVICES=all VLLM_SKIP_WARMUP=true PT_HPU_LAZY_MODE=1 VLLM_USE_V1=1 python -u vllm-gaudi/examples/data_parallel.py --dp-size 2 --tp-size 2
-HABANA_VISIBLE_DEVICES=all VLLM_SKIP_WARMUP=true PT_HPU_LAZY_MODE=1 VLLM_USE_V1=1 python -u vllm-gaudi/examples/data_parallel.py --dp-size 2 --tp-size 2
-if [ $? -ne 0 ]; then
-    echo "Error: Test failed for data parallel size 2" >&2
-    exit -1
-fi
-echo "Test with data parallel size 2 passed"
 
 # Gemma3 with image input
 echo "Testing gemma-3-4b-it"
@@ -251,7 +240,4 @@
     echo "Error: Test failed for multimodal-support with gemma-3-4b-it" >&2
     exit -1
 fi
-echo "Test with multimodal-support with gemma-3-4b-it passed"
-=======
-echo "Embedding-model-support for v1 successful"
->>>>>>> e76373ce
+echo "Test with multimodal-support with gemma-3-4b-it passed"