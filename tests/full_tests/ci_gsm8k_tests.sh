--- conflicted
+++ resolved
@@ -220,14 +220,6 @@
 
 # NOTE(Chendi): Failed due upstream, expect fix by SW-241408
 # Embedding-model-support for v1
-<<<<<<< HEAD
-echo "Testing Embedding-model-support for v1"
-echo HABANA_VISIBLE_DEVICES=all VLLM_CONTIGUOUS_PA=False VLLM_SKIP_WARMUP=true PT_HPU_LAZY_MODE=1 VLLM_USE_V1=1 python -u vllm-gaudi/tests/full_tests/pooling.py --model intfloat/e5-mistral-7b-instruct --trust-remote-code
-HABANA_VISIBLE_DEVICES=all VLLM_CONTIGUOUS_PA=False PT_HPU_LAZY_MODE=1 VLLM_USE_V1=1 python -u vllm-gaudi/tests/full_tests/pooling.py --model intfloat/e5-mistral-7b-instruct --trust-remote-code
-if [ $? -ne 0 ]; then
-    echo "Error: Test failed for Embedding-model-support for v1" >&2
-    exit -1
-=======
 run_embedding_model_test() {
     echo "➡️ Testing Embedding-model-support for v1..."
     HABANA_VISIBLE_DEVICES=all VLLM_CONTIGUOUS_PA=False VLLM_SKIP_WARMUP=true PT_HPU_LAZY_MODE=1 python -u "${VLLM_GAUDI_PREFIX}/tests/full_tests/pooling.py" --model intfloat/e5-mistral-7b-instruct --trust-remote-code
@@ -300,6 +292,5 @@
   echo ""
   usage
   exit 1
->>>>>>> 9de420b6
 fi
 
