--- conflicted
+++ resolved
@@ -1,10 +1,6 @@
 # Dependencies for HPU code
-<<<<<<< HEAD
-ray
 numexpr==2.13.1
-=======
 ray<2.49.0
->>>>>>> a57e364e
 pandas
 numpy==1.26.4
 tabulate
