# Copyright (C) 2025 Habana Labs, Ltd. an Intel Company
# SPDX-License-Identifier: Apache-2.0

# Parameterize base image components for RHEL 9.4/9.6 and TencentOS 3.1
ARG DOCKER_URL=vault.habana.ai/gaudi-docker
ARG VERSION=1.21.5
ARG BASE_NAME=rhel9.4
ARG PT_VERSION=2.6.0
ARG REVISION=latest
ARG REPO_TYPE=habanalabs
ARG TORCH_TYPE_SUFFIX

FROM ${DOCKER_URL}/${VERSION}/${BASE_NAME}/${REPO_TYPE}/pytorch-${TORCH_TYPE_SUFFIX}installer-${PT_VERSION}:${REVISION}

# Parameterize commit/branch for vllm-fork checkout
ARG VLLM_GAUDI_COMMIT=releases/v0.11.0
ARG VLLM_PROJECT_COMMIT=v0.11.0

ARG BASE_NAME
ENV BASE_NAME=${BASE_NAME}

ENV OMPI_MCA_btl_vader_single_copy_mechanism=none

# Install required packages for RHEL 9.x and TencentOS 3.1
RUN if echo "$BASE_NAME" | grep -qi "tencentos"; then \
  yum remove -y mpitests_openmpi perftest openmpi opensm-libs || true && \
  yum update -y --exclude=openmpi --exclude=opensm-libs && \
  yum install -y gettext jq python3-pip git --allowerasing --exclude=openmpi --exclude=opensm-libs && \
  ln -sf /usr/bin/python3 /usr/bin/python ; \
else \
  yum update -y && \
  yum install -y gettext jq python3-pip git --allowerasing && \
  ln -sf /usr/bin/python3 /usr/bin/python ; \
fi

WORKDIR /root

ENV VLLM_PATH=/workspace/vllm-project
ENV VLLM_PATH2=/workspace/vllm-gaudi

# Clone the vllm-project repository and install inside the container
RUN mkdir -p $VLLM_PATH && \
    git clone https://github.com/vllm-project/vllm.git $VLLM_PATH && \
    cd $VLLM_PATH && \
    git remote add upstream https://github.com/vllm-project/vllm.git && \
    git fetch upstream --tags || true && \
    git checkout ${VLLM_PROJECT_COMMIT} && \
<<<<<<< HEAD
    bash -c "pip install -r <(sed '/^torch/d' requirements/build.txt)" && \
=======
    pip install -r <(sed '/^torch/d' requirements/build.txt) && \
>>>>>>> 47bd7747
    VLLM_TARGET_DEVICE=empty pip install --no-build-isolation -e .

# Clone the vllm-gaudi repository and install inside the container
RUN mkdir -p $VLLM_PATH2 && \
    git clone https://github.com/vllm-project/vllm-gaudi.git $VLLM_PATH2 && \
    cd $VLLM_PATH2 && \
    git checkout ${VLLM_GAUDI_COMMIT} && \
    VLLM_TARGET_DEVICE=hpu && pip install -v -e $VLLM_PATH2

# to be verified later PWolsza
# RUN pip3 install -v -e $VLLM_PATH/tests/vllm_test_utils

# Install additional Python packages
RUN pip3 install datasets pandas

# Copy utility scripts and configuration
RUN mkdir -p /root/scripts/
COPY templates /root/scripts/templates/
COPY entrypoints /root/scripts/entrypoints/
COPY server /root/scripts/server/
COPY benchmark /root/scripts/benchmark/
WORKDIR /root/scripts

# Set entrypoint script
ENTRYPOINT ["python3", "-m", "entrypoints.entrypoint_main"]<|MERGE_RESOLUTION|>--- conflicted
+++ resolved
@@ -45,11 +45,7 @@
     git remote add upstream https://github.com/vllm-project/vllm.git && \
     git fetch upstream --tags || true && \
     git checkout ${VLLM_PROJECT_COMMIT} && \
-<<<<<<< HEAD
-    bash -c "pip install -r <(sed '/^torch/d' requirements/build.txt)" && \
-=======
     pip install -r <(sed '/^torch/d' requirements/build.txt) && \
->>>>>>> 47bd7747
     VLLM_TARGET_DEVICE=empty pip install --no-build-isolation -e .
 
 # Clone the vllm-gaudi repository and install inside the container
